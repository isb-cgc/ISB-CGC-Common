--- conflicted
+++ resolved
@@ -1,6 +1,5 @@
 """
-
-Copyright 2016, Institute for Systems Biology
+Copyright 2017, Institute for Systems Biology
 
 Licensed under the Apache License, Version 2.0 (the "License");
 you may not use this file except in compliance with the License.
@@ -13,7 +12,6 @@
 WITHOUT WARRANTIES OR CONDITIONS OF ANY KIND, either express or implied.
 See the License for the specific language governing permissions and
 limitations under the License.
-
 """
 
 from copy import deepcopy
@@ -99,28 +97,6 @@
 @login_required
 def program_upload(request, existing_proj=False):
     # Check for user' GoogleProject
-<<<<<<< HEAD
-    # google_projects = GoogleProject.objects.filter(user=request.user)
-    #
-    # if len(google_projects) == 0:
-    #     template = 'GenespotRE/register_gcp.html'
-    # else:
-    #     template = 'projects/project_upload.html'
-    #
-    # projects = Project.objects.filter(owner=request.user, active=True) | Project.objects.filter(is_public=True,active=True)
-    #
-    #
-    # context = {
-    #     'requested': False,
-    #     'projects': projects,
-    #     'google_projects': google_projects,
-    #     'existing_proj': existing_proj
-    # }
-    # if request.GET.get('project_id'):
-    #     context['project_id'] = request.GET.get('project_id')
-
-    return render(request, 'projects/disabled.html', {})
-=======
     google_projects = GoogleProject.objects.filter(user=request.user)
 
     if len(google_projects) == 0:
@@ -154,7 +130,6 @@
         context['program_id'] = request.GET.get('program_id')
 
     return render(request, template, context)
->>>>>>> aeedcf25
 
 
 def filter_column_name(original):
@@ -198,141 +173,6 @@
 def upload_files(request):
     status = 'success'
     message = None
-<<<<<<< HEAD
-    proj = None
-    study = None
-
-    # TODO: Validation
-
-    if request.POST['project-type'] == 'new':
-        project_name = request.POST['project-name']
-        project_desc = request.POST['project-description']
-        whitelist = re.compile(WHITELIST_RE, re.UNICODE)
-        match_name = whitelist.search(unicode(project_name))
-        match_desc = whitelist.search(unicode(project_desc))
-
-        if match_name or match_desc:
-            # XSS risk, log and fail this cohort save
-            matches = ""
-            fields = ""
-            if match_name:
-                match_name = whitelist.findall(unicode(project_name))
-                logger.error(
-                    '[ERROR] While saving a user project, saw a malformed name: ' + project_name + ', characters: ' + match_name.__str__())
-                matches = "name contains"
-                fields = "name"
-            if match_desc:
-                match_desc = whitelist.findall(unicode(project_desc))
-                logger.error(
-                    '[ERROR] While saving a user project, saw a malformed description: ' + project_desc + ', characters: ' + match_desc.__str__())
-                matches = "name and description contain" if match_name else "description contains"
-                fields += (" and description" if match_name else "description")
-
-            err_msg = "Your project's %s invalid characters; please choose another %s." % (matches, fields,)
-
-            resp = {
-                'status': "error",
-                'error': "bad_input",
-                'message': err_msg
-            }
-            return JsonResponse(resp)
-
-        proj = request.user.project_set.create(name=request.POST['project-name'], description=request.POST['project-description'])
-        proj.save()
-    else:
-        try:
-            proj = Project.objects.get(id=request.POST['project-id'])
-        except ObjectDoesNotExist:
-            resp = {
-                'status': "error",
-                'error': "bad_file",
-                'message': "The project you wish to upload to does not exist."
-            }
-            return JsonResponse(resp)
-
-    if proj is None:
-        status = 'error'
-        message = 'Unable to create project'
-    else:
-        study_name = request.POST['study-name']
-        study_desc = request.POST['study-description']
-        whitelist = re.compile(WHITELIST_RE, re.UNICODE)
-        match_name = whitelist.search(unicode(study_name))
-        match_desc = whitelist.search(unicode(study_desc))
-
-        if match_name or match_desc:
-            # XSS risk, log and fail this cohort save
-            matches = ""
-            fields = ""
-            if match_name:
-                match_name = whitelist.findall(unicode(study_name))
-                logger.error(
-                    '[ERROR] While saving a user study, saw a malformed name: ' + study_name + ', characters: ' + match_name.__str__())
-                matches = "name contains"
-                fields = "name"
-            if match_desc:
-                match_desc = whitelist.findall(unicode(study_desc))
-                logger.error(
-                    '[ERROR] While saving a user study, saw a malformed description: ' + study_desc + ', characters: ' + match_desc.__str__())
-                matches = "name and description contain" if match_name else "description contains"
-                fields += (" and description" if match_name else "description")
-
-            err_msg = "Your study's %s invalid characters; please choose another %s." % (matches, fields,)
-
-            resp = {
-                'status': "error",
-                'error': "bad_input",
-                'message': err_msg
-            }
-            return JsonResponse(resp)
-
-        study = proj.study_set.create(
-            name=request.POST['study-name'],
-            description=request.POST['study-description'],
-            owner=request.user
-        )
-
-        if request.POST['data-type'] == 'extend':
-            # TODO Does this need a share check??
-            study.extends_id = request.POST['extend-study-id']
-
-        study.save()
-
-        upload = UserUpload(owner=request.user)
-        upload.save()
-
-        bucket = Bucket.objects.get(id=request.POST['bucket'])
-        dataset = BqDataset.objects.get(id=request.POST['dataset'])
-        google_project = bucket.google_project
-
-        config = {
-            "USER_PROJECT": proj.id,
-            "USER_ID": request.user.id,
-            "STUDY": study.id,
-            "BUCKET": bucket.bucket_name,
-            "GOOGLE_PROJECT": google_project.project_name,
-            "BIGQUERY_DATASET": dataset.dataset_name,
-            "FILES": [],
-            "USER_METADATA_TABLES": {
-                "METADATA_DATA" : "user_metadata_" + str(request.user.id) + "_" + str(study.id),
-                "METADATA_SAMPLES" : "user_metadata_samples_" + str(request.user.id) + "_" + str(study.id),
-                "FEATURE_DEFS": User_Feature_Definitions._meta.db_table
-            }
-        }
-        all_columns = []
-        bq_table_names = []
-        seen_user_columns = []
-        for formfield in request.FILES:
-            file = request.FILES[formfield]
-            file_upload = UserUploadedFile(upload=upload, file=file, bucket=config['BUCKET'])
-            try :
-                file_upload.save()
-            except Exception :
-                study.delete()
-                upload.delete()
-                if request.POST['project-type'] == 'new':
-                    proj.delete()
-=======
     program = None
     project = None
 
@@ -406,7 +246,6 @@
                     fields += (" and description" if match_name else "description")
 
                 err_msg = "Your project's %s invalid characters; please choose another %s." % (matches, fields,)
->>>>>>> aeedcf25
 
                 resp = {
                     'status': "error",
@@ -721,9 +560,8 @@
         values = cursor.fetchall()
 
         for value in values:
-            if value[1]:
-                ufc = User_Feature_Counts.objects.create(feature=user_feature, value=value[1], count=value[0])
-                ufc.save()
+            ufc = User_Feature_Counts.objects.create(feature=user_feature, value=value[1], count=value[0])
+            ufc.save()
 
     cursor.close()
 

# 
# Copyright 2015-2019, Institute for Systems Biology
# 
# Licensed under the Apache License, Version 2.0 (the "License");
# you may not use this file except in compliance with the License.
# You may obtain a copy of the License at
# 
#    http://www.apache.org/licenses/LICENSE-2.0
# 
# Unless required by applicable law or agreed to in writing, software
# distributed under the License is distributed on an "AS IS" BASIS,
# WITHOUT WARRANTIES OR CONDITIONS OF ANY KIND, either express or implied.
# See the License for the specific language governing permissions and
# limitations under the License.
# 
from __future__ import absolute_import

from django.conf.urls import url
from . import views

urlpatterns = [
    url(r'^$',                                      views.cohorts_list, name='cohort_list'),
    url(r'^public',                                 views.public_cohort_list, name='public_cohort_list'),
    url(r'^new_cohort/',                            views.new_cohort, name='cohort'),
    url(r'^(?P<cohort_id>\d+)/$',                   views.cohort_detail, name='cohort_details'),
    url(r'^filelist/$',                             views.filelist, name='filelist'),
    url(r'^filelist/panel/(?P<panel_type>[A-Za-z]+)/$',
                                                    views.filelist, name='filelist_panel'),
    url(r'^filelist/(?P<cohort_id>\d+)/$',          views.filelist, name='cohort_filelist'),
    url(r'^filelist/(?P<cohort_id>\d+)/panel/(?P<panel_type>[A-Za-z]+)/$',
                                                    views.filelist, name='cohort_filelist_panel'),
    url(r'^filelist_ajax/$',                         views.filelist_ajax, name='filelist_ajax'),
    url(r'^filelist_ajax/panel/(?P<panel_type>[A-Za-z]+)/$',
                                                    views.filelist_ajax, name='filelist_ajax_panel'),
    url(r'^filelist_ajax/(?P<cohort_id>\d+)/$',     views.filelist_ajax, name='cohort_filelist_ajax'),
    url(r'^filelist_ajax/(?P<cohort_id>\d+)/panel/(?P<panel_type>[A-Za-z]+)/$',
                                                    views.filelist_ajax, name='cohort_filelist_ajax_panel'),
    url(r'^save_cohort/',                           views.save_cohort, name='save_cohort'),
<<<<<<< HEAD
    url(r'^export/(?P<export_type>cohort|file_manifest)/$',
                                                    views.export_data, name='export_data'),
    url(r'^export/(?P<cohort_id>\d+)/(?P<export_type>cohort|file_manifest)/$',
                                                    views.export_data, name='export_cohort_data'),
    url(r'^save_cohort_from_plot/',                 views.save_cohort_from_plot, name='save_cohort_from_plot'),
=======
    url(r'^export/(?P<export_type>file_manifest)/$',
                                                    views.export_data, name='export_data'),
    url(r'^export/(?P<cohort_id>\d+)/(?P<export_type>cohort|file_manifest)/$',
                                                    views.export_data, name='export_cohort_data'),
>>>>>>> e04629ca
    url(r'^delete_cohort/',                         views.delete_cohort, name='delete_cohort'),
    url(r'^clone_cohort/(?P<cohort_id>\d+)/',       views.clone_cohort, name='clone_cohort'),
    url(r'^share_cohort/$',                         views.share_cohort, name='share_cohorts'),
    url(r'^share_cohort/(?P<cohort_id>\d+)/',       views.share_cohort, name='share_cohort'),
    url(r'^unshare_cohort/$',                       views.unshare_cohort, name='unshare_cohorts'),
    url(r'^unshare_cohort/(?P<cohort_id>\d+)/',     views.unshare_cohort, name='unshare_cohort'),
    url(r'^save_cohort_comment/',                   views.save_comment, name='save_cohort_comment'),
    url(r'^download_filelist/$',                    views.streaming_csv_view, name='download_filelist'),
    url(r'^export_file_manifest/$',                    views.export_data, name='export_file_manifest'),
    url(r'^download_ids/(?P<cohort_id>\d+)/$',      views.cohort_ids, name='download_ids'),

    url(r'^download_filelist/(?P<cohort_id>\d+)/',  views.streaming_csv_view, name='download_cohort_filelist'),

    url(r'^get_metadata_ajax/$',                                                         views.get_metadata, name='metadata_count_ajax'),
    url(r'^filter_panel/(?P<node_id>\d+)/(?P<program_id>\d+)/$',                         views.get_cohort_filter_panel, name='cohort_filter_panel'),
    url(r'^(?P<cohort_id>\d+)/filter_panel/(?P<node_id>\d+)/(?P<program_id>\d+)/$',      views.get_cohort_filter_panel, name='cohort_filter_panel')
]<|MERGE_RESOLUTION|>--- conflicted
+++ resolved
@@ -36,18 +36,10 @@
     url(r'^filelist_ajax/(?P<cohort_id>\d+)/panel/(?P<panel_type>[A-Za-z]+)/$',
                                                     views.filelist_ajax, name='cohort_filelist_ajax_panel'),
     url(r'^save_cohort/',                           views.save_cohort, name='save_cohort'),
-<<<<<<< HEAD
-    url(r'^export/(?P<export_type>cohort|file_manifest)/$',
-                                                    views.export_data, name='export_data'),
-    url(r'^export/(?P<cohort_id>\d+)/(?P<export_type>cohort|file_manifest)/$',
-                                                    views.export_data, name='export_cohort_data'),
-    url(r'^save_cohort_from_plot/',                 views.save_cohort_from_plot, name='save_cohort_from_plot'),
-=======
     url(r'^export/(?P<export_type>file_manifest)/$',
                                                     views.export_data, name='export_data'),
     url(r'^export/(?P<cohort_id>\d+)/(?P<export_type>cohort|file_manifest)/$',
                                                     views.export_data, name='export_cohort_data'),
->>>>>>> e04629ca
     url(r'^delete_cohort/',                         views.delete_cohort, name='delete_cohort'),
     url(r'^clone_cohort/(?P<cohort_id>\d+)/',       views.clone_cohort, name='clone_cohort'),
     url(r'^share_cohort/$',                         views.share_cohort, name='share_cohorts'),

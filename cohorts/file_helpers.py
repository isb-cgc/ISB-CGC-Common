#
# Copyright 2015-2019, Institute for Systems Biology
#
# Licensed under the Apache License, Version 2.0 (the "License");
# you may not use this file except in compliance with the License.
# You may obtain a copy of the License at
#
#    http://www.apache.org/licenses/LICENSE-2.0
#
# Unless required by applicable law or agreed to in writing, software
# distributed under the License is distributed on an "AS IS" BASIS,
# WITHOUT WARRANTIES OR CONDITIONS OF ANY KIND, either express or implied.
# See the License for the specific language governing permissions and
# limitations under the License.
#
from __future__ import absolute_import

from builtins import str
import logging
import time
import MySQLdb
import copy

from django.core.exceptions import ObjectDoesNotExist, MultipleObjectsReturned
from django.conf import settings

from .metadata_counting import count_public_data_type
from .metadata_helpers import get_sql_connection, build_where_clause

from projects.models import Program, Project, User_Data_Tables, Public_Metadata_Tables, Public_Data_Tables, \
    Attribute, Attribute_Ranges, Attribute_Display_Values, DataSource, DataVersion
from cohorts.models import Cohort, Cohort_Perms

from solr_helpers import *
from google_helpers.bigquery.cohort_support import BigQuerySupport

logger = logging.getLogger('main_logger')

FILTER_DATA_FORMAT = {
    'igv': 'BAM',
    'camic': 'SVS',
    'pdf': 'PDF'
}


def cohort_files(cohort_id, inc_filters=None, user=None, limit=25, page=1, offset=0, sort_column='col-program', sort_order=0, build='HG19', access=None, type=None, do_filter_count=True):

    if not user:
        raise Exception("A user must be supplied to view a cohort's files.")
    if not cohort_id:
        raise Exception("A cohort ID must be supplied to view a its files.")

    if not inc_filters:
        inc_filters = {}

    user_email = user.email
    user_id = user.id
    db = None
    cursor = None
    facets = None
    limit_clause = ""
    offset_clause = ""
    file_list = []
    total_file_count = 0

    try:
        # Attempt to get the cohort perms - this will cause an excpetion if we don't have them
        Cohort_Perms.objects.get(cohort_id=cohort_id, user_id=user_id)

<<<<<<< HEAD
        if type == 'dicom':
            limit_clause = ""
            offset_clause = ""

            bq_cohort_table = settings.BIGQUERY_COHORT_TABLE_ID
            bq_cohort_dataset = settings.BIGQUERY_COHORT_DATASET_ID
            bq_cohort_project_id = settings.BIGQUERY_PROJECT_ID
            data_project = settings.BIGQUERY_DATA_PROJECT_ID

            built_clause = None

            filter_conditions = ''
            if len(inc_filters):
                built_clause = BigQuerySupport.build_bq_filter_and_params(inc_filters, field_prefix='bc.')
                filter_conditions = 'AND ' + built_clause['filter_string']

            file_list_query_base = """
                SELECT cs.case_barcode, ds.StudyInstanceUID, ds.StudyDescription, bc.disease_code, bc.project_short_name
                FROM  `{cohort_project}.{cohort_dataset}.{cohort_table}` cs
                JOIN `{data_project}.{tcga_img_dataset}.{dcf_data_table}` ds
                ON cs.case_barcode = ds.PatientID
                JOIN `{data_project}.{tcga_bioclin_dataset}.{tcga_clin_table}` bc
                ON bc.case_barcode=cs.case_barcode
                WHERE cs.cohort_id = {cohort} {filter_conditions}
                GROUP BY cs.case_barcode, ds.StudyInstanceUID, ds.StudyDescription, bc.disease_code, bc.project_short_name
            """
            file_list_query_formatted = file_list_query_base.format(cohort_dataset=bq_cohort_dataset,
                cohort_project=bq_cohort_project_id, cohort_table=bq_cohort_table, data_project=data_project,
                dcf_data_table="TCGA_radiology_images", tcga_img_dataset="metadata",
                tcga_bioclin_dataset="TCGA_bioclin_v0", tcga_clin_table="Clinical", cohort=cohort_id,
                filter_conditions=filter_conditions
            )

            file_list_query_filter_count_formatted = file_list_query_base.format(
                cohort_dataset=bq_cohort_dataset, cohort_project=bq_cohort_project_id,
                cohort_table=bq_cohort_table, data_project=data_project,
                dcf_data_table="TCGA_radiology_images", tcga_img_dataset="metadata",
                tcga_bioclin_dataset="TCGA_bioclin_v0", tcga_clin_table="Clinical", cohort=cohort_id,
                filter_conditions=""
            )

            file_list_query = """
                #standardSQL
                {select_clause}
                {order_clause}
                {limit_clause}
                {offset_clause}
            """

            file_count_query = """
                #standardSQL
                SELECT COUNT(*)
                FROM (
                  {select_clause}
                )
            """

            # col_map: used in the sql ORDER BY clause
            # key: html column attribute 'columnId'
            # value: db table column name
            col_map = {
                'col-program': 'bc.project_short_name',
                'col-barcode': 'cs.case_barcode',
                'col-diseasecode': 'bc.disease_code',
                'col-projectname': 'bc.project_short_name',
                'col-studydesc': 'ds.StudyDescription',
                'col-studyuid': 'ds.StudyInstanceUID',
                'col-filesize': 'ds.StudyInstanceUID'
            }

            # filtered_query_string = "*:*"
            # fq_query_string = None
            #
            # if cohort_id:
            #     cohort_cases = Cohort.objects.get(id=cohort_id).get_cohort_cases()
            #     fq_query_string = "{!terms f=case_barcode}" + "{}".format(",".join(cohort_cases))
            #
            # if inc_filters:
            #     filtered_query_string = build_solr_query(inc_filters, "TCGA")
            #
            # fiiltered_facets = build_solr_facets({"disease_code": []}, inc_filters)
            #
            # unfiltered_queries = {}
            #
            # fields = ["file_path", "case_barcode", "StudyDescription", "StudyInstanceUID", "BodyPartExamined", "disease_code", "project_short_name"]
            # count_facets = {"disease_code": []}
            #
            # for filter in inc_filters:
            #     if filter in count_facets:
            #         unfiltered = copy.deepcopy(inc_filters)
            #         del unfiltered[filter]
            #         unfiltered_queries[filter] = {}
            #         if len(unfiltered) <= 0:
            #             unfiltered = None
            #             unfiltered_queries[filter]['query'] = "*:*"
            #         else:
            #             unfiltered_queries[filter]['query'] = build_solr_query(unfiltered, "TCGA")
            #         unfiltered_queries[filter]['facets'] = build_solr_facets(count_facets, unfiltered)
            #
            # # col_map: used in the sql ORDER BY clause
            # # key: html column attribute 'columnId'
            # # value: db table column name
            # col_map = {
            #     'col-program': 'project_short_name',
            #     'col-barcode': 'case_barcode',
            #     'col-diseasecode': 'disease_code',
            #     'col-projectname': 'project_short_name',
            #     'col-studydesc': 'StudyDescription',
            #     'col-studyuid': 'StudyInstanceUID',
            # }
            #
            # filter_counts = {}
            #
            # sort = "{} {}".format(col_map[sort_column], "DESC" if sort_order == 1 else "ASC")
            #
            # query_params = {
            #     "collection": "tcia_images",
            #     "fields": fields,
            #     "query_string": filtered_query_string,
            #     "fq_string": fq_query_string,
            #     "facets": fiiltered_facets,
            #     "sort": sort,
            #     "offset": offset,
            #     "limit": limit,
            #     "counts_only": False,
            #     "collapse_on": 'StudyInstanceUID'
            # }
            #
            # file_query_result = query_solr_and_format_result(query_params)
            #
            # total_file_count = file_query_result['numFound']
            #
            # if 'docs' in file_query_result and len(file_query_result['docs']):
            #     for entry in file_query_result['docs']:
            #         file_list.append({
            #             'case': entry['case_barcode'],
            #             'study_uid': entry['StudyInstanceUID'],
            #             'study_desc': entry.get('StudyDescription','N/A'),
            #             'disease_code': entry['disease_code'],
            #             'project_short_name': entry['project_short_name'],
            #             'program': "TCGA",
            #             'file_path': entry.get('file_path', 'N/A')
            #         })
            #
            # if 'facets' in file_query_result:
            #     filter_counts = file_query_result['facets']
            #
            # if do_filter_count:
            #     for filter in unfiltered_queries:
            #         query_params['query_string'] = unfiltered_queries[filter]['query']
            #         query_params['counts_only'] = True
            #         query_params['facets'] = unfiltered_queries[filter]['facets']
            #         query_params['limit'] = 0
            #         unfiltered_result = query_solr_and_format_result(query_params)
            #         if 'facets' in unfiltered_result:
            #             filter_counts = unfiltered_result['facets']

            if limit > 0:
                limit_clause = ' LIMIT {}'.format(str(limit))
                # Offset is only valid when there is a limit
                if offset > 0:
                    offset_clause = ' OFFSET {}'.format(str(offset))

            order_clause = "ORDER BY " + col_map[sort_column] + (" DESC" if sort_order == 1 else "")
            counts = {}
            if do_filter_count:
                # Query the count
                start = time.time()
                results = BigQuerySupport.execute_query_and_fetch_results(
                    file_count_query.format(select_clause=file_list_query_formatted),
                    built_clause['parameters'] if built_clause else None
                )
                stop = time.time()
                logger.debug('[BENCHMARKING] Time to query BQ for dicom count: ' + str(stop - start))
                for entry in results:
                    total_file_count = int(entry['f'][0]['v'])
                cohort_programs = Cohort.objects.get(id=cohort_id).get_programs()
                counts = count_public_data_type(user, file_list_query_filter_count_formatted,
                                            inc_filters, cohort_programs, (type is not None and type != 'all'),
                                            build, type)
            # Query the file list only if there was anything to find
            if total_file_count > 0 and do_filter_count or not do_filter_count:
                start = time.time()
                results = BigQuerySupport.execute_query_and_fetch_results(
                    file_list_query.format(
                        select_clause=file_list_query_formatted, order_clause=order_clause, limit_clause=limit_clause,
                        offset_clause=offset_clause
                    ),
                    built_clause['parameters'] if built_clause else None
                )
                stop = time.time()
                logger.debug('[BENCHMARKING] Time to query BQ for dicom data: ' + str(stop - start))
                if len(results) > 0:
                    for entry in results:
                        file_list.append({
                            'case': entry['f'][0]['v'],
                            'study_uid': entry['f'][1]['v'],
                            'study_desc': entry['f'][2]['v'] or 'N/A',
                            'disease_code': entry['f'][3]['v'],
                            'project_short_name': entry['f'][4]['v'],
                            'program': "TCGA"
                        })
            filter_counts = counts
        else:
            case_barcode = None
            case_barcode_condition = ''
            if 'case_barcode' in inc_filters:
                case_barcode = ''.join(inc_filters['case_barcode'])
                del inc_filters['case_barcode']
                case_barcode_condition = " AND LOWER(cs.case_barcode) LIKE LOWER(%s)"

            select_clause_base = """
                 SELECT md.sample_barcode, md.case_barcode, md.disease_code, substring_index(md.file_name_key, '/', -1) as file_name, md.file_name_key,
                  md.index_file_name_key, md.access, md.acl, md.platform, md.data_type, md.data_category, md.index_file_id,
                  md.experimental_strategy, md.data_format, md.file_gdc_id, md.case_gdc_id, md.project_short_name, md.file_size
                 FROM {metadata_table} md
                 JOIN (
                     SELECT DISTINCT case_barcode
                     FROM cohorts_samples
                     WHERE cohort_id = {cohort_id}
                 ) cs
                 ON cs.case_barcode = md.case_barcode
                 WHERE TRUE {filter_conditions} {case_barcode_condition}
            """

            file_list_query = """
                {select_clause}
                {order_clause}
                {limit_clause}
                {offset_clause}
            """
            col_map = {
                'col-program': 'project_short_name',
                'col-barcode': 'case_barcode',
                'col-filename': 'file_name',
                'col-diseasecode': 'disease_code',
                'col-exp-strategy': 'experimental_strategy',
                'col-platform': 'platform',
                'col-datacat': 'data_category',
                'col-datatype': 'data_type',
                'col-dataformat': 'data_format',
                'col-filesize': 'file_size'
            }
=======
        fields = ["case_barcode", "project_short_name", "disease_code"]
        # col_map: used in the sql ORDER BY clause
        # key: html column attribute 'columnId'
        # value: db table column name
        col_map = {
                'col-program': 'project_short_name',
                'col-barcode': 'case_barcode',
                'col-diseasecode': 'disease_code'
            }

        facet_attr = None
        file_collection = None
        collapse = None

        if type in ('igv', 'camic', 'pdf'):
            if 'data_format' not in inc_filters:
                inc_filters['data_format'] = []
            inc_filters['data_format'].append(FILTER_DATA_FORMAT[type])

        if type == 'dicom':
            file_collection = DataSource.objects.select_related('version').get(source_type=DataSource.SOLR, version__data_type=DataVersion.IMAGE_DATA, version__active=True)

            fields.extend(["file_path", "StudyDescription", "StudyInstanceUID", "BodyPartExamined", "Modality"])

            col_map.update({
                'col-studydesc': 'StudyDescription',
                'col-studyuid': 'StudyInstanceUID',
                'col-projectname': 'project_short_name'
            })

            print("filter counts: {}".format(do_filter_count))
            if do_filter_count:
                facet_attr = Attribute.objects.filter(name__in=["disease_code", "Modality", "BodyPartExamined"])

            print(facet_attr)
            collapse = "StudyInstanceUID"
            unique="StudyInstanceUID"

        else:
            file_collection = DataSource.objects.select_related('version').get(source_type=DataSource.SOLR, version__active=True, version__data_type=DataVersion.FILE_DATA, name__contains=build.lower())
            fields.extend(["sample_barcode", "file_name_key", "index_file_name_key", "access", "acl", "platform",
                           "data_type", "data_category", "index_file_id", "experimental_strategy", "data_format",
                           "file_gdc_id", "case_gdc_id", "file_size"
                           ])

            col_map.update({
                'col-filename': 'file_name',
                'col-diseasecode': 'disease_code',
                'col-exp-strategy': 'experimental_strategy',
                'col-platform': 'platform',
                'col-datacat': 'data_category',
                'col-datatype': 'data_type',
                'col-dataformat': 'data_format',
                'col-filesize': 'file_size'
            })

            if do_filter_count:
                facet_names = ['data_format', 'disease_code']
                if type == 'camic':
                    facet_names.extend(['data_type'])
                else:
                    facet_names.extend(['data_type', 'data_category', 'experimental_strategy','platform'])

                facet_attr = Attribute.objects.filter(name__in=facet_names)

            unique="file_gdc_id"

        if 'case_barcode' in inc_filters:
            inc_filters['case_barcode'] = ["*{}*".format(x) for x in inc_filters['case_barcode']]

        solr_query = build_solr_query(inc_filters, with_tags_for_ex=do_filter_count) if inc_filters else None
        if cohort_id:
            cohort_cases = Cohort.objects.get(id=cohort_id).get_cohort_cases()
            if not solr_query:
                solr_query = {'queries': {}}
            solr_query['queries']['cohort'] = "{!terms f=case_barcode}" + "{}".format(",".join(cohort_cases))

        if do_filter_count:
            facets = build_solr_facets(facet_attr, solr_query['filter_tags'] if inc_filters else None, unique=unique)

        filter_counts = {}

        sort = "{} {}".format(col_map[sort_column], "DESC" if sort_order == 1 else "ASC")

        query_set = [y for x, y in solr_query['queries'].items()]

        query_params = {
            "collection": file_collection.name,
            "fields": fields,
            "fqs": query_set,
            "facets": facets,
            "sort": sort,
            "offset": offset,
            "limit": limit,
            "counts_only": False,
            "collapse_on": collapse
        }

        file_query_result = query_solr_and_format_result(query_params)

        total_file_count = file_query_result['numFound']

        if 'docs' in file_query_result and len(file_query_result['docs']):
            for entry in file_query_result['docs']:
                if type == 'dicom':
                    file_list.append({
                        'case': entry['case_barcode'],
                        'study_uid': entry['StudyInstanceUID'],
                        'study_desc': entry.get('StudyDescription','N/A'),
                        'disease_code': entry['disease_code'],
                        'project_short_name': entry['project_short_name'],
                        'program': "TCGA",
                        'file_path': entry.get('file_path', 'N/A')
                    })
                else:
                    whitelist_found = False
                    # If this is a controlled-access entry, check for the user's access to it
                    if entry['access'] == 'controlled' and access:
                        whitelists = entry['acl'].split(';')
                        for whitelist in whitelists:
                            if whitelist in access:
                                whitelist_found = True

                    file_list.append({
                        'sample': entry.get('sample_barcode','N/A'),
                        'case': entry['case_barcode'],
                        'disease_code': entry.get('disease_code','N/A'),
                        'build': build.lower(),
                        'cloudstorage_location': entry.get('file_name_key','N/A'),
                        'index_name': entry.get('index_file_name_key', 'N/A'),
                        'access': entry.get('access','N/A'),
                        'user_access': str(entry.get('access','N/A') != 'controlled' or whitelist_found),
                        'filename': entry['file_name_key'].split("/")[-1] or 'N/A',
                        'filesize': entry.get('file_size','N/A'),
                        'exp_strat': entry.get('experimental_strategy', 'N/A'),
                        'platform': entry.get('platform','N/A'),
                        'datacat': entry.get('data_category','N/A'),
                        'datatype': entry.get('data_type','N/A'),
                        'dataformat': entry.get('data_format','N/A'),
                        'program': entry.get('project_short_name','').split("-")[0],
                        'case_gdc_id': entry.get('case_gdc_id','N/A'),
                        'file_gdc_id': entry.get('file_gdc_id','N/A'),
                        'index_file_gdc_id': (entry.get('index_file_id', 'N/A')),
                        'project_short_name': entry.get('project_short_name','N/A'),
                        'cohort_id': cohort_id
                    })

        if 'facets' in file_query_result:
            filter_counts = file_query_result['facets']
>>>>>>> 9647fe09

        resp = {
            'total_file_count': total_file_count,
            'page': page,
            'file_list': file_list,
            'build': build,
            'metadata_data_counts': filter_counts
        }

    except (IndexError, TypeError) as e:
        logger.error("Error obtaining list of samples in cohort file list")
        logger.exception(e)
        resp = {'error': 'Error obtaining list of samples in cohort file list'}

    except ObjectDoesNotExist as e:
        logger.error("[ERROR] Permissions exception when retrieving cohort file list for cohort {}:".format(str(cohort_id)))
        logger.exception(e)
        resp = {'error': "User {} does not have permission to view cohort {}, and so cannot export it or its file manifest.".format(user_email, str(cohort_id))}

    except MultipleObjectsReturned as e:
        logger.error("[ERROR] Permissions exception when retrieving cohort file list for cohort {}:".format(str(cohort_id)))
        logger.exception(e)
        perms = Cohort_Perms.objects.filter(cohort_id=cohort_id, user_id=user_id).values_list('cohort_id','user_id')
        logger.error("[ERROR] Permissions found: {}".format(str(perms)))
        resp = {'error': "There was an error while retrieving cohort {}'s permissions--please contact the administrator.".format(str(cohort_id))}

    except Exception as e:
        logger.error("[ERROR] Exception obtaining file list and platform counts:")
        logger.exception(e)
        resp = {'error': 'Error getting counts'}

    finally:
        if cursor: cursor.close()
        if db and db.open: db.close()

    return resp
<|MERGE_RESOLUTION|>--- conflicted
+++ resolved
@@ -32,7 +32,7 @@
 from cohorts.models import Cohort, Cohort_Perms
 
 from solr_helpers import *
-from google_helpers.bigquery.cohort_support import BigQuerySupport
+
 
 logger = logging.getLogger('main_logger')
 
@@ -67,251 +67,6 @@
         # Attempt to get the cohort perms - this will cause an excpetion if we don't have them
         Cohort_Perms.objects.get(cohort_id=cohort_id, user_id=user_id)
 
-<<<<<<< HEAD
-        if type == 'dicom':
-            limit_clause = ""
-            offset_clause = ""
-
-            bq_cohort_table = settings.BIGQUERY_COHORT_TABLE_ID
-            bq_cohort_dataset = settings.BIGQUERY_COHORT_DATASET_ID
-            bq_cohort_project_id = settings.BIGQUERY_PROJECT_ID
-            data_project = settings.BIGQUERY_DATA_PROJECT_ID
-
-            built_clause = None
-
-            filter_conditions = ''
-            if len(inc_filters):
-                built_clause = BigQuerySupport.build_bq_filter_and_params(inc_filters, field_prefix='bc.')
-                filter_conditions = 'AND ' + built_clause['filter_string']
-
-            file_list_query_base = """
-                SELECT cs.case_barcode, ds.StudyInstanceUID, ds.StudyDescription, bc.disease_code, bc.project_short_name
-                FROM  `{cohort_project}.{cohort_dataset}.{cohort_table}` cs
-                JOIN `{data_project}.{tcga_img_dataset}.{dcf_data_table}` ds
-                ON cs.case_barcode = ds.PatientID
-                JOIN `{data_project}.{tcga_bioclin_dataset}.{tcga_clin_table}` bc
-                ON bc.case_barcode=cs.case_barcode
-                WHERE cs.cohort_id = {cohort} {filter_conditions}
-                GROUP BY cs.case_barcode, ds.StudyInstanceUID, ds.StudyDescription, bc.disease_code, bc.project_short_name
-            """
-            file_list_query_formatted = file_list_query_base.format(cohort_dataset=bq_cohort_dataset,
-                cohort_project=bq_cohort_project_id, cohort_table=bq_cohort_table, data_project=data_project,
-                dcf_data_table="TCGA_radiology_images", tcga_img_dataset="metadata",
-                tcga_bioclin_dataset="TCGA_bioclin_v0", tcga_clin_table="Clinical", cohort=cohort_id,
-                filter_conditions=filter_conditions
-            )
-
-            file_list_query_filter_count_formatted = file_list_query_base.format(
-                cohort_dataset=bq_cohort_dataset, cohort_project=bq_cohort_project_id,
-                cohort_table=bq_cohort_table, data_project=data_project,
-                dcf_data_table="TCGA_radiology_images", tcga_img_dataset="metadata",
-                tcga_bioclin_dataset="TCGA_bioclin_v0", tcga_clin_table="Clinical", cohort=cohort_id,
-                filter_conditions=""
-            )
-
-            file_list_query = """
-                #standardSQL
-                {select_clause}
-                {order_clause}
-                {limit_clause}
-                {offset_clause}
-            """
-
-            file_count_query = """
-                #standardSQL
-                SELECT COUNT(*)
-                FROM (
-                  {select_clause}
-                )
-            """
-
-            # col_map: used in the sql ORDER BY clause
-            # key: html column attribute 'columnId'
-            # value: db table column name
-            col_map = {
-                'col-program': 'bc.project_short_name',
-                'col-barcode': 'cs.case_barcode',
-                'col-diseasecode': 'bc.disease_code',
-                'col-projectname': 'bc.project_short_name',
-                'col-studydesc': 'ds.StudyDescription',
-                'col-studyuid': 'ds.StudyInstanceUID',
-                'col-filesize': 'ds.StudyInstanceUID'
-            }
-
-            # filtered_query_string = "*:*"
-            # fq_query_string = None
-            #
-            # if cohort_id:
-            #     cohort_cases = Cohort.objects.get(id=cohort_id).get_cohort_cases()
-            #     fq_query_string = "{!terms f=case_barcode}" + "{}".format(",".join(cohort_cases))
-            #
-            # if inc_filters:
-            #     filtered_query_string = build_solr_query(inc_filters, "TCGA")
-            #
-            # fiiltered_facets = build_solr_facets({"disease_code": []}, inc_filters)
-            #
-            # unfiltered_queries = {}
-            #
-            # fields = ["file_path", "case_barcode", "StudyDescription", "StudyInstanceUID", "BodyPartExamined", "disease_code", "project_short_name"]
-            # count_facets = {"disease_code": []}
-            #
-            # for filter in inc_filters:
-            #     if filter in count_facets:
-            #         unfiltered = copy.deepcopy(inc_filters)
-            #         del unfiltered[filter]
-            #         unfiltered_queries[filter] = {}
-            #         if len(unfiltered) <= 0:
-            #             unfiltered = None
-            #             unfiltered_queries[filter]['query'] = "*:*"
-            #         else:
-            #             unfiltered_queries[filter]['query'] = build_solr_query(unfiltered, "TCGA")
-            #         unfiltered_queries[filter]['facets'] = build_solr_facets(count_facets, unfiltered)
-            #
-            # # col_map: used in the sql ORDER BY clause
-            # # key: html column attribute 'columnId'
-            # # value: db table column name
-            # col_map = {
-            #     'col-program': 'project_short_name',
-            #     'col-barcode': 'case_barcode',
-            #     'col-diseasecode': 'disease_code',
-            #     'col-projectname': 'project_short_name',
-            #     'col-studydesc': 'StudyDescription',
-            #     'col-studyuid': 'StudyInstanceUID',
-            # }
-            #
-            # filter_counts = {}
-            #
-            # sort = "{} {}".format(col_map[sort_column], "DESC" if sort_order == 1 else "ASC")
-            #
-            # query_params = {
-            #     "collection": "tcia_images",
-            #     "fields": fields,
-            #     "query_string": filtered_query_string,
-            #     "fq_string": fq_query_string,
-            #     "facets": fiiltered_facets,
-            #     "sort": sort,
-            #     "offset": offset,
-            #     "limit": limit,
-            #     "counts_only": False,
-            #     "collapse_on": 'StudyInstanceUID'
-            # }
-            #
-            # file_query_result = query_solr_and_format_result(query_params)
-            #
-            # total_file_count = file_query_result['numFound']
-            #
-            # if 'docs' in file_query_result and len(file_query_result['docs']):
-            #     for entry in file_query_result['docs']:
-            #         file_list.append({
-            #             'case': entry['case_barcode'],
-            #             'study_uid': entry['StudyInstanceUID'],
-            #             'study_desc': entry.get('StudyDescription','N/A'),
-            #             'disease_code': entry['disease_code'],
-            #             'project_short_name': entry['project_short_name'],
-            #             'program': "TCGA",
-            #             'file_path': entry.get('file_path', 'N/A')
-            #         })
-            #
-            # if 'facets' in file_query_result:
-            #     filter_counts = file_query_result['facets']
-            #
-            # if do_filter_count:
-            #     for filter in unfiltered_queries:
-            #         query_params['query_string'] = unfiltered_queries[filter]['query']
-            #         query_params['counts_only'] = True
-            #         query_params['facets'] = unfiltered_queries[filter]['facets']
-            #         query_params['limit'] = 0
-            #         unfiltered_result = query_solr_and_format_result(query_params)
-            #         if 'facets' in unfiltered_result:
-            #             filter_counts = unfiltered_result['facets']
-
-            if limit > 0:
-                limit_clause = ' LIMIT {}'.format(str(limit))
-                # Offset is only valid when there is a limit
-                if offset > 0:
-                    offset_clause = ' OFFSET {}'.format(str(offset))
-
-            order_clause = "ORDER BY " + col_map[sort_column] + (" DESC" if sort_order == 1 else "")
-            counts = {}
-            if do_filter_count:
-                # Query the count
-                start = time.time()
-                results = BigQuerySupport.execute_query_and_fetch_results(
-                    file_count_query.format(select_clause=file_list_query_formatted),
-                    built_clause['parameters'] if built_clause else None
-                )
-                stop = time.time()
-                logger.debug('[BENCHMARKING] Time to query BQ for dicom count: ' + str(stop - start))
-                for entry in results:
-                    total_file_count = int(entry['f'][0]['v'])
-                cohort_programs = Cohort.objects.get(id=cohort_id).get_programs()
-                counts = count_public_data_type(user, file_list_query_filter_count_formatted,
-                                            inc_filters, cohort_programs, (type is not None and type != 'all'),
-                                            build, type)
-            # Query the file list only if there was anything to find
-            if total_file_count > 0 and do_filter_count or not do_filter_count:
-                start = time.time()
-                results = BigQuerySupport.execute_query_and_fetch_results(
-                    file_list_query.format(
-                        select_clause=file_list_query_formatted, order_clause=order_clause, limit_clause=limit_clause,
-                        offset_clause=offset_clause
-                    ),
-                    built_clause['parameters'] if built_clause else None
-                )
-                stop = time.time()
-                logger.debug('[BENCHMARKING] Time to query BQ for dicom data: ' + str(stop - start))
-                if len(results) > 0:
-                    for entry in results:
-                        file_list.append({
-                            'case': entry['f'][0]['v'],
-                            'study_uid': entry['f'][1]['v'],
-                            'study_desc': entry['f'][2]['v'] or 'N/A',
-                            'disease_code': entry['f'][3]['v'],
-                            'project_short_name': entry['f'][4]['v'],
-                            'program': "TCGA"
-                        })
-            filter_counts = counts
-        else:
-            case_barcode = None
-            case_barcode_condition = ''
-            if 'case_barcode' in inc_filters:
-                case_barcode = ''.join(inc_filters['case_barcode'])
-                del inc_filters['case_barcode']
-                case_barcode_condition = " AND LOWER(cs.case_barcode) LIKE LOWER(%s)"
-
-            select_clause_base = """
-                 SELECT md.sample_barcode, md.case_barcode, md.disease_code, substring_index(md.file_name_key, '/', -1) as file_name, md.file_name_key,
-                  md.index_file_name_key, md.access, md.acl, md.platform, md.data_type, md.data_category, md.index_file_id,
-                  md.experimental_strategy, md.data_format, md.file_gdc_id, md.case_gdc_id, md.project_short_name, md.file_size
-                 FROM {metadata_table} md
-                 JOIN (
-                     SELECT DISTINCT case_barcode
-                     FROM cohorts_samples
-                     WHERE cohort_id = {cohort_id}
-                 ) cs
-                 ON cs.case_barcode = md.case_barcode
-                 WHERE TRUE {filter_conditions} {case_barcode_condition}
-            """
-
-            file_list_query = """
-                {select_clause}
-                {order_clause}
-                {limit_clause}
-                {offset_clause}
-            """
-            col_map = {
-                'col-program': 'project_short_name',
-                'col-barcode': 'case_barcode',
-                'col-filename': 'file_name',
-                'col-diseasecode': 'disease_code',
-                'col-exp-strategy': 'experimental_strategy',
-                'col-platform': 'platform',
-                'col-datacat': 'data_category',
-                'col-datatype': 'data_type',
-                'col-dataformat': 'data_format',
-                'col-filesize': 'file_size'
-            }
-=======
         fields = ["case_barcode", "project_short_name", "disease_code"]
         # col_map: used in the sql ORDER BY clause
         # key: html column attribute 'columnId'
@@ -461,7 +216,6 @@
 
         if 'facets' in file_query_result:
             filter_counts = file_query_result['facets']
->>>>>>> 9647fe09
 
         resp = {
             'total_file_count': total_file_count,

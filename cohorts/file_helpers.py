--- conflicted
+++ resolved
@@ -87,14 +87,9 @@
             if do_filter_count:
                 facet_attr = Attribute.objects.filter(name__in=["disease_code", "Modality", "BodyPartExamined"])
 
-<<<<<<< HEAD
-            collapse = "StudyInstanceUID"
+            # collapse = "StudyInstanceUID"
             unique = "StudyInstanceUID"
-=======
-            # collapse = "StudyInstanceUID"
-            unique="StudyInstanceUID"
-
->>>>>>> 177b8ee0
+
         else:
             file_collection = DataSource.objects.select_related('version').get(source_type=DataSource.SOLR,
                                                                                version__active=True,
@@ -190,15 +185,11 @@
                 "counts_only": False,
                 "collapse_on": collapse
         }
-<<<<<<< HEAD
-        if data_type == 'all' or data_type == 'slim' or data_type == 'pdf':
-=======
         if data_type == 'dicom':
             query_params.update({
                 "unique": "StudyInstanceUID"
             })
-        elif data_type == 'all' or data_type == 'camic' or data_type == 'pdf':
->>>>>>> 177b8ee0
+        elif data_type == 'all' or data_type == 'slim' or data_type == 'pdf':
             query_params.update({
                 "unique": "file_name" if build.lower() == 'hg38' else 'file_name_key'
             })

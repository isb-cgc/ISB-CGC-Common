#
# Copyright 2015-2019, Institute for Systems Biology
#
# Licensed under the Apache License, Version 2.0 (the "License");
# you may not use this file except in compliance with the License.
# You may obtain a copy of the License at
#
#    http://www.apache.org/licenses/LICENSE-2.0
#
# Unless required by applicable law or agreed to in writing, software
# distributed under the License is distributed on an "AS IS" BASIS,
# WITHOUT WARRANTIES OR CONDITIONS OF ANY KIND, either express or implied.
# See the License for the specific language governing permissions and
# limitations under the License.
#
from __future__ import absolute_import

from builtins import str
from builtins import object
import operator
import string
import sys
import logging
from django.db import models
from django.db.models import Count
from django.contrib.auth.models import User
from django.db.models import Q
from django.utils.html import escape
from idc_collections.models import Collection, Attribute, User_Feature_Definitions, DataVersion
from django.core.exceptions import ObjectDoesNotExist
from sharing.models import Shared_Resource
from functools import reduce
from google_helpers.bigquery.bq_support import BigQuerySupport

logger = logging.getLogger('main_logger')


class CohortManager(models.Manager):
    def search(self, search_terms):
        terms = [term.strip() for term in search_terms.split()]
        q_objects = []
        for term in terms:
            q_objects.append(Q(name__icontains=term))

        # Start with a bare QuerySet
        qs = self.get_queryset()

        # Use operator's or_ to string together all of your Q objects.
        return qs.filter(reduce(operator.and_, [reduce(operator.or_, q_objects), Q(active=True)]))


class Cohort(models.Model):
    id = models.AutoField(primary_key=True)
    name = models.CharField(max_length=255, null=False, blank=True)
    description = models.TextField(null=True, blank=True)
    active = models.BooleanField(default=True)
    objects = CohortManager()
    shared = models.ManyToManyField(Shared_Resource)

    # Returns the collections found in this Cohort
    # Return value is a QuerySet
    def get_collections(self):
        collex_filters = self.filters_set.values_list('collection_id', flat=True).distinct()
        return Collection.objects.filter(active=True, id__in=collex_filters).distinct()

    # Returns the names only of the collections found in this Cohort
    # Return value is an array of strings
    def get_collection_names(self):
        collex = self.get_collections()
        names = collex.distinct().values_list('name', flat=True)
        return [str(x) for x in names]

    # Determines if the Cohort has only user-owned collections
    def only_user_data(self):
        return bool(Collection.objects.filter(id__in=self.get_collections(), is_public=True).count() <= 0)

    # Returns the highest level of permission the user has.
    def get_perm(self, request):
        perm = self.cohort_perms_set.filter(user_id=request.user.id).order_by('perm')

        if perm.count() > 0:
            return perm[0]
        else:
            return None

    def get_owner(self):
        return self.cohort_perms_set.filter(perm=Cohort_Perms.OWNER)[0].user

    # If a Cohort is owned by the IDC Superuser, it's considered public; this checks for the owner and returns a bool
    # based on that determination
    def is_public(self):
        idc_su = User.objects.get(username='isb', is_superuser=True)
        return (self.cohort_perms_set.get(perm=Cohort_Perms.OWNER).user_id == idc_su.id)


    def get_data_versions(self):

        versions = []

        groups = self.filter_group_set.all()

        for group in groups:
            data_versions = group.data_versions.all()
            for dv in data_versions:
                if dv.id not in versions:
                    versions.append(dv.id)

        return DataVersion.objects.filter(id__in=versions)


    def get_filters_by_data_source(self, source_type=None, data_sources_only=False):
        result = {}

        cohort_filters = Filters.objects.filter(resulting_cohort=self)
        attributes = Attribute.objects.filter(id__in=cohort_filters.values_list('attribute', flat=True))

        data_versions = self.get_data_versions()

        for attr in attributes:
            for source in DataSource.SOURCE_TYPES:
                if not source_type or source_type == source[0]:
                    data_source = attr.data_sources.all().filter(data_version__in=data_versions, source_type=source[0]).distinct()
                    for data in data_source:
                        if source[0] not in result:
                            result[source[0]] = {data.id: data}
                        else:
                            if data.id not in result[source[0]]:
                                result[source[0]][data.id] = data


        if not data_sources_only:
            for source in DataSource.SOURCE_TYPES:
                if not source_type or source_type == source[0]:
                    for data_source in result[source[0]]:
                        source_attrs = result[source[0]][data_source].attribute_set.filter(id__in=attributes)
                        result[source[0]][data_source] = {
                            'source': result[source[0]][data_source],
                            'filters': cohort_filters.filter(attribute__id__in=source_attrs)
                        }

        return result

    # Produce a BigQuery filter WHERE clause for this cohort's filters that can be used in the BQ console
    def get_bq_filter_string(self, prefix=None):

        filter_sets = []

        group_filter_dict = self.get_filters_as_dict()

        for group in group_filter_dict:
            filter_sets.append(BigQuerySupport.build_bq_where_clause(
                group_filter_dict[group], field_prefix=prefix
            ))

        # TODO: For now there will only be a single group, but in the future if there are multiple groups
        # we will need to consider how to return this

        return filter_sets[0]

    # Produce a BigQuery filter clause and parameters; this is for *programmatic* use of BQ, NOT copy-paste into
    # the console
    def get_filters_for_bq(self, prefix=None, suffix=None, counts=False, schema=None):

        filter_sets = []

        group_filter_dict = self.get_filters_as_dict()

        for group in group_filter_dict:
            filter_sets.append(BigQuerySupport.build_bq_filter_and_params(
                group_filter_dict[group], field_prefix=prefix, param_suffix=suffix, with_count_toggle=counts,
                type_schema=schema
                  ))

        # TODO: For now there will only be a single group, but in the future if there are multiple groups
        # we will need to consider how to return this

        return filter_sets[0]

    # Get a simple dict of the attributes and values of this cohort; note this is NOT intended for UI display
    def get_filters_as_dict(self):
        filter_dict = {}

        groups = self.filter_group_set.all()

        for group in groups:
            filter_dict[group.id] = {}
            filter_group = filter_dict[group.id]
            filters = group.filter_set.all()
            for filter in filters:
                filter_group[filter.attribute.name] = filter.value.split(",")
                if filter.attribute.data_type == filter.attribute.CONTINUOUS_NUMERIC:
                    filter_group[filter.attribute.name] = [int(x) if "." not in x else float(x) for x in filter_dict[filter.attribute.name]]

        return filter_dict

    # Returns the list of filters used to create this cohort as a JSON-compatible dict, for use in UI display
    def get_filters_as_json(self, with_display_vals=False):
        filter_list = Filters.objects.filter(resulting_cohort=self)
        dict_filters = {}

        attribute_display_vals = {}

        for filter in filter_list:
            if with_display_vals and filter.attribute.id not in attribute_display_vals:
                attribute_display_vals[filter.attribute.id] = filter.attribute.get_display_values()
            if filter.collection.short_name not in dict_filters:
                dict_filters[filter.collection.name] = {}
            collex_filters = dict_filters[filter.collection.name]
            if filter.attribute.name not in collex_filters:
                collex_filters[filter.attribute.name] = {}
            values = collex_filters[filter.attribute.name]
            if filter.value not in values:
                values[filter.value] = attribute_display_vals[filter.filter.attribute.id][filter.value] if with_display_vals else filter.value

        return dict_filters

<<<<<<< HEAD
# A 'source' Cohort is a cohort which was used to produce a subsequent cohort, either via cloning, editing,
# or set operations
=======

# A 'source' Cohort is a cohort which was used to produce a subsequent cohort, either via cloning or set operations
>>>>>>> 6585f3bb
class Source(models.Model):
    SET_OPS = 'SET_OPS'
    CLONE = 'CLONE'
    SOURCE_TYPES = (
        (SET_OPS, 'Set Operations'),
        (CLONE, 'Clone')
    )

    parent = models.ForeignKey(Cohort, null=True, blank=True, related_name='source_parent', on_delete=models.CASCADE)
    cohort = models.ForeignKey(Cohort, null=False, blank=False, related_name='source_cohort', on_delete=models.CASCADE)
    type = models.CharField(max_length=10, choices=SOURCE_TYPES)
    notes = models.CharField(max_length=1024, blank=True)


class Cohort_Perms(models.Model):
    READER = 'READER'
    OWNER = 'OWNER'
    PERMISSIONS = (
        (READER, 'Reader'),
        (OWNER, 'Owner')
    )
    cohort = models.ForeignKey(Cohort, null=False, blank=False, on_delete=models.CASCADE)
    user = models.ForeignKey(User, null=False, blank=True, on_delete=models.CASCADE)
    perm = models.CharField(max_length=10, choices=PERMISSIONS, default=READER)


class Filter_Group(models.Model):
    AND = 'A'
    OR = 'O'
    OPS = (
        (AND, 'And'),
        (OR, 'Or')
    )
    id = models.AutoField(primary_key=True)
    resulting_cohort = models.ForeignKey(Cohort, null=False, blank=False, on_delete=models.CASCADE)
    operator = models.CharField(max_length=1, blank=False, null=False, choices=OPS, default=OR)
    data_versions = models.ManyToManyField(DataVersion)

    @classmethod
    def get_op(cls, op_string):
        if op_string.lower() == 'and':
            return Filter_Group.AND
        elif op_string.lower() == 'or':
            return Filter_Group.OR
        else:
            return None
    

class Filters(models.Model):
    resulting_cohort = models.ForeignKey(Cohort, null=False, blank=False, on_delete=models.CASCADE)
    attribute = models.ForeignKey(Attribute, null=False, blank=False, on_delete=models.CASCADE)
    value = models.CharField(max_length=256, null=False, blank=False)
    filter_group = models.ForeignKey(Filter_Group, null=True, blank=True, on_delete=models.CASCADE)
    feature_def = models.ForeignKey(User_Feature_Definitions, null=True, blank=True, on_delete=models.CASCADE)


class Cohort_Comments(models.Model):
    cohort = models.ForeignKey(Cohort, blank=False, related_name='cohort_comment', on_delete=models.CASCADE)
    user = models.ForeignKey(User, null=False, blank=False, on_delete=models.CASCADE)
    date_created = models.DateTimeField(auto_now_add=True)
    content = models.CharField(max_length=1024, null=False)<|MERGE_RESOLUTION|>--- conflicted
+++ resolved
@@ -214,13 +214,8 @@
 
         return dict_filters
 
-<<<<<<< HEAD
-# A 'source' Cohort is a cohort which was used to produce a subsequent cohort, either via cloning, editing,
-# or set operations
-=======
 
 # A 'source' Cohort is a cohort which was used to produce a subsequent cohort, either via cloning or set operations
->>>>>>> 6585f3bb
 class Source(models.Model):
     SET_OPS = 'SET_OPS'
     CLONE = 'CLONE'

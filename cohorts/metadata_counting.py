"""

Copyright 2018, Institute for Systems Biology

Licensed under the Apache License, Version 2.0 (the "License");
you may not use this file except in compliance with the License.
You may obtain a copy of the License at

   http://www.apache.org/licenses/LICENSE-2.0how to c

Unless required by applicable law or agreed to in writing, software
distributed under the License is distributed on an "AS IS" BASIS,
WITHOUT WARRANTIES OR CONDITIONS OF ANY KIND, either express or implied.
See the License for the specific language governing permissions and
limitations under the License.

"""

import traceback
import time
import copy
from time import sleep

import django
import re
from metadata_helpers import *
from projects.models import Program, Project, User_Data_Tables, Public_Metadata_Tables
from google_helpers.bigquery.service import authorize_credentials_with_Google
from google_helpers.bigquery.cohort_support import BigQuerySupport
from django.core.exceptions import ObjectDoesNotExist, MultipleObjectsReturned

BQ_ATTEMPT_MAX = 10

TCGA_PROJECT_SET = fetch_isbcgc_project_set()

debug = settings.DEBUG # RO global for this file

MAX_FILE_LIST_ENTRIES = settings.MAX_FILE_LIST_REQUEST
MAX_SEL_FILES = settings.MAX_FILES_IGV
BQ_SERVICE = None

logger = logging.getLogger('main_logger')

USER_DATA_ON = settings.USER_DATA_ON
BIG_QUERY_API_URL = settings.BASE_API_URL + '/_ah/api/bq_api/v1'
COHORT_API = settings.BASE_API_URL + '/_ah/api/cohort_api/v1'
METADATA_API = settings.BASE_API_URL + '/_ah/api/meta_api/'

'''------------------------------------- Begin metadata counting methods -------------------------------------'''
# Tally counts for metadata filters of user-uploaded programs
def count_user_metadata(user, inc_filters=None, cohort_id=None):

    db = get_sql_connection()

    db.autocommit(True)

    cursor = None

    user_data_counts = {
        'program': {'id': 'user_program', 'displ_name': 'User Program', 'name': 'user_program', 'values': [], },
        'project': {'id': 'user_project', 'name': 'user_project', 'displ_name': 'User Project', 'values': [], },
        'total': 0,
        'cases': 0,
    }
    # To simplify project counting
    project_counts = {}

    for program in Program.get_user_programs(user):
        # Supports #2018 for the user data case:
        fully_qual = ("USER_PROGRAM-" + str(program.id)).upper()
        user_data_counts['program']['values'].append({'id': program.id, 'value': program.id, 'full_id': fully_qual, 'displ_name': program.name, 'name': program.name, 'count': 0, 'program': program.id,})
        project_counts[program.id] = 0

    for project in Project.get_user_projects(user):

        project_ms_table = None

        for tables in User_Data_Tables.objects.filter(project_id=project.id):
            if 'user_' not in tables.metadata_samples_table:
                logger.warn('[WARNING] User project metadata_samples table may have a malformed name: '
                    +(tables.metadata_samples_table.__str__() if tables.metadata_samples_table is not None else 'None')
                    + ' for project '+str(project.id)+'; skipping')
            else:
                project_ms_table = tables.metadata_samples_table
                # Do not include projects that are low level data
                datatype_query = ("SELECT data_type from %s where project_id=" % tables.metadata_data_table) + '%s'
                cursor = db.cursor()
                cursor.execute(datatype_query, (project.id,))
                for row in cursor.fetchall():
                    if row[0] == 'low_level':
                        project_ms_table = None

        if project_ms_table is not None:
            # Supports #2018 for the user data case:
            fully_qual = ("USER_PROJECT-" + str(project.id)).upper()
            user_data_counts['project']['values'].append({'id': project.id,
                                                          'value': project.id,
                                                          'full_id': fully_qual,
                                                          'name': project.name,
                                                          'count': 0,
                                                          'metadata_samples': project_ms_table,
                                                          'program': project.program.id,
                                                          'displ_name': project.name,})

        project_count_query_str = "SELECT COUNT(DISTINCT sample_barcode) AS count FROM %s"
        case_count_query_str = "SELECT COUNT(DISTINCT case_barcode) AS count FROM %s"

        # If there's a cohort_id, the count is actually done against a filtered cohort_samples set instead of the project table
        if cohort_id is not None:
            project_count_query_str = "SELECT COUNT(DISTINCT sample_barcode) FROM cohorts_samples WHERE cohort_id = %s AND project_id = %s"
            case_count_query_str = "SELECT COUNT(DISTINCT case_barcode) FROM cohorts_samples WHERE cohort_id = %s AND project_id = %s"

    try:
        cursor = db.cursor()

        query_params = None

        # Project counts
        for project in user_data_counts['project']['values']:
            project_incl = False
            program_incl = False

            if inc_filters is None or 'user_program' not in inc_filters or project['program'] in inc_filters['user_program']:
                project_incl = True
                if cohort_id is not None:
                    query_params = (cohort_id,project['id'],)
                    cursor.execute(project_count_query_str, query_params)
                else:
                    query_params = None
                    cursor.execute(project_count_query_str % project['metadata_samples'])

                result = cursor.fetchall()[0][0]
                if result is None:
                    project['count'] = 0
                else:
                    project['count'] = int(result)

            if inc_filters is None or 'user_project' not in inc_filters or project['id'] in inc_filters['user_project']:
                program_incl = True
                project_counts[project['program']] += project['count']

            if project_incl and program_incl:
                user_data_counts['total'] += project['count']

                if query_params is None:
                    cursor.execute(case_count_query_str % project['metadata_samples'])
                else:
                    cursor.execute(case_count_query_str, query_params)

                result = cursor.fetchall()[0][0]
                if result is None:
                    user_data_counts['cases'] += 0
                else:
                    user_data_counts['cases'] += int(result)

        # Program counts
        for program in user_data_counts['program']['values']:
            program['count'] = project_counts[int(program['id'])]

        return user_data_counts

    except (Exception) as e:
        logger.error("[ERROR] While counting user metadata:")
        logger.exception(e)
    finally:
        if cursor: cursor.close()
        if db and db.open: db.close()


def count_public_data_type(user, data_query, inc_filters, program_list, filter_format=False, build='HG19', type=None):
    db = None
    cursor = None
    counts = {}
    filter_clauses = {}
    built_clause = None

    QUERY_BASE = """
        SELECT {attr}, COUNT(*) AS count
        FROM ({data_query_clause}) AS qc
        WHERE TRUE {where_clause}
        GROUP BY {attr};
    """

    try:

        db = get_sql_connection()
        cursor = db.cursor()

        metadata_data_attr = fetch_build_data_attr(build, type)

        case_barcode = None
        case_barcode_condition = ""
        case_barcode_param = None
        # Pull out the case barcode filter, if there is one
        if 'case_barcode' in inc_filters:
            case_barcode = inc_filters['case_barcode']
            del inc_filters['case_barcode']
            if type == 'dicom':
                case_barcode_built_clause = BigQuerySupport.build_bq_filter_and_params({'case_barcode': case_barcode})
                case_barcode_param = case_barcode_built_clause['parameters']
                case_barcode_condition = 'AND ' + case_barcode_built_clause['filter_string']
            else:
                case_barcode_condition = " AND ( LOWER (case_barcode) LIKE LOWER(%s) )"

        # Make our where clauses
        if type != 'dicom':
            for filter in inc_filters:
                for prog in program_list:
                    if not validate_filter_key(filter, prog.id, build):
                        raise Exception("Filters must be in valid JSON format and conform to metadata_data columns.")
                filter_clauses[filter] = {'where_clause': None, 'parameters': None}

                subfilter = {}
                subfilter[filter] = inc_filters[filter]

                built_clause = build_where_clause(subfilter, for_files=True)
                filter_clauses[filter]['where_clause'] = built_clause['query_str']
                filter_clauses[filter]['parameters'] = built_clause['value_tuple']
        else:
            if len(inc_filters):
                built_clause = BigQuerySupport.build_bq_filter_and_params(inc_filters, with_count_toggle=True)

        for attr in metadata_data_attr:
            counts[attr] = {x: 0 for x in metadata_data_attr[attr]['values']}
            if type == 'dicom':
                where_clause = ''
                parameters = []
                count_params = None
                if case_barcode:
                    where_clause += case_barcode_condition
<<<<<<< HEAD
                    parameters.extend(case_barcode_param)
                if built_clause:
                    where_clause += " AND ( {} )".format(built_clause['filter_string'])
                    parameters.extend(built_clause['parameters'])
=======
                    parameters = case_barcode_param
                if built_clause:
                    where_clause += " AND ( {} )".format(built_clause['filter_string'])
                    if parameters:
                        parameters.extend(built_clause['parameters'])
                    else:
                        parameters = built_clause['parameters']
>>>>>>> 95e27c46
                    count_params = built_clause['count_params']
                query = """
                    #standardSQL
                    {query}
                """.format(query=QUERY_BASE.format(data_query_clause=data_query, where_clause=where_clause, attr=attr))

                if count_params and attr in count_params:
                    count_params[attr]['parameterValue']['value'] = 'not_filtering'
                results = BigQuerySupport.execute_query_and_fetch_results(query, parameters)
                if count_params and attr in count_params:
                    count_params[attr]['parameterValue']['value'] = 'filtering'
            else:
                where_clause = ""
                filter_clause = ') AND ('.join([filter_clauses[x]['where_clause'] for x in filter_clauses if x != attr or (filter_format and attr == 'data_format')])
                if len(filter_clause):
                    where_clause = "AND ( {} )".format(filter_clause)
                parameter_tuple = tuple(y for x in filter_clauses for y in filter_clauses[x]['parameters'] if
                                       x != attr or (filter_format and attr == 'data_format'))
                if case_barcode:
                    where_clause += case_barcode_condition
                    case_barcode = "".join(case_barcode)
                    parameter_tuple += (case_barcode, )
                query = QUERY_BASE.format(data_query_clause=data_query, where_clause=where_clause, attr=attr)
                cursor.execute(query, parameter_tuple)
                results = cursor.fetchall()

            for row in results:
                if type == 'dicom':
                    val = row['f'][0]['v']
                    cnt = int(row['f'][1]['v'])
                else:
                    val = "None" if not row[0] else row[0]
                    cnt = row[1]
                counts[attr][val] = cnt
        return counts

    except Exception as e:
        logger.error('[ERROR] Exception while counting metadata data attributes:')
        logger.exception(e)
    finally:
        if cursor: cursor.close()
        if db and db.open: db.close()


# Tally counts for metadata filters of public programs
def count_public_metadata(user, cohort_id=None, inc_filters=None, program_id=None, build='HG19', comb_mut_filters='OR'):
    comb_mut_filters = comb_mut_filters.upper()

    counts_and_total = {
        'counts': [],
        'data_counts': [],
        'data_avail_items': []
    }

    mutation_filters = None
    data_type_where_clause = None
    filters = {}
    data_type_filters = {}

    cohort_query = """
        SELECT sample_barcode cs_sample_barcode
        FROM cohorts_samples
        WHERE cohort_id = %s
    """

    data_avail_sample_query = """
        SELECT DISTINCT sample_barcode da_sample_barcode
        FROM %s
    """

    # returns an object or None
    program_tables = Public_Metadata_Tables.objects.filter(program_id=program_id).first()

    base_table = program_tables.samples_table
    data_avail_table = program_tables.sample_data_availability_table
    data_type_table = program_tables.sample_data_type_availability_table

    # Fetch the possible value set of all non-continuous attr columns
    # (also fetches the display strings for all attributes and values which have them)
    metadata_attr_values = fetch_metadata_value_set(program_id)

    # Fetch the possible value set of all data types
    metadata_data_type_values = fetch_program_data_types(program_id)

    # Divide our filters into 'mutation' and 'non-mutation' sets
    for key in inc_filters:
        if 'MUT:' in key:
            if not mutation_filters:
                mutation_filters = {}
            mutation_filters[key] = inc_filters[key]['values']
        elif 'data_type' in key:
            data_type_filters[key.split(':')[-1]] = inc_filters[key]
        else:
            filters[key.split(':')[-1]] = inc_filters[key]

    data_avail_sample_subquery = None

    if len(data_type_filters) > 0:
        data_type_where_clause = build_where_clause(data_type_filters)
        data_avail_sample_subquery = (data_avail_sample_query % data_avail_table) + ' WHERE '+data_type_where_clause['query_str']

    db = None
    cursor = None

    try:
        params_tuple = ()
        counts = {}
        data_counts = {}
        data_avail_items = []

        db = get_sql_connection()
        db.autocommit(True)
        cursor = db.cursor()

        # We need to perform 2 sets of queries: one with each filter excluded from the others, against the full
        # metadata_samples/cohort JOIN, and one where all filters are applied to create a temporary table, and
        # attributes *outside* that set are counted

        unfiltered_attr = []
        exclusionary_filter = {}
        where_clause = None

        for attr in metadata_attr_values:
            if attr not in filters:
                unfiltered_attr.append(attr)

        # construct the WHERE clauses needed
        if len(filters) > 0:
            filter_copy = copy.deepcopy(filters)
            where_clause = build_where_clause(filter_copy, program=program_id)
            for filter_key in filters:
                filter_copy = copy.deepcopy(filters)
                del filter_copy[filter_key]

                if len(filter_copy) <= 0:
                    ex_where_clause = {'query_str': None, 'value_tuple': None}
                else:
                    ex_where_clause = build_where_clause(filter_copy, program=program_id)

                exclusionary_filter[filter_key] = ex_where_clause

        filter_table = None
        tmp_mut_table = None
        tmp_filter_table = None

        # If there is a mutation filter, make a temporary table from the sample barcodes that this query
        # returns
        if mutation_filters:
            build_queries = {}

            # Split the filters into 'not any' and 'all other filters'
            for mut_filt in mutation_filters:
                build = mut_filt.split(':')[1]

                if build not in build_queries:
                    build_queries[build] = {
                        'raw_filters': {},
                        'filter_str_params': [],
                        'queries': [],
                        'not_any': None
                    }

                if 'NOT:' in mut_filt and 'category' in mut_filt and 'any' in mutation_filters[mut_filt]:
                    if not build_queries[build]['not_any']:
                        build_queries[build]['not_any'] = {}
                    build_queries[build]['not_any'][mut_filt] = mutation_filters[mut_filt]
                else:
                    build_queries[build]['raw_filters'][mut_filt] = mutation_filters[mut_filt]

            # If the combination is with AND, further split the 'not-not-any' filters, because they must be
            # queried separately and JOIN'd. OR is done with UNION DISINCT and all of one build can go into
            # a single query.
            for build in build_queries:
                if comb_mut_filters == 'AND':
                    filter_num = 0
                    for filter in build_queries[build]['raw_filters']:
                        # Individual selection filters need to be broken out if we're ANDing
                        if ':specific' in filter:
                            for indiv_selex in build_queries[build]['raw_filters'][filter]:
                                this_filter = {}
                                this_filter[filter] = [indiv_selex,]
                                build_queries[build]['filter_str_params'].append(BigQuerySupport.build_bq_filter_and_params(
                                    this_filter, comb_mut_filters, build + '_{}'.format(str(filter_num))
                                ))
                                filter_num += 1
                        else:
                            this_filter = {}
                            this_filter[filter] = build_queries[build]['raw_filters'][filter]
                            build_queries[build]['filter_str_params'].append(BigQuerySupport.build_bq_filter_and_params(
                                this_filter, comb_mut_filters, build+'_{}'.format(str(filter_num))
                            ))
                            filter_num += 1
                elif comb_mut_filters == 'OR':
                    if len(build_queries[build]['raw_filters']):
                        build_queries[build]['filter_str_params'].append(BigQuerySupport.build_bq_filter_and_params(
                            build_queries[build]['raw_filters'], comb_mut_filters, build
                        ))

            # Create the queries and their parameters
            for build in build_queries:
                bq_table_info = BQ_MOLECULAR_ATTR_TABLES[Program.objects.get(id=program_id).name][build]
                sample_barcode_col = bq_table_info['sample_barcode_col']
                bq_dataset = bq_table_info['dataset']
                bq_table = bq_table_info['table']
                bq_data_project_id = settings.BIGQUERY_DATA_PROJECT_NAME

                # Build the query for any filter which *isn't* a not-any query.
                query_template = \
                    ("SELECT {barcode_col}"
                     " FROM `{data_project_id}.{dataset_name}.{table_name}`"
                     " WHERE {where_clause}"
                     " GROUP BY {barcode_col} ")

                for filter_str_param in build_queries[build]['filter_str_params']:
                    build_queries[build]['queries'].append(
                        query_template.format(dataset_name=bq_dataset, data_project_id=bq_data_project_id,
                                              table_name=bq_table, barcode_col=sample_barcode_col,
                                              where_clause=filter_str_param['filter_string']))

                # Here we build not-any queries
                if build_queries[build]['not_any']:
                    query_template = """
                        SELECT {barcode_col}
                        FROM `{data_project_id}.{dataset_name}.{table_name}`
                        WHERE {barcode_col} NOT IN (
                          SELECT {barcode_col}
                          FROM `{data_project_id}.{dataset_name}.{table_name}`
                          WHERE {where_clause}
                          GROUP BY {barcode_col})
                        GROUP BY {barcode_col}
                    """

                    any_count = 0
                    for not_any in build_queries[build]['not_any']:
                        filter = not_any.replace("NOT:", "")
                        any_filter = {}
                        any_filter[filter] = build_queries[build]['not_any'][not_any]
                        any_filter_str_param = BigQuerySupport.build_bq_filter_and_params(
                            any_filter,param_suffix=build+'_any_{}'.format(any_count)
                        )

                        build_queries[build]['filter_str_params'].append(any_filter_str_param)

                        any_count += 1

                        build_queries[build]['queries'].append(query_template.format(
                            dataset_name=bq_dataset, data_project_id=bq_data_project_id, table_name=bq_table,
                            barcode_col=sample_barcode_col, where_clause=any_filter_str_param['filter_string']))

            query = None
            # Collect the queries for chaining below with UNION or JOIN
            queries = [q for build in build_queries for q in build_queries[build]['queries']]
            # Because our parameters are uniquely named, they can be combined into a single list
            params = [z for build in build_queries for y in build_queries[build]['filter_str_params'] for z in y['parameters']]

            if len(queries) > 1:
                if comb_mut_filters == 'OR':
                    query = """ UNION DISTINCT """.join(queries)
                else:
                    query_template = """
                        SELECT q0.sample_barcode_tumor
                        FROM ({query1}) q0
                        {join_clauses}
                    """

                    join_template = """
                        JOIN ({query}) q{ct}
                        ON q{ct}.sample_barcode_tumor = q0.sample_barcode_tumor
                    """

                    joins = []

                    for i,val in enumerate(queries[1:]):
                        joins.append(join_template.format(query=val, ct=str(i+1)))

                    query = query_template.format(query1=queries[0], join_clauses=" ".join(joins))
            else:
                query = queries[0]

            barcodes = []

            start = time.time()
            results = BigQuerySupport.execute_query_and_fetch_results(query, params)
            stop = time.time()

            logger.debug('[BENCHMARKING] Time to query BQ for mutation data: '+str(stop - start))

            if len(results) > 0:
                for barcode in results:
                    barcodes.append(str(barcode['f'][0]['v']))

            else:
                logger.info("Mutation filter result was empty!")
                # Put in one 'not found' entry to zero out the rest of the queries
                barcodes = ['NONE_FOUND', ]

            tmp_mut_table = 'bq_res_table_' + str(user.id) + "_" + make_id(6)

            make_tmp_mut_table_str = """
                CREATE TEMPORARY TABLE %s (
                  tumor_sample_id VARCHAR(100)
               );
            """ % tmp_mut_table

            cursor.execute(make_tmp_mut_table_str)

            insert_tmp_table_str = """
                INSERT INTO %s (tumor_sample_id) VALUES
            """ % tmp_mut_table

            param_vals = ()
            first = True

            for barcode in barcodes:
                param_vals += (barcode,)
                if first:
                    insert_tmp_table_str += '(%s)'
                    first = False
                else:
                    insert_tmp_table_str += ',(%s)'

            insert_tmp_table_str += ';'

            cursor.execute(insert_tmp_table_str, param_vals)
            db.commit()

        start = time.time()

        # If there are filters, create a temporary table filtered off the base table
        if len(filters) > 0:
            tmp_filter_table = "filtered_samples_tmp_" + user.id.__str__() + "_" + make_id(6)
            filter_table = tmp_filter_table

            make_tmp_table_str = """
              CREATE TEMPORARY TABLE %s
              (INDEX (sample_barcode))
              SELECT ms.*
              FROM %s ms
            """ % (tmp_filter_table, base_table,)

            if len(data_type_filters) > 0:
                make_tmp_table_str += (' JOIN (%s) da ON da.da_sample_barcode = ms.sample_barcode ' % data_avail_sample_subquery)
                params_tuple += data_type_where_clause['value_tuple']

            if tmp_mut_table:
                make_tmp_table_str += (' JOIN %s sc ON sc.tumor_sample_id = ms.sample_barcode' % tmp_mut_table)

            if cohort_id:
                make_tmp_table_str += (' JOIN (%s) cs ON cs.cs_sample_barcode = ms.sample_barcode' % cohort_query)
                params_tuple += (cohort_id,)

            make_tmp_table_str += ' WHERE %s ' % where_clause['query_str'] + ';'
            params_tuple += where_clause['value_tuple']

            cursor.execute(make_tmp_table_str, params_tuple)

        elif tmp_mut_table:
            tmp_filter_table = "filtered_samples_tmp_" + user.id.__str__() + "_" + make_id(6)
            filter_table = tmp_filter_table

            make_tmp_table_str = """
                CREATE TEMPORARY TABLE %s
                (INDEX (sample_barcode))
                SELECT ms.*
                FROM %s ms
                JOIN %s sc ON sc.tumor_sample_id = ms.sample_barcode
            """ % (tmp_filter_table, base_table, tmp_mut_table,)

            if len(data_type_filters) > 0:
                make_tmp_table_str += (' JOIN (%s) da ON da.da_sample_barcode = ms.sample_barcode' % data_avail_sample_subquery)
                params_tuple += data_type_where_clause['value_tuple']

            if cohort_id:
                make_tmp_table_str += (' JOIN (%s) cs ON cs.cs_sample_barcode = ms.sample_barcode' % cohort_query)
                params_tuple += (cohort_id,)

            make_tmp_table_str += ';'

            if len(params_tuple) > 0:
                cursor.execute(make_tmp_table_str, params_tuple)
            else:
                cursor.execute(make_tmp_table_str)
        else:
            # base table and filter table are equivalent
            filter_table = base_table


        stop = time.time()

        logger.debug('[BENCHMARKING] Time to create temporary filter/cohort tables in count_metadata: '+str(stop - start))

        count_query_set = []

        for col_name in metadata_attr_values:
            if col_name in unfiltered_attr:
                count_params = ()
                count_query = 'SELECT DISTINCT %s, COUNT(DISTINCT sample_barcode) as count FROM %s' % (col_name, filter_table,)
                if filter_table == base_table:
                    if cohort_id and program_id:
                        count_query += (' JOIN (%s) cs ON cs_sample_barcode = sample_barcode' % cohort_query)
                        count_params += (cohort_id,)
                    if len(data_type_filters) > 0:
                        count_query += (' JOIN (%s) da ON da.da_sample_barcode = sample_barcode' % data_avail_sample_subquery)
                        count_params += data_type_where_clause['value_tuple']

                count_query += ' GROUP BY %s;' % col_name

                count_query_set.append({'query_str': count_query, 'params': None if len(count_params)<=0 else count_params, })
            else:
                subquery = base_table
                excl_params_tuple = ()

                if tmp_mut_table:
                    subquery += (' JOIN %s ON tumor_sample_id = sample_barcode ' % tmp_mut_table)

                if cohort_id:
                    subquery += (' JOIN (%s) cs ON cs_sample_barcode = sample_barcode' % cohort_query)
                    excl_params_tuple += (cohort_id,)

                if len(data_type_filters) > 0:
                    subquery += (' JOIN (%s) da ON da_sample_barcode = sample_barcode' % data_avail_sample_subquery)
                    excl_params_tuple += data_type_where_clause['value_tuple']

                if exclusionary_filter[col_name]['query_str']:
                    subquery += ' WHERE ' + exclusionary_filter[col_name]['query_str']
                    excl_params_tuple += exclusionary_filter[col_name]['value_tuple']

                count_query_set.append({'query_str':("""
                    SELECT DISTINCT %s, COUNT(DISTINCT sample_barcode) as count FROM %s GROUP BY %s
                  """) % (col_name, subquery, col_name,),
                'params': excl_params_tuple})

        start = time.time()
        for query in count_query_set:
            if 'params' in query and query['params'] is not None:
                cursor.execute(query['query_str'], query['params'])
            else:
                cursor.execute(query['query_str'])

            colset = cursor.description
            col_headers = []
            if colset is not None:
                col_headers = [i[0] for i in cursor.description]
            if not col_headers[0] in counts:
                # If this is a categorical attribute, fetch its list of possible values (so we can know what didn't come
                # back in the query)
                values = { k: 0 for k in metadata_attr_values[col_headers[0]]['values'].keys() } if metadata_attr_values[col_headers[0]]['type'] == 'C' else {}
                counts[col_headers[0]] = {
                    'counts': values,
                    'total': 0,
                }
            for row in cursor.fetchall():
                counts[col_headers[0]]['counts'][str(row[0])] = int(row[1])
                counts[col_headers[0]]['total'] += int(row[1])

        # Query the data type counts
        if len(metadata_data_type_values.keys()) > 0:
            data_avail_query = None
            params = ()
            # If no proper filter table was built, or, it was but without data filters, we can use the 'filter table'
            if (len(filters) <= 0 and not mutation_filters) or len(data_type_filters) <= 0:

                cohort_join = ''

                if cohort_id and program_id and base_table == filter_table:
                    cohort_join = (' JOIN (%s) cs ON cs_sample_barcode = ms.sample_barcode' % cohort_query)
                    params += (cohort_id,)

                count_query = """
                    SELECT DISTINCT da.metadata_data_type_availability_id data_type, dt.isb_label, COUNT(DISTINCT ms.sample_barcode) count
                    FROM %s ms
                    JOIN %s da ON da.sample_barcode = ms.sample_barcode
                    JOIN %s dt ON dt.metadata_data_type_availability_id = da.metadata_data_type_availability_id
                    %s
                    GROUP BY data_type;
                """ % (filter_table, data_avail_table, data_type_table, cohort_join)

                data_avail_query = """
                    SELECT DISTINCT ms.sample_barcode, GROUP_CONCAT(CONCAT(dt.isb_label,'; ',COALESCE(dt.genomic_build,'Avail.')))
                    FROM %s ms
                    JOIN %s da ON da.sample_barcode = ms.sample_barcode
                    JOIN %s dt ON dt.metadata_data_type_availability_id = da.metadata_data_type_availability_id
                    %s
                    GROUP BY ms.sample_barcode;
                """ % (filter_table, data_avail_table, data_type_table, cohort_join)

                if len(params) <= 0:
                    cursor.execute(count_query)
                else:
                    cursor.execute(count_query,params)
            # otherwise, we have to use the base table, or we'll be ANDing our data types
            else:
                no_dt_filter_stmt = """
                    SELECT DISTINCT da.metadata_data_type_availability_id data_type, dt.isb_label, COUNT(DISTINCT ms.sample_barcode) count
                    FROM %s ms
                    JOIN %s da ON da.sample_barcode = ms.sample_barcode
                    JOIN %s dt ON dt.metadata_data_type_availability_id = da.metadata_data_type_availability_id
                """ % (base_table, data_avail_table, data_type_table,)

                data_avail_query = """
                    SELECT DISTINCT ms.sample_barcode, GROUP_CONCAT(CONCAT(dt.isb_label,'; ',COALESCE(dt.genomic_build,'Avail.')))
                    FROM %s ms
                    JOIN %s da ON da.sample_barcode = ms.sample_barcode
                    JOIN %s dt ON dt.metadata_data_type_availability_id = da.metadata_data_type_availability_id
                """ % (base_table, data_avail_table, data_type_table,)

                # Cohorts are baked into the mutation table, so we only need to add the cohort suubquery in if there
                # isn't a mutation table
                if tmp_mut_table:
                    no_dt_filter_stmt += (' JOIN %s sc ON sc.tumor_sample_id = ms.sample_barcode' % tmp_mut_table)
                    data_avail_query += (' JOIN %s sc ON sc.tumor_sample_id = ms.sample_barcode' % tmp_mut_table)
                elif cohort_id:
                    no_dt_filter_stmt += (' JOIN (%s) cs ON cs.cs_sample_barcode = ms.sample_barcode' % cohort_query)
                    data_avail_query += (' JOIN (%s) cs ON cs.cs_sample_barcode = ms.sample_barcode' % cohort_query)
                    params += (cohort_id,)

                if len(filters) > 0:
                    no_dt_filter_stmt += (' WHERE %s ' % where_clause['query_str'])
                    data_avail_query += (' WHERE %s ' % where_clause['query_str'])
                    params += where_clause['value_tuple']

                no_dt_filter_stmt += ' GROUP BY data_type;'
                data_avail_query += ' GROUP BY ms.sample_barcode;'

                if len(params) > 0:
                    cursor.execute(no_dt_filter_stmt, params)
                else:
                    cursor.execute(no_dt_filter_stmt)

            for row in cursor.fetchall():
                if not row[1] in data_counts:
                    values = {int(k): 0 for k in metadata_data_type_values[row[1]]['values'].keys()}
                    data_counts[row[1]] = {
                        'counts': values,
                        'total': 0,
                    }
                data_counts[row[1]]['counts'][int(row[0])] = int(row[2])
                data_counts[row[1]]['total'] += int(row[2])

            # Make sure GROUP_CONCAT has enough space--it can get big
            cursor.execute("""
                SET SESSION group_concat_max_len = 1000000;
            """)

            if len(params) > 0:
                cursor.execute(data_avail_query, params)
            else:
                cursor.execute(data_avail_query)

            sample_data_set = {}
            for row in cursor.fetchall():
                data_types = row[1].split(',')
                item = {}
                for type_build in data_types:
                    type = type_build.split('; ')[0]
                    build = type_build.split('; ')[1]
                    if type in METADATA_DATA_AVAIL_PLOT_MAP:
                        if METADATA_DATA_AVAIL_PLOT_MAP[type] not in item:
                            item[METADATA_DATA_AVAIL_PLOT_MAP[type]] = {}
                            item[METADATA_DATA_AVAIL_PLOT_MAP[type]][type] = [build, ]
                        elif type not in item[METADATA_DATA_AVAIL_PLOT_MAP[type]]:
                            item[METADATA_DATA_AVAIL_PLOT_MAP[type]][type] = [build, ]
                        elif build not in item[METADATA_DATA_AVAIL_PLOT_MAP[type]][type]:
                            item[METADATA_DATA_AVAIL_PLOT_MAP[type]][type].append(build)
                for type in METADATA_DATA_AVAIL_PLOT_MAP.values():
                    if type not in item:
                        item[type] = 'None'

                data_avail_items.append(item)

        for item in data_avail_items:
            for type in item:
                if item[type] == 'None':
                    continue
                avail_set = item[type]
                item[type] = ''
                for subtype in avail_set:
                    item[type] += ((subtype + ': ') + ', '.join(avail_set[subtype]) + '; ')
                item[type] = item[type][:-2]

        stop = time.time()
        logger.debug('[BENCHMARKING] Time to query filter count set in metadata_counts:'+str(stop - start))

        # query sample and case counts
        count_query = 'SELECT COUNT(DISTINCT %s) FROM %s'
        sample_count_query = count_query % ('sample_barcode', filter_table,)
        case_count_query = count_query % ('case_barcode', filter_table,)

        count_params = ()

        # If no filter table was built, we need to add cohorts and data type filters
        if len(filters) <= 0 and not mutation_filters:
            if len(data_type_filters) > 0:
                sample_count_query += (' JOIN (%s) da ON da.da_sample_barcode = sample_barcode' % data_avail_sample_subquery)
                case_count_query += (' JOIN (%s) da ON da.da_sample_barcode = sample_barcode' % data_avail_sample_subquery)
                count_params += data_type_where_clause['value_tuple']
            if cohort_id and program_id:
                case_count_query += (' JOIN (%s) cs ON cs_sample_barcode = sample_barcode' % cohort_query)
                sample_count_query += (' JOIN (%s) cs ON cs_sample_barcode = sample_barcode' % cohort_query)
                count_params += (cohort_id,)


        if len(count_params) > 0:
            cursor.execute(sample_count_query, count_params)
            counts_and_total['total'] = cursor.fetchall()[0][0]
            cursor.execute(case_count_query, count_params)
            counts_and_total['cases'] = cursor.fetchall()[0][0]
        else:
            cursor.execute(sample_count_query)
            counts_and_total['total'] = cursor.fetchall()[0][0]
            cursor.execute(case_count_query)
            counts_and_total['cases'] = cursor.fetchall()[0][0]

        # Drop the temporary tables
        if tmp_filter_table is not None: cursor.execute(("DROP TEMPORARY TABLE IF EXISTS %s") % tmp_filter_table)
        if tmp_mut_table is not None: cursor.execute(("DROP TEMPORARY TABLE IF EXISTS %s") % tmp_mut_table)

        for attr in metadata_attr_values:
            if attr in counts:
                value_list = []
                feature = {
                    'values': counts[attr]['counts'],
                    'total': counts[attr]['total'],
                }

                # Special case for age ranges
                if attr == 'age_at_diagnosis':
                    feature['values'] = normalize_ages(counts[attr]['counts'], Program.objects.get(id=program_id).name == 'TARGET')
                elif attr == 'bmi':
                    feature['values'] = normalize_bmi(counts[attr]['counts'])
                elif attr == 'year_of_diagnosis':
                    feature['values'] = normalize_years(counts[attr]['counts'])
                elif attr == 'event_free_survival' or attr == 'days_to_death' or attr == 'overall_survival' \
                        or attr == 'days_to_last_known_alive' or attr == 'days_to_last_followup':
                    feature['values'] = normalize_simple_days(counts[attr]['counts'])
                elif attr == 'days_to_birth':
                    feature['values'] = normalize_negative_days(counts[attr]['counts'])
                elif attr == 'wbc_at_diagnosis':
                    feature['values'] = normalize_by_200(counts[attr]['counts'])

                for value, count in feature['values'].items():
                    # Supports #2018. This value object is the only information that gets used to
                    # stock cohort checkboxes in the template. To support clicking on a treemap to
                    # trigger the checkbox, we need have an id that glues the attribute name to the
                    # value in a standard manner, and we really don't want to have to construct this
                    # with a unwieldy template statement. So we do it here:
                    fully_qual = (re.sub('\s+', '_', (attr + "-" + str(value)))).upper()
                    val_obj = {'value': str(value), 'count': count, 'full_id': fully_qual}

                    if value in metadata_attr_values[attr]['values'] and metadata_attr_values[attr]['values'][value] is not None \
                            and len(metadata_attr_values[attr]['values'][value]) > 0:
                        val_obj['displ_name'] = metadata_attr_values[attr]['values'][value]['displ_value']
                        if 'tooltip' in metadata_attr_values[attr]['values'][value]:
                            val_obj['tooltip'] = metadata_attr_values[attr]['values'][value]['tooltip']

                    value_list.append(val_obj)

                counts_and_total['counts'].append({'name': attr, 'values': value_list, 'id': attr, 'total': feature['total']})

        for data_type in metadata_data_type_values:
            if data_type in data_counts:
                value_list = []
                feature = {
                    'values': data_counts[data_type]['counts'],
                    'total': data_counts[data_type]['total'],
                }

                for value, count in feature['values'].items():

                    val_obj = {'value': value, 'count': count, }

                    if int(value) in metadata_data_type_values[data_type]['values'] and metadata_data_type_values[data_type]['values'][int(value)] and len(metadata_data_type_values[data_type]['values'][int(value)]) > 0:
                        val_obj['displ_name'] = metadata_data_type_values[data_type]['values'][int(value)]

                    value_list.append(val_obj)

                counts_and_total['data_counts'].append({'name': data_type, 'values': value_list, 'id': data_type, 'total': feature['total']})

        counts_and_total['data_avail_items'] = data_avail_items

        return counts_and_total

    except Exception as e:
        logger.error("[ERROR] While counting public metadata: ")
        logger.exception(e)
    finally:
        if cursor: cursor.close()
        if db and db.open: db.close()


def public_metadata_counts(req_filters, cohort_id, user, program_id, limit=None, comb_mut_filters='OR'):
    filters = {}

    if req_filters is not None:
        try:
            for key in req_filters:
                if not validate_filter_key(key, program_id):
                    raise Exception('Invalid filter key received: ' + key)
                this_filter = req_filters[key]
                if key not in filters:
                    filters[key] = {'values': []}
                for value in this_filter:
                    filters[key]['values'].append(value)

        except Exception as e:
            logger.exception(e)
            raise Exception('Filters must be a valid JSON formatted object of filter sets, with value lists keyed on filter names.')

    start = time.time()
    counts_and_total = count_public_metadata(user, cohort_id, filters, program_id, comb_mut_filters=comb_mut_filters)
    # parsets_items = build_data_avail_plot_data(user, cohort_id, filters, program_id)

    stop = time.time()
    logger.debug(
        "[BENCHMARKING] Time to call metadata_counts from view metadata_counts_platform_list"
        + (" for cohort " + cohort_id if cohort_id is not None else "")
        + (" and" if cohort_id is not None and filters.__len__() > 0 else "")
        + (" filters " + filters.__str__() if filters.__len__() > 0 else "")
        + ": " + (stop - start).__str__()
    )

    return_vals = {
        'data_avail': counts_and_total['data_avail_items'],
        'data_counts': counts_and_total['data_counts'],
        'count': counts_and_total['counts'],
        'cases': counts_and_total['cases'],
        'total': counts_and_total['total']
    }

    return return_vals


def user_metadata_counts(user, user_data_filters, cohort_id):
    try:

        if user_data_filters and '0' in user_data_filters:
            user_data_filters = user_data_filters['0']

        counts_and_total = {
            'counts': [],
            'total': 0,
            'cases': 0,
        }

        found_user_data = False

        if user:
            if len(Project.get_user_projects(user)) > 0:
                found_user_data = True
                user_data_result = count_user_metadata(user, user_data_filters, cohort_id)

                for key in user_data_result:
                    if 'total' in key:
                        counts_and_total['total'] = user_data_result[key]
                    elif 'cases' in key:
                        counts_and_total['cases'] = user_data_result[key]
                    else:
                        counts_and_total['counts'].append(user_data_result[key])
            else:
                logger.info('[STATUS] No projects were found for this user.')

        else:
            logger.info("[STATUS] User not authenticated; no user data will be available.")

        return {
            'user_data': found_user_data,
            'count': counts_and_total['counts'],
            'cases': counts_and_total['cases'],
            'total': counts_and_total['total'],
            # Data types are current not supported for user data
            'data_counts': [],
        }

    except Exception, e:
        logger.error('[ERROR] Exception when counting user metadata: ')
        logger.exception(e)


def validate_and_count_barcodes(barcodes, user_id):

    tmp_validation_table = 'tmp_val_table_{}_'.format(user_id) + make_id(6)

    db = None
    cursor = None

    barcode_index_map = {}

    TEMP_TABLE_CREATION = """
        CREATE TEMPORARY TABLE {}
        (
          INDEX (sample_barcode),
          case_barcode VARCHAR(100),
          sample_barcode VARCHAR(100),
          program VARCHAR(50)
        );
    """.format(tmp_validation_table)

    insertion_stmt = """
        INSERT INTO {} (case_barcode,sample_barcode,program) VALUES
    """.format(tmp_validation_table)

    validation_query = """
        SELECT ts.case_barcode AS provided_case, ts.sample_barcode AS provided_sample, ts.program AS provided_program,
          COALESCE(msc.case_barcode, mss.case_barcode) AS found_case,
          COALESCE(msc.sample_barcode, mss.sample_barcode) AS found_sample,
          COALESCE(msc.program_name, mss.program_name) AS found_program,
          COALESCE(msc.project_short_name, mss.project_short_name) AS found_project
        FROM {} ts
        LEFT JOIN {} msc
        ON ts.case_barcode = msc.case_barcode
        LEFT JOIN {} mss
        ON ts.sample_barcode = mss.sample_barcode
        WHERE ts.program = %s AND (ts.sample_barcode = msc.sample_barcode OR ts.sample_barcode IS NULL OR ts.case_barcode IS NULL)
    """

    count_query = """
        SELECT COUNT(DISTINCT cs.{})
        FROM (
            SELECT ts.case_barcode AS provided_case, ts.sample_barcode AS provided_sample, ts.program AS provided_program,
              COALESCE(msc.case_barcode, mss.case_barcode) AS found_case,
              COALESCE(msc.sample_barcode, mss.sample_barcode) AS found_sample,
              COALESCE(msc.program_name, mss.program_name) AS found_program
            FROM {} ts
            LEFT JOIN {} msc
            ON ts.case_barcode = msc.case_barcode
            LEFT JOIN {} mss
            ON ts.sample_barcode = mss.sample_barcode
            WHERE ts.program = %s AND (ts.sample_barcode = msc.sample_barcode OR ts.sample_barcode IS NULL OR ts.case_barcode IS NULL)
        ) cs
    """

    try:
        db = get_sql_connection()
        cursor = db.cursor()
        db.autocommit(True)

        cursor.execute(TEMP_TABLE_CREATION)

        insertion_stmt += (",".join(['(%s,%s,%s)'] * len(barcodes)))

        param_vals = ()

        result = {
            'valid_barcodes': [],
            'invalid_barcodes': [],
            'counts': [],
            'messages': []
        }

        for barcode in barcodes:
            param_vals += ((None if not len(barcode['case']) else barcode['case']), (None if not len(barcode['sample']) else barcode['sample']), barcode['program'], )
            barcode_index_map[barcode['case']+"{}"+barcode['sample']+"{}"+barcode['program']] = []

        cursor.execute(insertion_stmt, param_vals)

        programs = set([x['program'] for x in barcodes])

        projects_to_lookup = {}

        for program in programs:

            try:
                prog_obj = Program.objects.get(name=program, active=1, is_public=True)
                program_tables = Public_Metadata_Tables.objects.get(program=prog_obj)
            except ObjectDoesNotExist:
                logger.info("[STATUS] While validating barcodes for cohort creation, saw an invalid program: {}".format(program))
                result['messages'].append('An invalid program was supplied: {}'.format(program))
                continue

            program_query = validation_query.format(tmp_validation_table, program_tables.samples_table, program_tables.samples_table)
            cursor.execute(program_query, (program,))

            row_eval = []

            for row in cursor.fetchall():
                if row[3]:
                    barcode_index_map[(row[0] if row[0] else '')+"{}"+(row[1] if row[1] else '')+"{}"+row[2]].append(
                        {'case': row[3], 'sample': row[4], 'program': row[5], 'program_id': prog_obj.id, 'project': row[6].split('-',1)[-1]}
                    )
                    if row[5] not in projects_to_lookup:
                        projects_to_lookup[row[5]] = {}
                    projects_to_lookup[row[5]][row[6].split('-',1)[-1]] = None

            count_obj = {
                'cases': 0,
                'samples': 0,
                'program': program
            }

            for val in ['found_sample','found_case']:
                cursor.execute(count_query.format(val,tmp_validation_table,program_tables.samples_table,program_tables.samples_table), (program,))
                for row in cursor.fetchall():
                    count_obj[val.replace('found_','')+'s'] = row[0]

            result['counts'].append(count_obj)

        # Convert the project names into project IDs
        for prog in projects_to_lookup:
            proj_names = projects_to_lookup[prog].keys()
            projects = Project.objects.filter(name__in=proj_names, program=Program.objects.get(name=prog, active=1))
            for proj in projects:
                projects_to_lookup[prog][proj.name] = proj.id

        for key in barcode_index_map:
            entries = barcode_index_map[key]
            for barcode in entries:
                barcode['project'] = projects_to_lookup[barcode['program']][barcode['project']]

        for barcode in barcodes:
            if len(barcode_index_map[barcode['case']+"{}"+barcode['sample']+"{}"+barcode['program']]):
                for found_barcode in barcode_index_map[barcode['case']+"{}"+barcode['sample']+"{}"+barcode['program']]:
                    if found_barcode not in result['valid_barcodes']:
                        result['valid_barcodes'].append(found_barcode)
            else:
                result['invalid_barcodes'].append(barcode)

        cursor.execute("""DROP TEMPORARY TABLE IF EXISTS {}""".format(tmp_validation_table))

    except Exception as e:
        logger.error("[ERROR] While validating barcodes: ")
        logger.exception(e)
    finally:
        if cursor: cursor.close()
        if db and db.open: db.close()

    return result

'''------------------------------------- End metadata counting methods -------------------------------------'''<|MERGE_RESOLUTION|>--- conflicted
+++ resolved
@@ -224,16 +224,10 @@
             counts[attr] = {x: 0 for x in metadata_data_attr[attr]['values']}
             if type == 'dicom':
                 where_clause = ''
-                parameters = []
+                parameters = None
                 count_params = None
                 if case_barcode:
                     where_clause += case_barcode_condition
-<<<<<<< HEAD
-                    parameters.extend(case_barcode_param)
-                if built_clause:
-                    where_clause += " AND ( {} )".format(built_clause['filter_string'])
-                    parameters.extend(built_clause['parameters'])
-=======
                     parameters = case_barcode_param
                 if built_clause:
                     where_clause += " AND ( {} )".format(built_clause['filter_string'])
@@ -241,7 +235,6 @@
                         parameters.extend(built_clause['parameters'])
                     else:
                         parameters = built_clause['parameters']
->>>>>>> 95e27c46
                     count_params = built_clause['count_params']
                 query = """
                     #standardSQL

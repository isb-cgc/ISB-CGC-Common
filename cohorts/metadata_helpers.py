"""
<<<<<<< HEAD

=======
>>>>>>> 4c410527
Copyright 2017, Institute for Systems Biology

Licensed under the Apache License, Version 2.0 (the "License");
you may not use this file except in compliance with the License.
You may obtain a copy of the License at

   http://www.apache.org/licenses/LICENSE-2.0

Unless required by applicable law or agreed to in writing, software
distributed under the License is distributed on an "AS IS" BASIS,
WITHOUT WARRANTIES OR CONDITIONS OF ANY KIND, either express or implied.
See the License for the specific language governing permissions and
limitations under the License.
"""

"""
Helper methods for fetching, curating, and managing cohort metadata
"""

import sys
import random
import string
import logging
import traceback
import warnings
import copy
import MySQLdb
import string
from projects.models import Program

<<<<<<< HEAD
from django.conf import settings
=======
>>>>>>> 4c410527
from uuid import uuid4
from django.conf import settings


debug = settings.DEBUG # RO global for this file

logger = logging.getLogger(__name__)

warnings.filterwarnings("ignore", "No data - zero rows fetched, selected, or processed")

PREFORMATTED_VALUES = {}

PREFORMATTED_ATTRIBUTES = {}

# TODO: move this into a table, maybe metadata_attr?
MOLECULAR_CATEGORIES = {
    'nonsilent': {
        'name': 'Non-silent',
        'attrs': [
            'Missense_Mutation',
            'Nonsense_Mutation',
            'Nonstop_Mutation',
            'Frame_Shift_Del',
            'Frame_Shift_Ins',
            'In_Frame_Del',
            'In_Frame_Ins',
            'Translation_Start_Site',
        ]
    }
}

MOLECULAR_ATTR = [
    {'value': 'Missense_Mutation', 'displ_name': 'Missense Mutation'},
    {'value': 'Frame_Shift_Del', 'displ_name': 'Frame Shift - Deletion'},
    {'value': 'Frame_Shift_Ins', 'displ_name': 'Frame Shift - Insertion'},
    {'value': 'In_Frame_Del', 'displ_name': 'In Frame Deletion'},
    {'value': 'In_Frame_Ins', 'displ_name': 'In Frame Insertion'},
    {'value': 'Translation_Start_Site', 'displ_name': 'Translation Start Site'},
    {'value': 'Nonsense_Mutation', 'displ_name': 'Nonsense Mutation'},
    {'value': 'Nonstop_Mutation', 'displ_name': 'Nonstop Mutation'},
    {'value': 'Silent', 'displ_name': 'Silent'},
    {'value': 'RNA', 'displ_name': 'RNA'},
    {'value': 'Intron', 'displ_name': 'Intron'},
    {'value': 'Splice_Site', 'displ_name': 'Splice Site'},
    {'value': "3'UTR", 'displ_name': '3\' UTR'},
    {'value': "5'UTR", 'displ_name': '5\' UTR'},
    {'value': "5'Flank", 'displ_name': '5\' Flank'},
    {'value': "3'Flank", 'displ_name': '3\' Flank'},
]

MOLECULAR_DISPLAY_STRINGS = {
    'categories': {
        'nonsilent': 'Non-silent',
        'any': 'Any',
        'specific': 'Specific Mutation Type',
    },
    'values': {
        'Missense_Mutation': 'Missense Mutation',
        'Frame_Shift_Del': 'Frame Shift - Deletion',
        'Frame_Shift_Ins': 'Frame Shift - Insertion',
        'In_Frame_Del': 'In Frame Deletion',
        'In_Frame_Ins': 'In Frame Insertion',
        'Translation_Start_Site': 'Translation Start Site',
        'Nonsense_Mutation': 'Nonsense Mutation',
        'Nonstop_Mutation': 'Nonstop Mutation',
        'Silent': 'Silent',
        'RNA': 'RNA',
        'Intron': 'Intron',
        'Splice_Site': 'Splice Site',
        "3'UTR": '3\' UTR',
        "5'UTR": '5\' UTR',
        "5'Flank": '5\' Flank',
        "3'Flank": '3\' Flank',
    },
}

### METADATA_ATTR ###
# Local storage of the metadata attributes, values, and their display names for a program. This dict takes the form:
# {
#   <program id>: {
#       <attr name>: {
#           'displ_name': <attr display name>,
#           'values': {
#               <metadata attr value>: <metadata attr display value>, [...]
#           }, [...]
#       }, [...]
#   }, [...]
# }
# The data is stored to prevent excessive retrieval
METADATA_ATTR = {}

### METADATA_DATA_TYPES ###
# Local storage of the metadata data types, values, and their display strings for a program. This dict takes the form:
# {
#   <program id>: {
#       <data type name>: {
#           'displ_name': <data type display name>,
#           'values': {
#               <data type value>: <data type display value>, [...]
#           }, [...]
#       }, [...]
#   }, [...]
# }
# The data is stored to prevent excessive retrieval
METADATA_DATA_TYPES = {}

### METADATA_DATA_TYPES_DISPLAY ###
# Local storage of the metadata data types, values, and their display strings keyed against the values instead of the
# types. This dict takes the form:
# {
#   <program id>: {
#       <data type id>: <data type display string>, [...]
#   }, [...]
# }
# The data is stored to prevent excessive retrieval
METADATA_DATA_TYPES_DISPLAY = {}

METADATA_DATA_AVAIL_PLOT_MAP = {
    'Aligned_Reads': 'DNAseq_data',
    'Copy_Number_Segment_Masked': 'cnvrPlatform',
    'DNA_Methylation_Beta': 'methPlatform',
    'miRNA_Gene_Quantification': 'mirnPlatform',
    'miRNA_Isoform_Quantification': 'mirnPlatform',
    'mRNA_Gene_Quantification': 'gexpPlatform',
    'mRNA_Isoform_Quantification': 'gexpPlatform',
    'Protein_Quantification': 'rppaPlatform',
}

ISB_CGC_PROJECTS = {
    'list': [],
}

BQ_MOLECULAR_ATTR_TABLES = {
    'TCGA': {
        'HG19': {
            'table': 'Somatic_Mutation_MC3',
            'dataset': 'TCGA_hg19_data_v0',
        },
        'HG38': None,
    },
    'CCLE': None,
    'TARGET': None,
}


# Get a set of random characters of 'length'
def make_id(length):
    return ''.join(random.sample(string.ascii_lowercase, length))


# Database connection
def get_sql_connection():
    database = settings.DATABASES['default']
    db = None
    try:

        connect_options = {
            'host': database['HOST'],
            'db': database['NAME'],
            'user': database['USER'],
            'passwd': database['PASSWORD'],
        }

        if not settings.IS_DEV:
            connect_options['host'] = 'localhost'
            connect_options['unix_socket'] = settings.DB_SOCKET

<<<<<<< HEAD
        if 'OPTIONS' in database and 'ssl' in database['OPTIONS'] and not settings.IS_APP_ENGINE_FLEX:
=======
        if 'OPTIONS' in database and 'ssl' in database['OPTIONS'] and not (settings.IS_APP_ENGINE_FLEX or settings.IS_APP_ENGINE):
>>>>>>> 4c410527
            connect_options['ssl'] = database['OPTIONS']['ssl']

        db = MySQLdb.connect(**connect_options)

        return db

    except Exception as e:
<<<<<<< HEAD
        logger.error("[ERROR] Exception in get_sql_connection(): ")
        logger.exception(e)
        if db and db.open: db.close()

# Generate the METADATA_SHORTLIST['list'] list of values based on the contents of the metadata_shortlist view
def fetch_metadata_shortlist():
    cursor = None
    db = None
    try:
        db = get_sql_connection()
        if not METADATA_SHORTLIST['list'] or len(METADATA_SHORTLIST['list']) <= 0:
=======
        logger.error("[ERROR] Exception in get_sql_connection(): "+e.message)
        logger.error(traceback.format_exc())
        if db and db.open: db.close()


def fetch_program_data_types(program, for_display=False):

    db = None
    cursor = None

    try:

        if not program:
            program = get_public_program_id('TCGA')

        if program not in METADATA_DATA_TYPES or len(METADATA_DATA_TYPES[program]) <= 0:

            METADATA_DATA_TYPES[program] = {}
            METADATA_DATA_TYPES_DISPLAY[program] = {}

            preformatted_attr = get_preformatted_attr(program)

            db = get_sql_connection()
>>>>>>> 4c410527
            cursor = db.cursor()
            cursor.callproc('get_program_datatypes', (program,))
            for row in cursor.fetchall():
                if not row[2] in METADATA_DATA_TYPES[program]:
                    METADATA_DATA_TYPES[program][row[2]] = {'name': row[2], 'displ_name': format_for_display(row[2]) if row[2] not in preformatted_attr else row[2], 'values': {}}
                METADATA_DATA_TYPES[program][row[2]]['values'][int(row[0])] = ('Available' if row[1] is None else row[1])

            cursor.close()
            cursor = db.cursor(MySQLdb.cursors.DictCursor)
            cursor.callproc('get_program_display_strings', (program,))

            for row in cursor.fetchall():
                if row['value_name'] is None and row['attr_name'] in METADATA_DATA_TYPES[program]:
                    METADATA_DATA_TYPES[program][row['attr_name']]['displ_name'] = row['display_string']

            for data_type in METADATA_DATA_TYPES[program]:
                for value in METADATA_DATA_TYPES[program][data_type]['values']:
                    if not str(value) in METADATA_DATA_TYPES_DISPLAY[program]:
                        METADATA_DATA_TYPES_DISPLAY[program][str(value)] = METADATA_DATA_TYPES[program][data_type]['displ_name'] + ', ' + METADATA_DATA_TYPES[program][data_type]['values'][value]

        if for_display:
            return copy.deepcopy(METADATA_DATA_TYPES_DISPLAY[program])
        return copy.deepcopy(METADATA_DATA_TYPES[program])

<<<<<<< HEAD
        return METADATA_SHORTLIST['list']

    except Exception as e:
        logger.error('[ERROR] Exception when fetching the metadata shortlist:')
        logger.exception(e)
=======
    except Exception as e:
        print >> sys.stdout, traceback.format_exc()
        logger.error('[ERROR] Exception while trying to get data types for program #%s:' % str(program))
        logger.error(traceback.format_exc())
>>>>>>> 4c410527
    finally:
        if cursor: cursor.close()
        if db and db.open: db.close()

<<<<<<< HEAD
# Generate the ISB_CGC_STUDIES['list'] value set based on the get_isbcgc_study_set sproc
def fetch_isbcgc_study_set():
    cursor = None
    db = None
=======

# Returns the list of attributes for a program, as stored in the METADATA_ATTR[<program>] list
# If a current list is not found, it is retrieved using the get_metadata_attr sproc.
def fetch_program_attr(program):

    db = None
    cursor = None

    try:

        if not program:
            program = get_public_program_id('TCGA')

        if program not in METADATA_ATTR or len(METADATA_ATTR[program]) <= 0:

            METADATA_ATTR[program] = {}

            preformatted_attr = get_preformatted_attr(program)

            db = get_sql_connection()
            cursor = db.cursor()
            cursor.callproc('get_program_attr', (program,))
            for row in cursor.fetchall():
                METADATA_ATTR[program][row[0]] = {'name': row[0], 'displ_name': format_for_display(row[0]) if row[0] not in preformatted_attr else row[0], 'values': {}, 'type': row[1]}

            cursor.close()
            cursor = db.cursor(MySQLdb.cursors.DictCursor)
            cursor.callproc('get_program_display_strings', (program,))

            for row in cursor.fetchall():
                if row['value_name'] is None and row['attr_name'] in METADATA_ATTR[program]:
                    METADATA_ATTR[program][row['attr_name']]['displ_name'] = row['display_string']

        return copy.deepcopy(METADATA_ATTR[program])

    except Exception as e:
        print >> sys.stdout, traceback.format_exc()
        logger.error('[ERROR] Exception while trying to get attributes for program #%s:' % str(program))
        logger.error(traceback.format_exc())
    finally:
        if cursor: cursor.close()
        if db and db.open: db.close()


# Generate the ISB_CGC_PROJECTS['list'] value set based on the get_isbcgc_project_set sproc
def fetch_isbcgc_project_set():

    db = None
    cursor = None

>>>>>>> 4c410527
    try:
        db = get_sql_connection()

        if not ISB_CGC_PROJECTS['list'] or len(ISB_CGC_PROJECTS['list']) <= 0:
            cursor = db.cursor()
            cursor.execute("SELECT COUNT(SPECIFIC_NAME) FROM INFORMATION_SCHEMA.ROUTINES WHERE SPECIFIC_NAME = 'get_isbcgc_project_set';")
            # Only try to fetch the project set if the sproc exists
            if cursor.fetchall()[0][0] > 0:
                cursor.execute("CALL get_isbcgc_project_set();")
                ISB_CGC_PROJECTS['list'] = []
                for row in cursor.fetchall():
                    ISB_CGC_PROJECTS['list'].append(row[0])
            else:
                # Otherwise just warn
                logger.warn("[WARNING] Stored procedure get_isbcgc_project_set was not found!")

        return copy.deepcopy(ISB_CGC_PROJECTS['list'])

    except Exception as e:
        logger.error('[ERROR] Exception when fetching the isb-cgc study set:')
        logger.exception(e)
    finally:
        if cursor: cursor.close()
        if db and db.open: db.close()

<<<<<<< HEAD
# Get the list of possible metadata values based on the metadata_shortlist and their in-use values in the metadata_samples table
def get_metadata_value_set():
    values = {}
    db = None
    cursor = None
    try:
        db = get_sql_connection()
        cursor = db.cursor()
        cursor.callproc('get_metadata_values')
=======

# Fetch a list of all public programs, represented as an object containing their name and ID
def get_public_programs():
    try:
        progs = Program.objects.filter(is_public=True, active=True)

        public_progs = [{'id': x.id, 'name': x.name} for x in progs]

        return public_progs

    except Exception as e:
        logger.error('[ERROR] Excpetion while fetching public program list:')
        logger.error(traceback.format_exc())


# Given a public program's shorthand name, retrive its database ID for use in various queries
def get_public_program_id(program):
    try:
        prog = Program.objects.filter(name=program, active=True, is_public=True)
>>>>>>> 4c410527

        if len(prog) > 1:
            print >> sys.stderr, '[WARNING] More than one program found with this short name! Using the first one.'
            return int(prog[0].id)

        return int(prog[0].id)

    except Exception as e:
        logger.error('[ERROR] Excpetion while fetching %s program ID:' % program)
        logger.error(traceback.format_exc())


# Get the list of possible metadata values and their display strings for non-continuous data based on their in-use
# values in a program's metadata_samples table
# Program ID defaults to TCGA if one is not provided
def fetch_metadata_value_set(program=None):

    db = None
    cursor = None

    try:
        if not program:
            program = get_public_program_id('TCGA')

        if program not in METADATA_ATTR or len(METADATA_ATTR[program]) <= 0:
            fetch_program_attr(program)

        preformatted_values = get_preformatted_values(program)

        if len(METADATA_ATTR[program][METADATA_ATTR[program].keys()[0]]['values']) <= 0:
            db = get_sql_connection()
            cursor = db.cursor()

            cursor.callproc('get_metadata_values', (program,))

            for row in cursor.fetchall():
                METADATA_ATTR[program][cursor.description[0][0]]['values'][str(row[0])] = format_for_display(str(row[0])) if cursor.description[0][0] not in preformatted_values else str(row[0])

            while (cursor.nextset() and cursor.description is not None):
                for row in cursor.fetchall():
                    METADATA_ATTR[program][cursor.description[0][0]]['values'][str(row[0])] = format_for_display(str(row[0])) if cursor.description[0][0] not in preformatted_values else str(row[0])

            cursor.close()
            cursor = db.cursor(MySQLdb.cursors.DictCursor)
            cursor.callproc('get_program_display_strings', (program,))

            for row in cursor.fetchall():
                if row['value_name'] is not None and row['attr_name'] in METADATA_ATTR[program]:
                    if row['value_name'] in METADATA_ATTR[program][row['attr_name']]['values']:
                        METADATA_ATTR[program][row['attr_name']]['values'][row['value_name']] = row['display_string']
                    # Bucketed continuous numerics like BMI will not already have values in, since the bucketing is done in post-process
                    elif METADATA_ATTR[program][row['attr_name']]['type'] == 'N':
                        METADATA_ATTR[program][row['attr_name']]['values'][row['value_name']] = row['display_string']

        return copy.deepcopy(METADATA_ATTR[program])

    except Exception as e:
<<<<<<< HEAD
        logger.error('[ERROR] Exception when fetching the metadata value set:')
        logger.exception(e)
=======
        print >> sys.stdout, traceback.format_exc()
        logger.error(traceback.format_exc())
>>>>>>> 4c410527
    finally:
        if cursor: cursor.close()
        if db and db.open: db.close()


# Returns the list of a given program's preformatted attributes, i.e. attributes whose database names should
# not be transformed
# This can be hard-coded into the list, or made into a call to the database
def get_preformatted_attr(program=None):
    if not program:
        program = get_public_program_id('TCGA')
    if len(PREFORMATTED_ATTRIBUTES) <= 0:
        for pubprog in get_public_programs():
            # Load the attributes via a query or hard code them here
            PREFORMATTED_ATTRIBUTES[str(pubprog['id'])] = []

    if program not in PREFORMATTED_ATTRIBUTES:
        return []

    return PREFORMATTED_ATTRIBUTES[program]


# Some field values are 'preformatted' which is to say their database entries should be displayed as-is with no
# alterations made; specify them in the PREFORMATTED_VALUES dict, on a per-program basis (declaration at the top
# of this file, built in this method at request time)
def get_preformatted_values(program=None):

    db = None
    cursor = None

    try:

        if not program:
            program = get_public_program_id('TCGA')

        program = str(program)

        if len(PREFORMATTED_VALUES) <= 0:

            db = get_sql_connection()

            public_programs = get_public_programs()

            # Load the values via a query or hard code them here
            for pubprog in public_programs:
                cursor = db.cursor()
                cursor.callproc('get_preformatted_attrs', (pubprog['id'],))
                for row in cursor.fetchall():
                    if not str(pubprog['id']) in PREFORMATTED_VALUES:
                        PREFORMATTED_VALUES[str(pubprog['id'])] = []
                    PREFORMATTED_VALUES[str(pubprog['id'])].append(row[0])
                cursor.close()

        if program not in PREFORMATTED_VALUES:
            return []

        return copy.deepcopy(PREFORMATTED_VALUES[program])

    except Exception as e:
        print >> sys.stdout, traceback.format_exc()
        logger.exception(e)
    finally:
        if cursor: cursor.close()
        if db and db.open: db.close()


# Confirm that a filter key is a valid column in the attribute and data type sets or a valid mutation filter
def validate_filter_key(col,program):

    if not program in METADATA_ATTR:
        fetch_program_attr(program)

    if not program in METADATA_DATA_TYPES:
        fetch_program_data_types(program)

    if 'MUT:' in col:
        return (':category' in col or ':specific' in col)

    if ':' in col:
        col = col.split(':')[1]

    return col in METADATA_ATTR[program] or METADATA_DATA_TYPES[program]


# Make standard adjustments to a string for display: replace _ with ' ', title case (except for 'to')
def format_for_display(item):
    formatted_item = item

    if item is None or item == 'null':
        formatted_item = 'None'
    else:
        formatted_item = string.replace(formatted_item, '_', ' ')
        formatted_item = string.capwords(formatted_item)
        formatted_item = string.replace(formatted_item,' To ', ' to ')

    return formatted_item


# Construct WHERE clauses for BigQuery and CloudSQL based on a set of filters
# If the names of the columns differ across the 2 platforms, the alt_key_map can be
# used to map a filter 'key' to a different column name
def build_where_clause(filters, alt_key_map=False):
    first = True
    query_str = ''
    big_query_str = ''  # todo: make this work for non-string values -- use {}.format
    value_tuple = ()
    key_order = []
    keyType = None
    gene = None

    grouped_filters = None

    for key, value in filters.items():
        if isinstance(value, dict) and 'values' in value:
            value = value['values']

        if isinstance(value, list) and len(value) == 1:
            value = value[0]
        # Check if we need to map to a different column name for a given key
        if alt_key_map and key in alt_key_map:
            key = alt_key_map[key]

        if key == 'data_type':
            key = 'metadata_data_type_availability_id'

        # Multitable where's will come in with : in the name. Only grab the column piece for now
        # TODO: Shouldn't throw away the entire key
        elif ':' in key:
            keyType = key.split(':')[0]
            if keyType == 'MUT':
                gene = key.split(':')[1]
            key = key.split(':')[-1]

        # Multitable filter lists don't come in as string as they can contain arbitrary text in values
        elif isinstance(value, basestring):
            # If it's a list of values, split it into an array
            if ',' in value:
                value = value.split(',')

        key_order.append(key)

        # BQ-only format
        if keyType == 'MUT':
            # If it's first in the list, don't append an "and"
            params = {}
            value_tuple += (params,)

            if first:
                first = False
            else:
                big_query_str += ' AND'

            big_query_str += " %s = '{hugo_symbol}' AND " % 'Hugo_Symbol'
            params['gene'] = gene

            if(key == 'category'):
                if value == 'any':
                    big_query_str += '%s IS NOT NULL' % 'Variant_Classification'
                    params['var_class'] = ''
                else:
                    big_query_str += '%s IN ({var_class})' % 'Variant_Classification'
                    values = MOLECULAR_CATEGORIES[value]['attrs']
            else:
                big_query_str += '%s IN ({var_class})' % 'Variant_Classification'
                values = value

            if value != 'any':
                if isinstance(values, list):
                    j = 0
                    for vclass in values:
                        if j == 0:
                            params['var_class'] = "'%s'" % vclass.replace("'", "\\'")
                            j = 1
                        else:
                            params['var_class'] += ",'%s'" % vclass.replace("'", "\\'")
                else:
                    params['var_class'] = "'%s'" % values.replace("'", "\\'")

        else:
            # If it's first in the list, don't append an "and"
            if first:
                first = False
            else:
                query_str += ' and'
                big_query_str += ' and'

            # If it's a ranged value, calculate the bins
            if key == 'age_at_initial_pathologic_diagnosis':
                if value == 'None':
                    query_str += ' %s IS NULL' % key
                else:
                    query_str += ' (' + sql_age_by_ranges(value) + ') '
            elif key == 'bmi':
                if value == 'None':
                    query_str += ' %s IS NULL' % key
                else:
                    query_str += ' (' + sql_bmi_by_ranges(value) + ') '
            elif key == 'year_of_diagnosis':
                if value == 'None':
                    query_str += ' %s IS NULL' % key
                else:
                    query_str += ' (' + sql_year_by_ranges(value) + ') '
            elif key == 'event_free_survival' or key == 'days_to_death' or key == 'overall_survival':
                if value == 'None':
                    query_str += ' %s IS NULL' % key
                else:
                    query_str += ' (' + sql_simple_days_by_ranges(value, key) + ') '
            # If it's a list of items for this key, create an or subclause
            elif isinstance(value, list):
                has_null = False
                if 'None' in value:
                    has_null = True
                    query_str += ' (%s is null or' % key
                    big_query_str += ' (%s is null or' % key
                    value.remove('None')
                query_str += ' %s in (' % key
                big_query_str += ' %s in (' % key
                i = 0
                for val in value:
                    value_tuple += (val.strip(),) if type(val) is unicode else (val,)
                    if i == 0:
                        query_str += '%s'
                        big_query_str += '"' + str(val) + '"'
                        i += 1
                    else:
                        query_str += ',%s'
                        big_query_str += ',' + '"' + str(val) + '"'
                query_str += ')'
                big_query_str += ')'
                if has_null:
                    query_str += ')'
                    big_query_str += ')'

            # If it's looking for None values
            elif value == 'None':
                query_str += ' %s is null' % key
                big_query_str += ' %s is null' % key

            # For the general case
            else:
                if key == 'fl_archive_name':
                    big_query_str += ' %s like' % key
                    big_query_str += ' "%' + value + '%"'
                elif key == 'fl_data_level':
                    big_query_str += ' %s=%s' % (key, value)
                elif type(value) == bool:
                    big_query_str += ' %s=%r' % (key, value)
                else:
                    query_str += ' %s=' % key
                    big_query_str += ' %s=' % key
                    query_str += '%s'
                    big_query_str += '"%s"' % value
                    value_tuple += (value.strip(),) if type(value) is unicode else (value,)

    # Handle our data buckets
    if grouped_filters:
        for bucket in grouped_filters:
            if not query_str == '':
                query_str += ' and '
                big_query_str += ' and '

            query_str += '( '
            big_query_str += '( '

            first = True
            for filter in grouped_filters[bucket]:
                if first:
                    first = False
                else:
                    query_str += ' or '
                    big_query_str += ' or '

                query_str += ' %s=' % filter['filter']
                big_query_str += ' %s=' % filter['filter']
                query_str += '%s'
                big_query_str += '"%s"' % filter['value']
                value_tuple += (filter['value'].strip(),) if type(filter['value']) is unicode else (filter['value'],)

            query_str += ' )'
            big_query_str += ' )'

    return {'query_str': query_str, 'value_tuple': value_tuple, 'key_order': key_order, 'big_query_str': big_query_str}


def sql_simple_days_by_ranges(value, field):
    result = ''

    if isinstance(value, basestring):
        value = [value]

    first = True
    for val in value:
        if first:
            first = False
        else:
            result += ' or'

        if str(val) == 'None':
            result += (' %s IS NULL' % field)
        elif str(val) == '1 to 500':
            result += (' (%s <= 500)' % field)
        elif str(val) == '501 to 1000':
            result += (' (%s >= 501 and %s <= 1000)' % (field, field,))
        elif str(val) == '1001 to 1500':
             result += (' (%s >= 1001 and %s <= 1500)' % (field, field,))
        elif str(val) == '1501 to 2000':
             result += (' (%s >= 1501 and %s <= 2000)' % (field, field,))
        elif str(val) == '2001 to 2500':
             result += (' (%s >= 2001 and %s <= 2500)' % (field, field,))
        elif str(val) == '2501 to 3000':
             result += (' (%s >= 2501 and %s <= 3000)' % (field, field,))
        elif str(val) == '3001 to 3500':
             result += (' (%s >= 3001 and %s <= 3500)' % (field, field,))
        elif str(val) == '3501 to 4000':
             result += (' (%s >= 3501 and %s <= 4000)' % (field, field,))
        elif str(val) == '4001 to 4500':
             result += (' (%s >= 4001 and %s <= 4500)' % (field, field,))
        elif str(val) == '4501 to 5000':
             result += (' (%s >= 4501 and %s <= 5000)' % (field, field,))
        elif str(val) == '5001 to 5500':
             result += (' (%s >= 5001 and %s <= 5500)' % (field, field,))
        elif str(val) == '5501 to 6000':
             result += (' (%s >= 5501 and %s <= 6000)' % (field, field,))

    return result


def sql_year_by_ranges(value):
    result = ''

    if isinstance(value, basestring):
        value = [value]

    first = True
    for val in value:
        if first:
            first = False
        else:
            result += ' or'

        if str(val) == 'None':
            result += ' year_of_diagnosis IS NULL'
        elif str(val) == '1976 to 1980':
            result += ' (year_of_diagnosis <= 1980)'
        elif str(val) == '1981 to 1985':
            result += ' (year_of_diagnosis >= 1981 and year_of_diagnosis <= 1985)'
        elif str(val) == '1986 to 1990':
            result += ' (year_of_diagnosis >= 1986 and year_of_diagnosis <= 1990)'
        elif str(val) == '1991 to 1995':
            result += ' (year_of_diagnosis >= 1991 and year_of_diagnosis <= 1995)'
        elif str(val) == '1996 to 2000':
            result += ' (year_of_diagnosis >= 1996 and year_of_diagnosis <= 2000)'
        elif str(val) == '2001 to 2005':
            result += ' (year_of_diagnosis >= 2001 and year_of_diagnosis <= 2005)'
        elif str(val) == '2006 to 2010':
            result += ' (year_of_diagnosis >= 2006 and year_of_diagnosis <= 2010)'
        elif str(val) == '2011 to 2015':
            result += ' (year_of_diagnosis >= 2011 and year_of_diagnosis <= 2015)'

    return result


def sql_bmi_by_ranges(value):
    if debug: print >> sys.stderr, 'Called ' + sys._getframe().f_code.co_name
    result = ''
    if not isinstance(value, basestring):
        # value is a list of ranges
        first = True
        if 'None' in value:
            result += 'bmi is null or '
            value.remove('None')
        for val in value:
            if first:
                result += ''
                first = False
            else:
                result += ' or'
            if str(val) == 'underweight':
                result += ' (bmi < 18.5)'
            elif str(val) == 'normal weight':
                result += ' (bmi >= 18.5 and bmi <= 24.9)'
            elif str(val) == 'overweight':
                result += ' (bmi > 24.9 and bmi <= 29.9)'
            elif str(val) == 'obese':
                result += ' (bmi > 29.9)'

    else:
        # value is a single range
        if str(value) == 'underweight':
            result += ' (bmi < 18.5)'
        elif str(value) == 'normal weight':
            result += ' (bmi >= 18.5 and bmi <= 24.9)'
        elif str(value) == 'overweight':
            result += ' (bmi > 24.9 and bmi <= 29.9)'
        elif str(value) == 'obese':
            result += ' (bmi > 29.9)'

    return result


def sql_age_by_ranges(value):
    if debug: print >> sys.stderr,'Called '+sys._getframe().f_code.co_name
    result = ''
    if not isinstance(value, basestring):
        #value is a list of ranges
        first = True
        if 'None' in value:
            result += 'age_at_initial_pathologic_diagnosis is null or '
            value.remove('None')
        for val in value:
            if first:
                result += ''
                first = False
            else:
                result += ' or'
            if str(val) == '10 to 39':
                result += ' (age_at_initial_pathologic_diagnosis >= 10 and age_at_initial_pathologic_diagnosis < 40)'
            elif str(val) == '40 to 49':
                result += ' (age_at_initial_pathologic_diagnosis >= 40 and age_at_initial_pathologic_diagnosis < 50)'
            elif str(val) == '50 to 59':
                result += ' (age_at_initial_pathologic_diagnosis >= 50 and age_at_initial_pathologic_diagnosis < 60)'
            elif str(val) == '60 to 69':
                result += ' (age_at_initial_pathologic_diagnosis >= 60 and age_at_initial_pathologic_diagnosis < 70)'
            elif str(val) == '70 to 79':
                result += ' (age_at_initial_pathologic_diagnosis >= 70 and age_at_initial_pathologic_diagnosis < 80)'
            elif str(val).lower() == 'over 80':
                result += ' (age_at_initial_pathologic_diagnosis >= 80)'
    else:
        #value is a single range
        if str(value) == '10 to 39':
            result += ' (age_at_initial_pathologic_diagnosis >= 10 and age_at_initial_pathologic_diagnosis < 40)'
        elif str(value) == '40 to 49':
            result += ' (age_at_initial_pathologic_diagnosis >= 40 and age_at_initial_pathologic_diagnosis < 50)'
        elif str(value) == '50 to 59':
            result += ' (age_at_initial_pathologic_diagnosis >= 50 and age_at_initial_pathologic_diagnosis < 60)'
        elif str(value) == '60 to 69':
            result += ' (age_at_initial_pathologic_diagnosis >= 60 and age_at_initial_pathologic_diagnosis < 70)'
        elif str(value) == '70 to 79':
            result += ' (age_at_initial_pathologic_diagnosis >= 70 and age_at_initial_pathologic_diagnosis < 80)'
        elif str(value).lower() == 'over 80':
            result += ' (age_at_initial_pathologic_diagnosis >= 80)'
        elif str(value) == 'None':
            result += ' age_at_initial_pathologic_diagnosis is null'

    return result


def gql_age_by_ranges(q, key, value):
    if debug: print >> sys.stderr,'Called '+sys._getframe().f_code.co_name
    result = ''
    if not isinstance(value, basestring):
        # value is a list of ranges
        first = True
        for val in value:
            if first:
                first = False
            else:
                result += ' or'
            if str(val) == '10to39':
                result += ' (%s >= 10 and %s < 40)' % (key, key)
            elif str(val) == '40to49':
                result += ' (%s >= 40 and %s < 50)' % (key, key)
            elif str(val) == '50to59':
                result += ' (%s >= 50 and %s < 60)' % (key, key)
            elif str(val) == '60to69':
                result += ' (%s >= 60 and %s < 70)' % (key, key)
            elif str(val) == '70to79':
                result += ' (%s >= 70 and %s < 80)' % (key, key)
            elif str(val).lower() == 'over80':
                result += ' (%s >= 80)' % key
    else:
        # value is a single range
        if str(value) == '10to39':
            result += ' (%s >= 10 and %s < 40)' % (key, key)
        elif str(value) == '40to49':
            result += ' (%s >= 40 and %s < 50)' % (key, key)
        elif str(value) == '50to59':
            result += ' (%s >= 50 and %s < 60)' % (key, key)
        elif str(value) == '60to69':
            result += ' (%s >= 60 and %s < 70)' % (key, key)
        elif str(value) == '70to79':
            result += ' (%s >= 70 and %s < 80)' % (key, key)
        elif str(value).lower() == 'over80':
            result += ' (%s >= 80)' % key
    return result


"""
BigQuery methods
"""
def submit_bigquery_job(bq_service, project_id, query_body, batch=False):

    job_data = {
        'jobReference': {
            'projectId': project_id,
            'job_id': str(uuid4())
        },
        'configuration': {
            'query': {
                'query': query_body,
                'priority': 'BATCH' if batch else 'INTERACTIVE'
            }
        }
    }

    return bq_service.jobs().insert(
        projectId=project_id,
        body=job_data).execute(num_retries=5)


def is_bigquery_job_finished(bq_service, project_id, job_id):

    job = bq_service.jobs().get(projectId=project_id,
                             jobId=job_id).execute()

    return job['status']['state'] == 'DONE'


def get_bq_job_results(bq_service, job_reference):

    result = []
    page_token = None

    while True:
        page = bq_service.jobs().getQueryResults(
            pageToken=page_token,
            **job_reference).execute(num_retries=2)

        if int(page['totalRows']) == 0:
            break

        rows = page['rows']
        result.extend(rows)

        page_token = page.get('pageToken')
        if not page_token:
            break

    return result

"""
Display Formatting Methods
"""
def data_availability_sort(key, value, attr_details):
    if key == 'has_Illumina_DNASeq':
        attr_details['DNA_sequencing'] = sorted(value, key=lambda k: int(k['count']), reverse=True)
    if key == 'has_SNP6':
        attr_details['SNP_CN'] = sorted(value, key=lambda k: int(k['count']), reverse=True)
    if key == 'has_RPPA':
        attr_details['Protein'] = sorted(value, key=lambda k: int(k['count']), reverse=True)

    if key == 'has_27k':
        count = [v['count'] for v in value if v['value'] == 'True']
        attr_details['DNA_methylation'].append({
            'value': '27k',
            'count': count[0] if count.__len__() > 0 else 0
        })
    if key == 'has_450k':
        count = [v['count'] for v in value if v['value'] == 'True']
        attr_details['DNA_methylation'].append({
            'value': '450k',
            'count': count[0] if count.__len__() > 0 else 0
        })
    if key == 'has_HiSeq_miRnaSeq':
        count = [v['count'] for v in value if v['value'] == 'True']
        attr_details['miRNA_sequencing'].append({
            'value': 'Illumina HiSeq',
            'count': count[0] if count.__len__() > 0 else 0
        })
    if key == 'has_GA_miRNASeq':
        count = [v['count'] for v in value if v['value'] == 'True']
        attr_details['miRNA_sequencing'].append({
            'value': 'Illumina GA',
            'count': count[0] if count.__len__() > 0 else 0
        })
    if key == 'has_UNC_HiSeq_RNASeq':
        count = [v['count'] for v in value if v['value'] == 'True']
        attr_details['RNA_sequencing'].append({
            'value': 'UNC Illumina HiSeq',
            'count': count[0] if count.__len__() > 0 else 0
        })
    if key == 'has_UNC_GA_RNASeq':
        count = [v['count'] for v in value if v['value'] == 'True']
        attr_details['RNA_sequencing'].append({
            'value': 'UNC Illumina GA',
            'count': count[0] if count.__len__() > 0 else 0
        })
    if key == 'has_BCGSC_HiSeq_RNASeq':
        count = [v['count'] for v in value if v['value'] == 'True']
        attr_details['RNA_sequencing'].append({
            'value': 'BCGSC Illumina HiSeq',
            'count': count[0] if count.__len__() > 0 else 0
        })
    if key == 'has_BCGSC_GA_RNASeq':
        count = [v['count'] for v in value if v['value'] == 'True']
        attr_details['RNA_sequencing'].append({
            'value': 'BCGSC Illumina GA',
            'count': count[0] if count.__len__() > 0 else 0
        })

# TODO: Convert to slider
def normalize_bmi(bmis):
    if debug: print >> sys.stderr, 'Called ' + sys._getframe().f_code.co_name
    bmi_list = {'underweight': 0, 'normal weight': 0, 'overweight': 0, 'obese': 0, 'None': 0}
    for bmi, count in bmis.items():
        if type(bmi) != dict:
            if bmi and bmi != 'None':
                fl_bmi = float(bmi)
                if fl_bmi < 18.5:
                    bmi_list['underweight'] += int(count)
                elif 18.5 <= fl_bmi <= 24.9:
                    bmi_list['normal weight'] += int(count)
                elif 25 <= fl_bmi <= 29.9:
                    bmi_list['overweight'] += int(count)
                elif fl_bmi >= 30:
                    bmi_list['obese'] += int(count)
            else:
                bmi_list['None'] += int(count)

    return bmi_list

# TODO: Convert to slider
def normalize_ages(ages,bin_by_five=False):
    if debug: print >> sys.stderr,'Called '+sys._getframe().f_code.co_name
    new_age_list = None
    if bin_by_five:
        new_age_list = {'0 to 4': 0, '5 to 9': 0, '10 to 14': 0, '15 to 19': 0, '20 to 24': 0, '25 to 29': 0, '30 to 34':0, '35 to 39': 0, 'Over 40': 0, 'None': 0}
    else:
        new_age_list = {'10 to 39': 0, '40 to 49': 0, '50 to 59': 0, '60 to 69': 0, '70 to 79': 0, 'Over 80': 0, 'None': 0}
    for age, count in ages.items():
        if type(age) != dict:
            if age and age != 'None':
                int_age = float(age)
                if bin_by_five:
                    if int_age < 5:
                        new_age_list['0 to 4'] += int(count)
                    elif int_age < 10:
                        new_age_list['5 to 9'] += int(count)
                    elif int_age < 15:
                        new_age_list['10 to 14'] += int(count)
                    elif int_age < 20:
                        new_age_list['15 to 19'] += int(count)
                    elif int_age < 25:
                        new_age_list['20 to 24'] += int(count)
                    elif int_age < 30:
                        new_age_list['25 to 29'] += int(count)
                    elif int_age < 35:
                        new_age_list['30 to 34'] += int(count)
                    elif int_age < 40:
                        new_age_list['35 to 39'] += int(count)
                    else:
                        new_age_list['Over 40'] += int(count)
                else:
                    if int_age < 40:
                        new_age_list['10 to 39'] += int(count)
                    elif int_age < 50:
                        new_age_list['40 to 49'] += int(count)
                    elif int_age < 60:
                        new_age_list['50 to 59'] += int(count)
                    elif int_age < 70:
                        new_age_list['60 to 69'] += int(count)
                    elif int_age < 80:
                        new_age_list['70 to 79'] += int(count)
                    else:
                        new_age_list['Over 80'] += int(count)
            else:
                new_age_list['None'] += int(count)
        else:
            logger.warn("[WARNING] Age was sent as a dict.")
            print >> sys.stdout, "[WARNING] Age was sent as a dict."

    return new_age_list


# TODO: Convert to slider
def normalize_years(years):
    if debug: print >> sys.stderr,'Called '+sys._getframe().f_code.co_name
    new_year_list = {'1976 to 1980': 0, '1981 to 1985': 0, '1986 to 1990': 0, '1991 to 1995': 0, '1996 to 2000': 0, '2001 to 2005': 0, '2006 to 2010': 0, '2011 to 2015': 0, 'None': 0}
    for year, count in years.items():
        if type(year) != dict:
            if year and year != 'None':
                int_year = float(year)
                if int_year <= 1980:
                    new_year_list['1976 to 1980'] += int(count)
                elif int_year <= 1985:
                    new_year_list['1981 to 1985'] += int(count)
                elif int_year <= 1990:
                    new_year_list['1986 to 1990'] += int(count)
                elif int_year <= 1995:
                    new_year_list['1991 to 1995'] += int(count)
                elif int_year <= 2000:
                    new_year_list['1996 to 2000'] += int(count)
                elif int_year <= 2005:
                    new_year_list['2001 to 2005'] += int(count)
                elif int_year <= 2010:
                    new_year_list['2006 to 2010'] += int(count)
                elif int_year <= 2015:
                    new_year_list['2011 to 2015'] += int(count)
            else:
                new_year_list['None'] += int(count)
        else:
            print year

    return new_year_list


# TODO: Convert to slider
def normalize_simple_days(days):
    if debug: print >> sys.stderr,'Called '+sys._getframe().f_code.co_name
    new_day_list = {'1 to 500': 0, '501 to 1000': 0, '1001 to 1500': 0, '1501 to 2000': 0, '2001 to 2500': 0,
                    '2501 to 3000': 0, '3001 to 3500': 0, '3501 to 4000': 0, '4001 to 4500': 0, '4501 to 5000': 0,
                    '5001 to 5500': 0, '5501 to 6000': 0, 'None': 0}
    for day, count in days.items():
        if type(day) != dict:
            if day and day != 'None':
                int_day = float(day)
                if int_day <= 500:
                    new_day_list['1 to 500'] += int(count)
                elif int_day <= 1000:
                    new_day_list['501 to 1000'] += int(count)
                elif int_day <= 1500:
                    new_day_list['1001 to 1500'] += int(count)
                elif int_day <= 2000:
                    new_day_list['1501 to 2000'] += int(count)
                elif int_day <= 2500:
                    new_day_list['2001 to 2500'] += int(count)
                elif int_day <= 3000:
                    new_day_list['2501 to 3000'] += int(count)
                elif int_day <= 3500:
                    new_day_list['3001 to 3500'] += int(count)
                elif int_day <= 4000:
                    new_day_list['3501 to 4000'] += int(count)
                elif int_day <= 4500:
                    new_day_list['4001 to 4500'] += int(count)
                elif int_day <= 5000:
                    new_day_list['4501 to 5000'] += int(count)
                elif int_day <= 5500:
                    new_day_list['5001 to 5500'] += int(count)
                elif int_day <= 6000:
                    new_day_list['5501 to 6000'] += int(count)
            else:
                new_day_list['None'] += int(count)

    return new_day_list


# TODO: Convert to slider
def normalize_negative_days(days):
    if debug: print >> sys.stderr,'Called '+sys._getframe().f_code.co_name
    new_day_list = {'0 to -5000': 0, '-5001 to -10000': 0, '-10001 to -15000': 0, '-15001 to -20000': 0, '-20001 to -25000': 0,
                    '-25001 to -30000': 0, '-30001 to -35000': 0, 'None': 0}
    for day, count in days.items():
        if type(day) != dict:
            if day and day != 'None':
                int_day = float(day)
                if int_day >= -5000:
                    new_day_list['0 to -5000'] += int(count)
                elif int_day >= -10000:
                    new_day_list['-5001 to -10000'] += int(count)
                elif int_day >= -15000:
                    new_day_list['-10001 to -15000'] += int(count)
                elif int_day >= -20000:
                    new_day_list['-15001 to -20000'] += int(count)
                elif int_day >= -25000:
                    new_day_list['-20001 to -25000'] += int(count)
                elif int_day >= -30000:
                    new_day_list['-25001 to 30000'] += int(count)
                elif int_day >= -35000:
                    new_day_list['-30001 to -35000'] += int(count)
            else:
                new_day_list['None'] += int(count)

    return new_day_list


# TODO: Convert to slider
def normalize_by_200(days):
    if debug: print >> sys.stderr,'Called '+sys._getframe().f_code.co_name
    new_day_list = {'0 to 200': 0, '201 to 400': 0, '401 to 600': 0, '601 to 800': 0, '801 to 1000': 0,
                    '1001 to 1200': 0, '1201 to 1400': 0, '1400+': 0, 'None': 0}
    for day, count in days.items():
        if type(day) != dict:
            if day and day != 'None':
                int_day = float(day)
                if int_day <= 200:
                    new_day_list['0 to 200'] += int(count)
                elif int_day <= 400:
                    new_day_list['201 to 400'] += int(count)
                elif int_day <= 600:
                    new_day_list['401 to 600'] += int(count)
                elif int_day <= 800:
                    new_day_list['601 to 800'] += int(count)
                elif int_day <= 1000:
                    new_day_list['801 to 1000'] += int(count)
                elif int_day <= 1200:
                    new_day_list['1001 to 1200'] += int(count)
                elif int_day <= 1400:
                    new_day_list['1201 to 1400'] += int(count)
                elif int_day > 1400:
                    new_day_list['1400+'] += int(count)
            else:
                new_day_list['None'] += int(count)

    return new_day_list
<|MERGE_RESOLUTION|>--- conflicted
+++ resolved
@@ -1,8 +1,4 @@
 """
-<<<<<<< HEAD
-
-=======
->>>>>>> 4c410527
 Copyright 2017, Institute for Systems Biology
 
 Licensed under the Apache License, Version 2.0 (the "License");
@@ -33,10 +29,6 @@
 import string
 from projects.models import Program
 
-<<<<<<< HEAD
-from django.conf import settings
-=======
->>>>>>> 4c410527
 from uuid import uuid4
 from django.conf import settings
 
@@ -204,11 +196,7 @@
             connect_options['host'] = 'localhost'
             connect_options['unix_socket'] = settings.DB_SOCKET
 
-<<<<<<< HEAD
-        if 'OPTIONS' in database and 'ssl' in database['OPTIONS'] and not settings.IS_APP_ENGINE_FLEX:
-=======
         if 'OPTIONS' in database and 'ssl' in database['OPTIONS'] and not (settings.IS_APP_ENGINE_FLEX or settings.IS_APP_ENGINE):
->>>>>>> 4c410527
             connect_options['ssl'] = database['OPTIONS']['ssl']
 
         db = MySQLdb.connect(**connect_options)
@@ -216,19 +204,6 @@
         return db
 
     except Exception as e:
-<<<<<<< HEAD
-        logger.error("[ERROR] Exception in get_sql_connection(): ")
-        logger.exception(e)
-        if db and db.open: db.close()
-
-# Generate the METADATA_SHORTLIST['list'] list of values based on the contents of the metadata_shortlist view
-def fetch_metadata_shortlist():
-    cursor = None
-    db = None
-    try:
-        db = get_sql_connection()
-        if not METADATA_SHORTLIST['list'] or len(METADATA_SHORTLIST['list']) <= 0:
-=======
         logger.error("[ERROR] Exception in get_sql_connection(): "+e.message)
         logger.error(traceback.format_exc())
         if db and db.open: db.close()
@@ -252,7 +227,6 @@
             preformatted_attr = get_preformatted_attr(program)
 
             db = get_sql_connection()
->>>>>>> 4c410527
             cursor = db.cursor()
             cursor.callproc('get_program_datatypes', (program,))
             for row in cursor.fetchall():
@@ -277,28 +251,14 @@
             return copy.deepcopy(METADATA_DATA_TYPES_DISPLAY[program])
         return copy.deepcopy(METADATA_DATA_TYPES[program])
 
-<<<<<<< HEAD
-        return METADATA_SHORTLIST['list']
-
-    except Exception as e:
-        logger.error('[ERROR] Exception when fetching the metadata shortlist:')
-        logger.exception(e)
-=======
     except Exception as e:
         print >> sys.stdout, traceback.format_exc()
         logger.error('[ERROR] Exception while trying to get data types for program #%s:' % str(program))
         logger.error(traceback.format_exc())
->>>>>>> 4c410527
     finally:
         if cursor: cursor.close()
         if db and db.open: db.close()
 
-<<<<<<< HEAD
-# Generate the ISB_CGC_STUDIES['list'] value set based on the get_isbcgc_study_set sproc
-def fetch_isbcgc_study_set():
-    cursor = None
-    db = None
-=======
 
 # Returns the list of attributes for a program, as stored in the METADATA_ATTR[<program>] list
 # If a current list is not found, it is retrieved using the get_metadata_attr sproc.
@@ -349,7 +309,6 @@
     db = None
     cursor = None
 
->>>>>>> 4c410527
     try:
         db = get_sql_connection()
 
@@ -375,17 +334,6 @@
         if cursor: cursor.close()
         if db and db.open: db.close()
 
-<<<<<<< HEAD
-# Get the list of possible metadata values based on the metadata_shortlist and their in-use values in the metadata_samples table
-def get_metadata_value_set():
-    values = {}
-    db = None
-    cursor = None
-    try:
-        db = get_sql_connection()
-        cursor = db.cursor()
-        cursor.callproc('get_metadata_values')
-=======
 
 # Fetch a list of all public programs, represented as an object containing their name and ID
 def get_public_programs():
@@ -405,7 +353,6 @@
 def get_public_program_id(program):
     try:
         prog = Program.objects.filter(name=program, active=True, is_public=True)
->>>>>>> 4c410527
 
         if len(prog) > 1:
             print >> sys.stderr, '[WARNING] More than one program found with this short name! Using the first one.'
@@ -463,13 +410,9 @@
         return copy.deepcopy(METADATA_ATTR[program])
 
     except Exception as e:
-<<<<<<< HEAD
         logger.error('[ERROR] Exception when fetching the metadata value set:')
         logger.exception(e)
-=======
         print >> sys.stdout, traceback.format_exc()
-        logger.error(traceback.format_exc())
->>>>>>> 4c410527
     finally:
         if cursor: cursor.close()
         if db and db.open: db.close()

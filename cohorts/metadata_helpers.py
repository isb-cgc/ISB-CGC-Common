"""
Copyright 2017, Institute for Systems Biology

Licensed under the Apache License, Version 2.0 (the "License");
you may not use this file except in compliance with the License.
You may obtain a copy of the License at

   http://www.apache.org/licenses/LICENSE-2.0

Unless required by applicable law or agreed to in writing, software
distributed under the License is distributed on an "AS IS" BASIS,
WITHOUT WARRANTIES OR CONDITIONS OF ANY KIND, either express or implied.
See the License for the specific language governing permissions and
limitations under the License.
"""

"""
Helper methods for fetching, curating, and managing cohort metadata
"""

import sys
import random
import string
import logging
import warnings
import copy
import MySQLdb
import string
import re
from projects.models import Program, Public_Data_Tables

from uuid import uuid4
from django.conf import settings

debug = settings.DEBUG # RO global for this file

logger = logging.getLogger('main_logger')

warnings.filterwarnings("ignore", "No data - zero rows fetched, selected, or processed")

PREFORMATTED_VALUES = {}

PREFORMATTED_ATTRIBUTES = {}

# TODO: move this into a table, maybe metadata_attr?
MOLECULAR_CATEGORIES = {
    'nonsilent': {
        'name': 'Non-silent',
        'attrs': [
            'Missense_Mutation',
            'Nonsense_Mutation',
            'Nonstop_Mutation',
            'Frame_Shift_Del',
            'Frame_Shift_Ins',
            'In_Frame_Del',
            'In_Frame_Ins',
            'Translation_Start_Site',
        ]
    }
}

MOLECULAR_ATTR = [
    {'value': 'Missense_Mutation', 'displ_name': 'Missense Mutation'},
    {'value': 'Frame_Shift_Del', 'displ_name': 'Frame Shift - Deletion'},
    {'value': 'Frame_Shift_Ins', 'displ_name': 'Frame Shift - Insertion'},
    {'value': 'In_Frame_Del', 'displ_name': 'In Frame Deletion'},
    {'value': 'In_Frame_Ins', 'displ_name': 'In Frame Insertion'},
    {'value': 'Translation_Start_Site', 'displ_name': 'Translation Start Site'},
    {'value': 'Nonsense_Mutation', 'displ_name': 'Nonsense Mutation'},
    {'value': 'Nonstop_Mutation', 'displ_name': 'Nonstop Mutation'},
    {'value': 'Silent', 'displ_name': 'Silent'},
    {'value': 'RNA', 'displ_name': 'RNA'},
    {'value': 'Intron', 'displ_name': 'Intron'},
    {'value': 'Splice_Site', 'displ_name': 'Splice Site'},
    {'value': "3'UTR", 'displ_name': '3\' UTR'},
    {'value': "5'UTR", 'displ_name': '5\' UTR'},
    {'value': "5'Flank", 'displ_name': '5\' Flank'},
    {'value': "3'Flank", 'displ_name': '3\' Flank'},
]

MOLECULAR_DISPLAY_STRINGS = {
    'categories': {
        'nonsilent': 'Non-silent',
        'any': 'Any',
        'specific': 'Specific Mutation Type',
    },
    'values': {
        'Missense_Mutation': 'Missense Mutation',
        'Frame_Shift_Del': 'Frame Shift - Deletion',
        'Frame_Shift_Ins': 'Frame Shift - Insertion',
        'In_Frame_Del': 'In Frame Deletion',
        'In_Frame_Ins': 'In Frame Insertion',
        'Translation_Start_Site': 'Translation Start Site',
        'Nonsense_Mutation': 'Nonsense Mutation',
        'Nonstop_Mutation': 'Nonstop Mutation',
        'Silent': 'Silent',
        'RNA': 'RNA',
        'Intron': 'Intron',
        'Splice_Site': 'Splice Site',
        "3'UTR": '3\' UTR',
        "5'UTR": '5\' UTR',
        "5'Flank": '5\' Flank',
        "3'Flank": '3\' Flank',
    },
}

### METADATA_ATTR ###
# Local storage of the metadata attributes, values, and their display names for a program. This dict takes the form:
# {
#   <program id>: {
#       <attr name>: {
#           'displ_name': <attr display name>,
#           'values': {
#               <metadata attr value>: {
#                   'displ_value': <metadata attr display value>,
#                   'tooltip': <tooltip value>
#               }
#           }, [...]
#       }, [...]
#   }, [...]
# }
# The data is stored to prevent excessive retrieval
METADATA_ATTR = {}

### METADATA_DATA_TYPES ###
# Local storage of the metadata data types, values, and their display strings for a program. This dict takes the form:
# {
#   <program id>: {
#       <data type name>: {
#           'displ_name': <data type display name>,
#           'values': {
#               <data type value>: <data type display value>, [...]
#           }, [...]
#       }, [...]
#   }, [...]
# }
# The data is stored to prevent excessive retrieval
METADATA_DATA_TYPES = {}

### METADATA_DATA_TYPES_DISPLAY ###
# Local storage of the metadata data types, values, and their display strings keyed against the values instead of the
# types. This dict takes the form:
# {
#   <program id>: {
#       <data type id>: <data type display string>, [...]
#   }, [...]
# }
# The data is stored to prevent excessive retrieval
METADATA_DATA_TYPES_DISPLAY = {}

# The set of possible values for metadata_data values
METADATA_DATA_ATTR = {
    'HG19': {},
    'HG38': {}
}


METADATA_DATA_AVAIL_PLOT_MAP = {
    'Aligned_Reads': 'DNAseq_data',
    'Copy_Number_Segment_Masked': 'cnvrPlatform',
    'DNA_Methylation_Beta': 'methPlatform',
    'miRNA_Gene_Quantification': 'mirnPlatform',
    'miRNA_Isoform_Quantification': 'mirnPlatform',
    'mRNA_Gene_Quantification': 'gexpPlatform',
    'mRNA_Isoform_Quantification': 'gexpPlatform',
    'Protein_Quantification': 'rppaPlatform',
}

ISB_CGC_PROJECTS = {
    'list': [],
}

BQ_MOLECULAR_ATTR_TABLES = {
    'TCGA': {
        'HG19': {
            'table': 'Somatic_Mutation_MC3',
            'dataset': 'TCGA_hg19_data_v0',
            'sample_barcode_col': 'sample_barcode_tumor',
        },
        'HG38': {
            'table': 'Somatic_Mutation',
            'dataset': 'TCGA_hg38_data_v0',
            'sample_barcode_col': 'sample_barcode_tumor',
        },
    },
    'CCLE': None,
    'TARGET': None,
}

<<<<<<< HEAD
=======
BQ_METADATA_DATA_TABLES = {
    'TCGA': {
        'HG19': {
            'table': 'tcga_metadata_data_hg19_250718',
            'dataset': 'TCGA_hg19_data_v0',
        },
        'HG38': {
            'table': 'tcga_metadata_data_hg38_250718',
            'dataset': 'TCGA_hg38_data_v0',
        },
    },
    'CCLE': None,
    'TARGET': None,
}

BQ_BIOCLIN_DATA_TABLES = {
    'TCGA': {
        'table': 'Clinical',
        'dataset': 'TCGA_bioclin_v0',
    },
    'CCLE': {
        'table': 'clinical_v0',
        'dataset': 'CCLE_bioclin_v0',
    },
    'TARGET': {
        'table': 'Clinical',
        'dataset': 'TARGET_bioclin_v0',
    },
}


>>>>>>> c0d6ea21
# Get a set of random characters of 'length'
def make_id(length):
    return ''.join(random.sample(string.ascii_lowercase, length))


# Database connection
def get_sql_connection():
    database = settings.DATABASES['default']
    db = None
    try:
        connect_options = {
            'host': database['HOST'],
            'db': database['NAME'],
            'user': database['USER'],
            'passwd': database['PASSWORD'],
        }

        # Only use the socket if it's there to be used and we're not in a dev environment
        if not settings.IS_DEV and settings.DB_SOCKET:
            connect_options['host'] = 'localhost'
            connect_options['unix_socket'] = settings.DB_SOCKET

        if 'OPTIONS' in database and 'ssl' in database['OPTIONS'] and not (settings.IS_APP_ENGINE_FLEX or settings.IS_APP_ENGINE):
            connect_options['ssl'] = database['OPTIONS']['ssl']

        db = MySQLdb.connect(**connect_options)

        return db

    except Exception as e:
        logger.error("[ERROR] Exception in get_sql_connection(): "+e.message)
        logger.exception(e)
        if db and db.open: db.close()


def fetch_build_data_attr(build, type=None):
    db = None
    cursor = None

    # Our methods and templates use HG and not hg casing; try to be consistent
    build = build.upper()

    if type == 'dicom':
        metadata_data_attrs = ['disease_code', ]
    elif type == 'pdf':
        metadata_data_attrs = ['data_format', 'disease_code', ]
    elif type == 'camic':
        metadata_data_attrs = ['data_type', 'data_format', 'disease_code', ]
    else:
        metadata_data_attrs = ['data_type', 'data_category','experimental_strategy','data_format','platform', 'disease_code',]
    try:
        if len(METADATA_DATA_ATTR[build]) != len(metadata_data_attrs):
            METADATA_DATA_ATTR[build]={}
        if not len(METADATA_DATA_ATTR[build]):
            db = get_sql_connection()
            cursor = db.cursor()

            for program in Program.objects.filter(is_public=True,active=True):

                # MySQL text searches are case-insensitive, so even if our database has 'hg' and not 'HG' this will
                # return the right tables, should they exist
                program_data_tables = Public_Data_Tables.objects.filter(program=program, build=build)

                # If a program+build combination has no data table, no need to worry about it
                if program_data_tables.count():
                    data_table = program_data_tables[0].data_table

                    for attr in metadata_data_attrs:
                        if attr not in METADATA_DATA_ATTR[build]:
                            METADATA_DATA_ATTR[build][attr] = {
                                'displ_name': format_for_display(attr),
                                'name': attr,
                                'values': {}
                            }

                        query = """
                            SELECT DISTINCT {attr}
                            FROM {data_table};
                        """.format(attr=attr,data_table=data_table)

                        cursor.execute(query)

                        for row in cursor.fetchall():
                            val = "None" if not row[0] else row[0]
                            if val not in METADATA_DATA_ATTR[build][attr]['values']:
                                METADATA_DATA_ATTR[build][attr]['values'][val] = {
                                    'displ_value': val,
                                    'value': re.sub(r"[^A-Za-z0-9_\-]","",re.sub(r"\s+","-", val)),
                                    'name': val
                                }

        return copy.deepcopy(METADATA_DATA_ATTR[build])

    except Exception as e:
        logger.error('[ERROR] Exception while trying to get metadata_data attributes for build #%s:' % str(build))
        logger.exception(e)
    finally:
        if cursor: cursor.close()
        if db and db.open: db.close()



def fetch_program_data_types(program, for_display=False):

    db = None
    cursor = None

    try:

        if not program:
            program = get_public_program_id('TCGA')

        if program not in METADATA_DATA_TYPES or len(METADATA_DATA_TYPES[program]) <= 0:

            METADATA_DATA_TYPES[program] = {}
            METADATA_DATA_TYPES_DISPLAY[program] = {}

            preformatted_attr = get_preformatted_attr(program)

            db = get_sql_connection()
            cursor = db.cursor()
            cursor.callproc('get_program_datatypes', (program,))
            for row in cursor.fetchall():
                if not row[2] in METADATA_DATA_TYPES[program]:
                    METADATA_DATA_TYPES[program][row[2]] = {'name': row[2], 'displ_name': format_for_display(row[2]) if row[2] not in preformatted_attr else row[2], 'values': {}}
                METADATA_DATA_TYPES[program][row[2]]['values'][int(row[0])] = ('Available' if row[1] is None else row[1])

            cursor.close()
            cursor = db.cursor(MySQLdb.cursors.DictCursor)
            cursor.callproc('get_program_display_strings', (program,))

            for row in cursor.fetchall():
                if row['value_name'] is None and row['attr_name'] in METADATA_DATA_TYPES[program]:
                    METADATA_DATA_TYPES[program][row['attr_name']]['displ_name'] = row['display_string']

            for data_type in METADATA_DATA_TYPES[program]:
                for value in METADATA_DATA_TYPES[program][data_type]['values']:
                    if not str(value) in METADATA_DATA_TYPES_DISPLAY[program]:
                        METADATA_DATA_TYPES_DISPLAY[program][str(value)] = METADATA_DATA_TYPES[program][data_type]['displ_name'] + ', ' + METADATA_DATA_TYPES[program][data_type]['values'][value]

        if for_display:
            return copy.deepcopy(METADATA_DATA_TYPES_DISPLAY[program])
        return copy.deepcopy(METADATA_DATA_TYPES[program])

    except Exception as e:
        logger.error('[ERROR] Exception while trying to get data types for program #%s:' % str(program))
        logger.exception(e)
    finally:
        if cursor: cursor.close()
        if db and db.open: db.close()


# Returns the list of attributes for a program, as stored in the METADATA_ATTR[<program>] list
# If a current list is not found, it is retrieved using the get_metadata_attr sproc.
def fetch_program_attr(program):

    db = None
    cursor = None

    try:

        if not program:
            program = get_public_program_id('TCGA')

        if program not in METADATA_ATTR or len(METADATA_ATTR[program]) <= 0:

            METADATA_ATTR[program] = {}

            preformatted_attr = get_preformatted_attr(program)

            db = get_sql_connection()
            cursor = db.cursor()
            cursor.callproc('get_program_attr', (program,))
            for row in cursor.fetchall():
                METADATA_ATTR[program][row[0]] = {'name': row[0], 'displ_name': format_for_display(row[0]) if row[0] not in preformatted_attr else row[0], 'values': {}, 'type': row[1]}

            cursor.close()
            cursor = db.cursor(MySQLdb.cursors.DictCursor)
            cursor.callproc('get_program_display_strings', (program,))

            for row in cursor.fetchall():
                if row['value_name'] is None and row['attr_name'] in METADATA_ATTR[program]:
                    METADATA_ATTR[program][row['attr_name']]['displ_name'] = row['display_string']

        return copy.deepcopy(METADATA_ATTR[program])

    except Exception as e:
        logger.error('[ERROR] Exception while trying to get attributes for program #%s:' % str(program))
        logger.exception(e)
    finally:
        if cursor: cursor.close()
        if db and db.open: db.close()


# Generate the ISB_CGC_PROJECTS['list'] value set based on the get_isbcgc_project_set sproc
def fetch_isbcgc_project_set():

    db = None
    cursor = None

    try:
        db = get_sql_connection()

        if not ISB_CGC_PROJECTS['list'] or len(ISB_CGC_PROJECTS['list']) <= 0:
            cursor = db.cursor()
            cursor.execute("SELECT COUNT(SPECIFIC_NAME) FROM INFORMATION_SCHEMA.ROUTINES WHERE SPECIFIC_NAME = 'get_isbcgc_project_set';")
            # Only try to fetch the project set if the sproc exists
            if cursor.fetchall()[0][0] > 0:
                cursor.execute("CALL get_isbcgc_project_set();")
                ISB_CGC_PROJECTS['list'] = []
                for row in cursor.fetchall():
                    ISB_CGC_PROJECTS['list'].append(row[0])
            else:
                # Otherwise just warn
                logger.warn("[WARNING] Stored procedure get_isbcgc_project_set was not found!")

        return copy.deepcopy(ISB_CGC_PROJECTS['list'])

    except Exception as e:
        logger.error('[ERROR] Exception when fetching the isb-cgc study set:')
        logger.exception(e)
    finally:
        if cursor: cursor.close()
        if db and db.open: db.close()


# Fetch a list of all public programs, represented as an object containing their name and ID
def get_public_programs():
    try:
        progs = Program.objects.filter(is_public=True, active=True)

        public_progs = [{'id': x.id, 'name': x.name} for x in progs]

        return public_progs

    except Exception as e:
        logger.error('[ERROR] Excpetion while fetching public program list:')
        logger.exception(e)


# Given a public program's shorthand name, retrive its database ID for use in various queries
def get_public_program_id(program):
    try:
        prog = Program.objects.filter(name=program, active=True, is_public=True)

        if len(prog) > 1:
            logger.warn('[WARNING] More than one program found with this short name! Using the first one.')

        return int(prog[0].id)

    except Exception as e:
        logger.error('[ERROR] While fetching %s program ID:' % program)
        logger.exception(e)


# Get the list of possible metadata values and their display strings for non-continuous data based on their in-use
# values in a program's metadata_samples table
# Program ID defaults to TCGA if one is not provided
def fetch_metadata_value_set(program=None):

    db = None
    cursor = None

    try:
        if not program:
            program = get_public_program_id('TCGA')

        # This is only valid for public programs
        if not Program.objects.get(id=program).is_public:
            return {}

        if program not in METADATA_ATTR or len(METADATA_ATTR[program]) <= 0:
            fetch_program_attr(program)

        preformatted_values = get_preformatted_values(program)

        if len(METADATA_ATTR[program][METADATA_ATTR[program].keys()[0]]['values']) <= 0:
            db = get_sql_connection()
            cursor = db.cursor()

            cursor.callproc('get_metadata_values', (program,))

            for row in cursor.fetchall():
                METADATA_ATTR[program][cursor.description[0][0]]['values'][str(row[0])] = {
                    'displ_value': format_for_display(str(row[0])) if cursor.description[0][0] not in preformatted_values else str(row[0]),
                }

            while (cursor.nextset() and cursor.description is not None):
                for row in cursor.fetchall():
                    METADATA_ATTR[program][cursor.description[0][0]]['values'][str(row[0])] = {
                        'displ_value': format_for_display(str(row[0])) if cursor.description[0][0] not in preformatted_values else str(row[0]),
                    }

            cursor.close()
            cursor = db.cursor(MySQLdb.cursors.DictCursor)
            cursor.callproc('get_program_display_strings', (program,))

            for row in cursor.fetchall():
                if row['value_name'] is not None and row['attr_name'] in METADATA_ATTR[program]:
                    if row['value_name'] in METADATA_ATTR[program][row['attr_name']]['values']:
                        METADATA_ATTR[program][row['attr_name']]['values'][row['value_name']] = {
                            'displ_value': row['display_string'],
                        }
                    # Bucketed continuous numerics like BMI will not already have values in, since the bucketing is done in post-process
                    elif METADATA_ATTR[program][row['attr_name']]['type'] == 'N':
                        METADATA_ATTR[program][row['attr_name']]['values'][row['value_name']] = {
                            'displ_value': row['display_string'],
                        }

            # Fetch the tooltip strings for Disease Codes
            cursor = db.cursor()
            cursor.callproc('get_project_tooltips', (program,))

            for row in cursor.fetchall():
                if 'disease_code' in METADATA_ATTR[program] and row[0] in METADATA_ATTR[program]['disease_code']['values']:
                    METADATA_ATTR[program]['disease_code']['values'][row[0]]['tooltip'] = row[2]
                if 'project_short_name' in METADATA_ATTR[program] and row[1] in METADATA_ATTR[program]['project_short_name']['values']:
                    METADATA_ATTR[program]['project_short_name']['values'][row[1]]['tooltip'] = row[2]

        return copy.deepcopy(METADATA_ATTR[program])

    except Exception as e:
        logger.error('[ERROR] Exception when fetching the metadata value set:')
        logger.exception(e)
    finally:
        if cursor: cursor.close()
        if db and db.open: db.close()


# Returns the list of a given program's preformatted attributes, i.e. attributes whose database names should
# not be transformed
# This can be hard-coded into the list, or made into a call to the database
def get_preformatted_attr(program=None):
    if not program:
        program = get_public_program_id('TCGA')
    if len(PREFORMATTED_ATTRIBUTES) <= 0:
        for pubprog in get_public_programs():
            # Load the attributes via a query or hard code them here
            PREFORMATTED_ATTRIBUTES[str(pubprog['id'])] = []

    if program not in PREFORMATTED_ATTRIBUTES:
        return []

    return PREFORMATTED_ATTRIBUTES[program]


# Some field values are 'preformatted' which is to say their database entries should be displayed as-is with no
# alterations made; specify them in the PREFORMATTED_VALUES dict, on a per-program basis (declaration at the top
# of this file, built in this method at request time)
def get_preformatted_values(program=None):

    db = None
    cursor = None

    try:

        if not program:
            program = get_public_program_id('TCGA')

        program = str(program)

        if len(PREFORMATTED_VALUES) <= 0:

            db = get_sql_connection()

            public_programs = get_public_programs()

            # Load the values via a query or hard code them here
            for pubprog in public_programs:
                cursor = db.cursor()
                cursor.callproc('get_preformatted_attrs', (pubprog['id'],))
                for row in cursor.fetchall():
                    if not str(pubprog['id']) in PREFORMATTED_VALUES:
                        PREFORMATTED_VALUES[str(pubprog['id'])] = []
                    PREFORMATTED_VALUES[str(pubprog['id'])].append(row[0])
                cursor.close()

        if program not in PREFORMATTED_VALUES:
            return []

        return copy.deepcopy(PREFORMATTED_VALUES[program])

    except Exception as e:
        logger.error("[ERROR] When getting preformatted values:")
        logger.exception(e)
    finally:
        if cursor: cursor.close()
        if db and db.open: db.close()


# Confirm that a filter key is a valid column in the attribute and data type sets or a valid mutation filter
def validate_filter_key(col, program, build='HG19'):

    if not program in METADATA_ATTR:
        fetch_program_attr(program)

    if not program in METADATA_DATA_TYPES:
        fetch_program_data_types(program)

    if not build in METADATA_DATA_ATTR:
        fetch_build_data_attr(build)

    if 'MUT:' in col:
        return (':category' in col or ':specific' in col)

    if ':' in col:
        col = col.split(':')[1]

    return col in METADATA_ATTR[program] or METADATA_DATA_TYPES[program] or col in METADATA_DATA_ATTR[build]


# Make standard adjustments to a string for display: replace _ with ' ', title case (except for 'to')
def format_for_display(item):
    formatted_item = item

    if item is None or item == 'null':
        formatted_item = 'None'
    else:
        formatted_item = string.replace(formatted_item, '_', ' ')
        formatted_item = string.capwords(formatted_item)
        formatted_item = string.replace(formatted_item,' To ', ' to ')

    return formatted_item

# Construct WHERE clauses for BigQuery and CloudSQL based on a set of filters
# If the names of the columns differ across the 2 platforms, the alt_key_map can be
# used to map a filter 'key' to a different column name
def build_where_clause(filters, alt_key_map=False, program=None, for_files=False, comb_with='OR'):
    first = True
    query_str = ''
    big_query_str = ''  # todo: make this work for non-string values -- use {}.format
    value_tuple = ()
    key_order = []
    keyType = None

    grouped_filters = None

    for key, value in filters.items():
        gene = None
        invert = False

        if isinstance(value, dict) and 'values' in value:
            value = value['values']

        if isinstance(value, list) and len(value) == 1:
            value = value[0]
        # Check if we need to map to a different column name for a given key
        if alt_key_map and key in alt_key_map:
            key = alt_key_map[key]

        if key == 'data_type' and not for_files:
            key = 'metadata_data_type_availability_id'

        # Multitable where's will come in with : in the name. Only grab the column piece for now
        # TODO: Shouldn't throw away the entire key
        elif ':' in key:
            keyType = key.split(':')[0]
            if keyType == 'MUT':
                gene = key.split(':')[2]
                invert = bool(key.split(':')[3] == 'NOT')
            key = key.split(':')[-1]

        # Multitable filter lists don't come in as string as they can contain arbitrary text in values
        elif isinstance(value, basestring):
            # If it's a list of values, split it into an array
            if ',' in value:
                value = value.split(',')

        key_order.append(key)

        # BQ-only format
        if keyType == 'MUT':
            # If it's first in the list, don't append an "and"
            params = {}
            value_tuple += (params,)

            if first:
                first = False
            else:
                big_query_str += ' {}'.format(comb_with)

            big_query_str += " (%s = '{hugo_symbol}' AND " % 'Hugo_Symbol'
            params['gene'] = gene

            if(key == 'category'):
                if value == 'any':
                    big_query_str += '%s IS NOT NULL)' % 'Variant_Classification'
                    params['var_class'] = ''
                else:
                    big_query_str += '%s {}IN ({var_class}))'.format('Variant_Classification', "NOT " if invert else "")
                    values = MOLECULAR_CATEGORIES[value]['attrs']
            else:
                big_query_str += '%s {}IN ({var_class}))'.format('Variant_Classification', "NOT " if invert else "")
                values = value

            if value != 'any':
                if isinstance(values, list):
                    j = 0
                    for vclass in values:
                        if j == 0:
                            params['var_class'] = "'%s'" % vclass.replace("'", "\\'")
                            j = 1
                        else:
                            params['var_class'] += ",'%s'" % vclass.replace("'", "\\'")
                else:
                    params['var_class'] = "'%s'" % values.replace("'", "\\'")

        else:
            # If it's first in the list, don't append an "and"
            if first:
                first = False
            else:
                query_str += ' and'
                big_query_str += ' and'

            # If it's a ranged value, calculate the bins
            if key == 'age_at_diagnosis':
                if value == 'None':
                    query_str += ' %s IS NULL' % key
                else:
                    query_str += ' (' + sql_age_by_ranges(value,(program and Program.objects.get(id=program).name == 'TARGET')) + ') '
            elif key == 'bmi':
                if value == 'None':
                    query_str += ' %s IS NULL' % key
                else:
                    query_str += ' (' + sql_bmi_by_ranges(value) + ') '
            elif key == 'year_of_diagnosis':
                if value == 'None':
                    query_str += ' %s IS NULL' % key
                else:
                    query_str += ' (' + sql_year_by_ranges(value) + ') '
            elif key == 'event_free_survival' or key == 'days_to_death' or key == 'days_to_last_known_alive' or key == 'days_to_last_followup':
                if value == 'None':
                    query_str += ' %s IS NULL' % key
                else:
                    query_str += ' (' + sql_simple_days_by_ranges(value, key) + ') '
            elif key == 'wbc_at_diagnosis':
                if value == 'None':
                    query_str += ' % IS NULL' % key
                else:
                    query_str += ' (' + sql_simple_number_by_200(value, key) + ') '
            # If it's a list of items for this key, create an or subclause
            elif isinstance(value, list):
                has_null = False
                if 'None' in value:
                    has_null = True
                    query_str += ' (%s is null or' % key
                    big_query_str += ' (%s is null or' % key
                    value.remove('None')
                query_str += ' %s in (' % key
                big_query_str += ' %s in (' % key
                i = 0
                for val in value:
                    value_tuple += (val.strip(),) if type(val) is unicode else (val,)
                    if i == 0:
                        query_str += '%s'
                        big_query_str += '"' + str(val) + '"'
                        i += 1
                    else:
                        query_str += ',%s'
                        big_query_str += ',' + '"' + str(val) + '"'
                query_str += ')'
                big_query_str += ')'
                if has_null:
                    query_str += ')'
                    big_query_str += ')'

            # If it's looking for None values
            elif value == 'None':
                query_str += ' (%s is null or %s = "")' % (key, key)
                big_query_str += ' (%s is null or %s = "")' % (key, key)

            # For the general case
            else:
                if key == 'fl_archive_name':
                    big_query_str += ' %s like' % key
                    big_query_str += ' "%' + value + '%"'
                elif key == 'fl_data_level':
                    big_query_str += ' %s=%s' % (key, value)
                elif type(value) == bool:
                    big_query_str += ' %s=%r' % (key, value)
                else:
                    query_str += ' %s=' % key
                    big_query_str += ' %s=' % key
                    query_str += '%s'
                    big_query_str += '"%s"' % value
                    value_tuple += (value.strip(),) if type(value) is unicode else (value,)

    # Handle our data buckets
    if grouped_filters:
        for bucket in grouped_filters:
            if not query_str == '':
                query_str += ' and '
                big_query_str += ' and '

            query_str += '( '
            big_query_str += '( '

            first = True
            for filter in grouped_filters[bucket]:
                if first:
                    first = False
                else:
                    query_str += ' or '
                    big_query_str += ' or '

                query_str += ' %s=' % filter['filter']
                big_query_str += ' %s=' % filter['filter']
                query_str += '%s'
                big_query_str += '"%s"' % filter['value']
                value_tuple += (filter['value'].strip(),) if type(filter['value']) is unicode else (filter['value'],)

            query_str += ' )'
            big_query_str += ' )'

    return {'query_str': query_str, 'value_tuple': value_tuple, 'key_order': key_order, 'big_query_str': big_query_str}


def sql_simple_number_by_200(value, field):
    if debug: logger.debug('[DEBUG] Called ' + sys._getframe().f_code.co_name)
    result = ''

    if isinstance(value, basestring):
        value = [value]

    first = True
    for val in value:
        if first:
            first = False
        else:
            result += ' or'
        if str(val) == 'None':
            result += (' (%s IS NULL)' % field)
        elif str(val) == '0 to 200':
            result += (' (%s <= 200)' % field)
        elif str(val) == '200.01 to 400':
            result += (' (%s > 200 and %s <= 400)' % (field, field,))
        elif str(val) == '400.01 to 600':
            result += (' (%s > 400 and %s <= 600)' % (field, field,))
        elif str(val) == '600.01 to 800':
            result += (' (%s > 600 and %s <= 800)' % (field, field,))
        elif str(val) == '800.01 to 1000':
            result += (' (%s > 800 and %s <= 1000)' % (field, field,))
        elif str(val) == '1000.01 to 1200':
            result += (' (%s > 1000 and %s <= 1200)' % (field, field,))
        elif str(val) == '1200.01 to 1400':
            result += (' (%s > 1200 and %s <= 1400)' % (field, field,))
        elif str(val) == '1400.01+':
            result += (' (%s > 1400)' % (field,))

    return result


def sql_simple_days_by_ranges(value, field):
    if debug: logger.debug('Called ' + sys._getframe().f_code.co_name)
    result = ''

    if isinstance(value, basestring):
        value = [value]

    first = True
    for val in value:
        if first:
            first = False
        else:
            result += ' or'

        if str(val) == 'None':
            result += (' %s IS NULL' % field)
        elif str(val) == '-30000 to -35000':
            result += (' (%s >= -35000 and %s <= -30001)' % (field, field,))
        elif str(val) == '-25001 to -30000':
            result += (' (%s >= -30000 and %s <= -25001)' % (field, field,))
        elif str(val) == '-20001 to -25000':
             result += (' (%s >= -25000 and %s <= -20001)' % (field, field,))
        elif str(val) == '-15001 to -20000':
             result += (' (%s >= -20000 and %s <= -15001)' % (field, field,))
        elif str(val) == '-10001 to -15000':
             result += (' (%s >= -15000 and %s <= -10001)' % (field, field,))
        elif str(val) == '-5001 to -10000':
             result += (' (%s >= -10000 and %s <= -5001)' % (field, field,))
        elif str(val) == '0 to -5000':
             result += (' (%s >= -5000 and %s <= 0)' % (field, field,))
        elif str(val) == '1 to 500':
            result += (' (%s <= 500)' % field)
        elif str(val) == '501 to 1000':
            result += (' (%s >= 501 and %s <= 1000)' % (field, field,))
        elif str(val) == '1001 to 1500':
             result += (' (%s >= 1001 and %s <= 1500)' % (field, field,))
        elif str(val) == '1501 to 2000':
             result += (' (%s >= 1501 and %s <= 2000)' % (field, field,))
        elif str(val) == '2001 to 2500':
             result += (' (%s >= 2001 and %s <= 2500)' % (field, field,))
        elif str(val) == '2501 to 3000':
             result += (' (%s >= 2501 and %s <= 3000)' % (field, field,))
        elif str(val) == '3001 to 3500':
             result += (' (%s >= 3001 and %s <= 3500)' % (field, field,))
        elif str(val) == '3501 to 4000':
             result += (' (%s >= 3501 and %s <= 4000)' % (field, field,))
        elif str(val) == '4001 to 4500':
             result += (' (%s >= 4001 and %s <= 4500)' % (field, field,))
        elif str(val) == '4501 to 5000':
             result += (' (%s >= 4501 and %s <= 5000)' % (field, field,))
        elif str(val) == '5001 to 5500':
             result += (' (%s >= 5001 and %s <= 5500)' % (field, field,))
        elif str(val) == '5501 to 6000':
             result += (' (%s >= 5501 and %s <= 6000)' % (field, field,))

    return result


def sql_year_by_ranges(value):
    if debug: logger.debug('Called ' + sys._getframe().f_code.co_name)
    result = ''

    if isinstance(value, basestring):
        value = [value]

    first = True
    for val in value:
        if first:
            first = False
        else:
            result += ' or'

        if str(val) == 'None':
            result += ' year_of_diagnosis IS NULL'
        elif str(val) == '1976 to 1980':
            result += ' (year_of_diagnosis <= 1980)'
        elif str(val) == '1981 to 1985':
            result += ' (year_of_diagnosis >= 1981 and year_of_diagnosis <= 1985)'
        elif str(val) == '1986 to 1990':
            result += ' (year_of_diagnosis >= 1986 and year_of_diagnosis <= 1990)'
        elif str(val) == '1991 to 1995':
            result += ' (year_of_diagnosis >= 1991 and year_of_diagnosis <= 1995)'
        elif str(val) == '1996 to 2000':
            result += ' (year_of_diagnosis >= 1996 and year_of_diagnosis <= 2000)'
        elif str(val) == '2001 to 2005':
            result += ' (year_of_diagnosis >= 2001 and year_of_diagnosis <= 2005)'
        elif str(val) == '2006 to 2010':
            result += ' (year_of_diagnosis >= 2006 and year_of_diagnosis <= 2010)'
        elif str(val) == '2011 to 2015':
            result += ' (year_of_diagnosis >= 2011 and year_of_diagnosis <= 2015)'

    return result


def sql_bmi_by_ranges(value):
    if debug: logger.debug('Called ' + sys._getframe().f_code.co_name)
    result = ''
    if isinstance(value, basestring):
        value = [value]

    first = True

    for val in value:
        if first:
            first = False
        else:
            result += ' or'

        if str(val) == 'None':
            result += ' bmi IS NULL'
        if str(val) == 'underweight':
            result += ' (bmi < 18.5)'
        elif str(val) == 'normal weight':
            result += ' (bmi >= 18.5 and bmi <= 24.9)'
        elif str(val) == 'overweight':
            result += ' (bmi > 24.9 and bmi <= 29.9)'
        elif str(val) == 'obese':
            result += ' (bmi > 29.9)'

    return result


def sql_age_by_ranges(value, bin_by_five=False):
    if debug: logger.debug('[DEBUG] Called '+sys._getframe().f_code.co_name)
    result = ''
    if isinstance(value, basestring):
       value = [value]

    first = True
    for val in value:
        if first:
            first = False
        else:
            result += ' or'

        if str(val) == 'None':
            result += ' age_at_diagnosis IS NULL'
        else:
            if not bin_by_five:
                if str(val) == '10 to 39':
                    result += ' (age_at_diagnosis >= 10 and age_at_diagnosis < 40)'
                elif str(val) == '40 to 49':
                    result += ' (age_at_diagnosis >= 40 and age_at_diagnosis < 50)'
                elif str(val) == '50 to 59':
                    result += ' (age_at_diagnosis >= 50 and age_at_diagnosis < 60)'
                elif str(val) == '60 to 69':
                    result += ' (age_at_diagnosis >= 60 and age_at_diagnosis < 70)'
                elif str(val) == '70 to 79':
                    result += ' (age_at_diagnosis >= 70 and age_at_diagnosis < 80)'
                elif str(val).lower() == 'over 80':
                    result += ' (age_at_diagnosis >= 80)'
            else:
                if str(val) == '0 to 4':
                    result += ' (age_at_diagnosis >= 0 and age_at_diagnosis < 5)'
                elif str(val) == '5 to 9':
                    result += ' (age_at_diagnosis >= 5 and age_at_diagnosis < 10)'
                elif str(val) == '10 to 14':
                    result += ' (age_at_diagnosis >= 10 and age_at_diagnosis < 15)'
                elif str(val) == '15 to 19':
                    result += ' (age_at_diagnosis >= 15 and age_at_diagnosis < 20)'
                elif str(val) == '20 to 24':
                    result += ' (age_at_diagnosis >= 20 and age_at_diagnosis < 25)'
                elif str(val) == '25 to 29':
                    result += ' (age_at_diagnosis >= 25 and age_at_diagnosis < 30)'
                elif str(val) == '30 to 34':
                    result += ' (age_at_diagnosis >= 30 and age_at_diagnosis < 35)'
                elif str(val) == '35 to 39':
                    result += ' (age_at_diagnosis >= 35 and age_at_diagnosis < 40)'
                elif str(val).lower() == 'over 40':
                    result += ' (age_at_diagnosis >= 40)'


    return result


def gql_age_by_ranges(q, key, value):
    if debug: logger.debug('[DEBUG] Called '+sys._getframe().f_code.co_name)
    result = ''
    if not isinstance(value, basestring):
        # value is a list of ranges
        first = True
        for val in value:
            if first:
                first = False
            else:
                result += ' or'
            if str(val) == '10to39':
                result += ' (%s >= 10 and %s < 40)' % (key, key)
            elif str(val) == '40to49':
                result += ' (%s >= 40 and %s < 50)' % (key, key)
            elif str(val) == '50to59':
                result += ' (%s >= 50 and %s < 60)' % (key, key)
            elif str(val) == '60to69':
                result += ' (%s >= 60 and %s < 70)' % (key, key)
            elif str(val) == '70to79':
                result += ' (%s >= 70 and %s < 80)' % (key, key)
            elif str(val).lower() == 'over80':
                result += ' (%s >= 80)' % key
    else:
        # value is a single range
        if str(value) == '10to39':
            result += ' (%s >= 10 and %s < 40)' % (key, key)
        elif str(value) == '40to49':
            result += ' (%s >= 40 and %s < 50)' % (key, key)
        elif str(value) == '50to59':
            result += ' (%s >= 50 and %s < 60)' % (key, key)
        elif str(value) == '60to69':
            result += ' (%s >= 60 and %s < 70)' % (key, key)
        elif str(value) == '70to79':
            result += ' (%s >= 70 and %s < 80)' % (key, key)
        elif str(value).lower() == 'over80':
            result += ' (%s >= 80)' % key
    return result


"""
BigQuery methods
"""
def submit_bigquery_job(bq_service, project_id, query_body, batch=False):

    job_data = {
        'jobReference': {
            'projectId': project_id,
            'jobId': str(uuid4())
        },
        'configuration': {
            'query': {
                'query': query_body,
                'priority': 'BATCH' if batch else 'INTERACTIVE'
            }
        }
    }

    return bq_service.jobs().insert(
        projectId=project_id,
        body=job_data).execute(num_retries=5)


def is_bigquery_job_finished(bq_service, project_id, job_id):

    job = bq_service.jobs().get(projectId=project_id,
                             jobId=job_id).execute()

    return job['status']['state'] == 'DONE'


def get_bq_job_results(bq_service, job_reference):

    result = []
    page_token = None

    while True:
        page = bq_service.jobs().getQueryResults(
            pageToken=page_token,
            **job_reference).execute(num_retries=2)

        if int(page['totalRows']) == 0:
            break

        rows = page['rows']
        result.extend(rows)

        page_token = page.get('pageToken')
        if not page_token:
            break

    return result

"""
Display Formatting Methods
"""
def data_availability_sort(key, value, attr_details):
    if key == 'has_Illumina_DNASeq':
        attr_details['DNA_sequencing'] = sorted(value, key=lambda k: int(k['count']), reverse=True)
    if key == 'has_SNP6':
        attr_details['SNP_CN'] = sorted(value, key=lambda k: int(k['count']), reverse=True)
    if key == 'has_RPPA':
        attr_details['Protein'] = sorted(value, key=lambda k: int(k['count']), reverse=True)

    if key == 'has_27k':
        count = [v['count'] for v in value if v['value'] == 'True']
        attr_details['DNA_methylation'].append({
            'value': '27k',
            'count': count[0] if count.__len__() > 0 else 0
        })
    if key == 'has_450k':
        count = [v['count'] for v in value if v['value'] == 'True']
        attr_details['DNA_methylation'].append({
            'value': '450k',
            'count': count[0] if count.__len__() > 0 else 0
        })
    if key == 'has_HiSeq_miRnaSeq':
        count = [v['count'] for v in value if v['value'] == 'True']
        attr_details['miRNA_sequencing'].append({
            'value': 'Illumina HiSeq',
            'count': count[0] if count.__len__() > 0 else 0
        })
    if key == 'has_GA_miRNASeq':
        count = [v['count'] for v in value if v['value'] == 'True']
        attr_details['miRNA_sequencing'].append({
            'value': 'Illumina GA',
            'count': count[0] if count.__len__() > 0 else 0
        })
    if key == 'has_UNC_HiSeq_RNASeq':
        count = [v['count'] for v in value if v['value'] == 'True']
        attr_details['RNA_sequencing'].append({
            'value': 'UNC Illumina HiSeq',
            'count': count[0] if count.__len__() > 0 else 0
        })
    if key == 'has_UNC_GA_RNASeq':
        count = [v['count'] for v in value if v['value'] == 'True']
        attr_details['RNA_sequencing'].append({
            'value': 'UNC Illumina GA',
            'count': count[0] if count.__len__() > 0 else 0
        })
    if key == 'has_BCGSC_HiSeq_RNASeq':
        count = [v['count'] for v in value if v['value'] == 'True']
        attr_details['RNA_sequencing'].append({
            'value': 'BCGSC Illumina HiSeq',
            'count': count[0] if count.__len__() > 0 else 0
        })
    if key == 'has_BCGSC_GA_RNASeq':
        count = [v['count'] for v in value if v['value'] == 'True']
        attr_details['RNA_sequencing'].append({
            'value': 'BCGSC Illumina GA',
            'count': count[0] if count.__len__() > 0 else 0
        })

# TODO: Convert to slider
def normalize_bmi(bmis):
    if debug: logger.debug('Called ' + sys._getframe().f_code.co_name)
    bmi_list = {'underweight': 0, 'normal weight': 0, 'overweight': 0, 'obese': 0, 'None': 0}
    for bmi, count in bmis.items():
        if type(bmi) != dict:
            if bmi and bmi != 'None':
                fl_bmi = float(bmi)
                if fl_bmi < 18.5:
                    bmi_list['underweight'] += int(count)
                elif 18.5 <= fl_bmi <= 24.9:
                    bmi_list['normal weight'] += int(count)
                elif 25 <= fl_bmi <= 29.9:
                    bmi_list['overweight'] += int(count)
                elif fl_bmi >= 30:
                    bmi_list['obese'] += int(count)
            else:
                bmi_list['None'] += int(count)

    return bmi_list

# TODO: Convert to slider
def normalize_ages(ages,bin_by_five=False):
    if debug: logger.debug('Called ' + sys._getframe().f_code.co_name)
    new_age_list = None
    if bin_by_five:
        new_age_list = {'0 to 4': 0, '5 to 9': 0, '10 to 14': 0, '15 to 19': 0, '20 to 24': 0, '25 to 29': 0, '30 to 34':0, '35 to 39': 0, 'Over 40': 0, 'None': 0}
    else:
        new_age_list = {'10 to 39': 0, '40 to 49': 0, '50 to 59': 0, '60 to 69': 0, '70 to 79': 0, 'Over 80': 0, 'None': 0}
    for age, count in ages.items():
        if type(age) != dict:
            if age and age != 'None':
                int_age = float(age)
                if bin_by_five:
                    if int_age < 5:
                        new_age_list['0 to 4'] += int(count)
                    elif int_age < 10:
                        new_age_list['5 to 9'] += int(count)
                    elif int_age < 15:
                        new_age_list['10 to 14'] += int(count)
                    elif int_age < 20:
                        new_age_list['15 to 19'] += int(count)
                    elif int_age < 25:
                        new_age_list['20 to 24'] += int(count)
                    elif int_age < 30:
                        new_age_list['25 to 29'] += int(count)
                    elif int_age < 35:
                        new_age_list['30 to 34'] += int(count)
                    elif int_age < 40:
                        new_age_list['35 to 39'] += int(count)
                    else:
                        new_age_list['Over 40'] += int(count)
                else:
                    if int_age < 40:
                        new_age_list['10 to 39'] += int(count)
                    elif int_age < 50:
                        new_age_list['40 to 49'] += int(count)
                    elif int_age < 60:
                        new_age_list['50 to 59'] += int(count)
                    elif int_age < 70:
                        new_age_list['60 to 69'] += int(count)
                    elif int_age < 80:
                        new_age_list['70 to 79'] += int(count)
                    else:
                        new_age_list['Over 80'] += int(count)
            else:
                new_age_list['None'] += int(count)
        else:
            logger.warn("[WARNING] Age was sent as a dict.")

    return new_age_list


# TODO: Convert to slider
def normalize_years(years):
    if debug: logger.debug('Called ' + sys._getframe().f_code.co_name)
    new_year_list = {'1976 to 1980': 0, '1981 to 1985': 0, '1986 to 1990': 0, '1991 to 1995': 0, '1996 to 2000': 0, '2001 to 2005': 0, '2006 to 2010': 0, '2011 to 2015': 0, 'None': 0}
    for year, count in years.items():
        if type(year) != dict:
            if year and year != 'None':
                int_year = float(year)
                if int_year <= 1980:
                    new_year_list['1976 to 1980'] += int(count)
                elif int_year <= 1985:
                    new_year_list['1981 to 1985'] += int(count)
                elif int_year <= 1990:
                    new_year_list['1986 to 1990'] += int(count)
                elif int_year <= 1995:
                    new_year_list['1991 to 1995'] += int(count)
                elif int_year <= 2000:
                    new_year_list['1996 to 2000'] += int(count)
                elif int_year <= 2005:
                    new_year_list['2001 to 2005'] += int(count)
                elif int_year <= 2010:
                    new_year_list['2006 to 2010'] += int(count)
                elif int_year <= 2015:
                    new_year_list['2011 to 2015'] += int(count)
            else:
                new_year_list['None'] += int(count)

    return new_year_list


# TODO: Convert to slider
def normalize_simple_days(days):
    if debug: logger.debug('Called ' + sys._getframe().f_code.co_name)
    new_day_list = {'1 to 500': 0, '501 to 1000': 0, '1001 to 1500': 0, '1501 to 2000': 0, '2001 to 2500': 0,
                    '2501 to 3000': 0, '3001 to 3500': 0, '3501 to 4000': 0, '4001 to 4500': 0, '4501 to 5000': 0,
                    '5001 to 5500': 0, '5501 to 6000': 0, 'None': 0}
    for day, count in days.items():
        if type(day) != dict:
            if day and day != 'None':
                int_day = float(day)
                if int_day <= 500:
                    new_day_list['1 to 500'] += int(count)
                elif int_day <= 1000:
                    new_day_list['501 to 1000'] += int(count)
                elif int_day <= 1500:
                    new_day_list['1001 to 1500'] += int(count)
                elif int_day <= 2000:
                    new_day_list['1501 to 2000'] += int(count)
                elif int_day <= 2500:
                    new_day_list['2001 to 2500'] += int(count)
                elif int_day <= 3000:
                    new_day_list['2501 to 3000'] += int(count)
                elif int_day <= 3500:
                    new_day_list['3001 to 3500'] += int(count)
                elif int_day <= 4000:
                    new_day_list['3501 to 4000'] += int(count)
                elif int_day <= 4500:
                    new_day_list['4001 to 4500'] += int(count)
                elif int_day <= 5000:
                    new_day_list['4501 to 5000'] += int(count)
                elif int_day <= 5500:
                    new_day_list['5001 to 5500'] += int(count)
                elif int_day <= 6000:
                    new_day_list['5501 to 6000'] += int(count)
            else:
                new_day_list['None'] += int(count)

    return new_day_list


# TODO: Convert to slider
def normalize_negative_days(days):
    if debug: logger.debug('Called ' + sys._getframe().f_code.co_name)
    new_day_list = {'0 to -5000': 0, '-5001 to -10000': 0, '-10001 to -15000': 0, '-15001 to -20000': 0, '-20001 to -25000': 0,
                    '-25001 to -30000': 0, '-30001 to -35000': 0, 'None': 0}
    for day, count in days.items():
        if type(day) != dict:
            if day and day != 'None':
                int_day = float(day)
                if int_day >= -5000:
                    new_day_list['0 to -5000'] += int(count)
                elif int_day >= -10000:
                    new_day_list['-5001 to -10000'] += int(count)
                elif int_day >= -15000:
                    new_day_list['-10001 to -15000'] += int(count)
                elif int_day >= -20000:
                    new_day_list['-15001 to -20000'] += int(count)
                elif int_day >= -25000:
                    new_day_list['-20001 to -25000'] += int(count)
                elif int_day >= -30000:
                    new_day_list['-25001 to 30000'] += int(count)
                elif int_day >= -35000:
                    new_day_list['-30001 to -35000'] += int(count)
            else:
                new_day_list['None'] += int(count)

    return new_day_list


# TODO: Convert to slider
def normalize_by_200(values):
    if debug: logger.debug('Called '+sys._getframe().f_code.co_name)
    new_value_list = {'0 to 200': 0, '200.01 to 400': 0, '400.01 to 600': 0, '600.01 to 800': 0, '800.01 to 1000': 0,
                    '1000.01 to 1200': 0, '1200.01 to 1400': 0, '1400.01+': 0, 'None': 0}
    for value, count in values.items():
        if type(value) != dict:
            if value and value != 'None':
                int_value = float(value)
                if int_value <= 200:
                    new_value_list['0 to 200'] += int(count)
                elif int_value <= 400:
                    new_value_list['200.01 to 400'] += int(count)
                elif int_value <= 600:
                    new_value_list['400.01 to 600'] += int(count)
                elif int_value <= 800:
                    new_value_list['600.01 to 800'] += int(count)
                elif int_value <= 1000:
                    new_value_list['800.01 to 1000'] += int(count)
                elif int_value <= 1200:
                    new_value_list['1000.01 to 1200'] += int(count)
                elif int_value <= 1400:
                    new_value_list['1200.01 to 1400'] += int(count)
                elif int_value > 1400:
                    new_value_list['1400.01+'] += int(count)
            else:
                new_value_list['None'] += int(count)

    return new_value_list


def get_sample_metadata(sample_barcode):
    if debug: logger.debug('Called ' + sys._getframe().f_code.co_name)
    result = {}
    db = None
    cursor = None

    program_samples_table = Program.objects.get(name=('TCGA' if 'TCGA-' in sample_barcode else 'TARGET' if 'TARGET-' in sample_barcode else 'CCLE'),active=True,is_public=True).get_metadata_tables().samples_table

    try:
        db = get_sql_connection()
        cursor = db.cursor()

        cursor.execute("""
            SELECT case_barcode, sample_barcode, disease_code, project_short_name, program_name
            FROM {}
            WHERE sample_barcode = {}
        """.format(program_samples_table, "%s"), (sample_barcode,))

        for row in cursor.fetchall():
            result['case_barcode'] = row[0]
            result['sample_barcode'] = row[1]
            result['disease_code'] = row[2]
            result['project'] = row[3]
            result['program'] = row[4]

    except Exception as e:
        logger.error("[ERROR] While fetching sample metadata for {}:".format(sample_barcode))
        logger.exception(e)
    finally:
        if cursor: cursor.close()
        if db and db.open: db.close()

    return result<|MERGE_RESOLUTION|>--- conflicted
+++ resolved
@@ -187,8 +187,6 @@
     'TARGET': None,
 }
 
-<<<<<<< HEAD
-=======
 BQ_METADATA_DATA_TABLES = {
     'TCGA': {
         'HG19': {
@@ -220,7 +218,6 @@
 }
 
 
->>>>>>> c0d6ea21
 # Get a set of random characters of 'length'
 def make_id(length):
     return ''.join(random.sample(string.ascii_lowercase, length))

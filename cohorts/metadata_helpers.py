#
# Copyright 2015-2019, Institute for Systems Biology
#
# Licensed under the Apache License, Version 2.0 (the "License");
# you may not use this file except in compliance with the License.
# You may obtain a copy of the License at
#
#    http://www.apache.org/licenses/LICENSE-2.0
#
# Unless required by applicable law or agreed to in writing, software
# distributed under the License is distributed on an "AS IS" BASIS,
# WITHOUT WARRANTIES OR CONDITIONS OF ANY KIND, either express or implied.
# See the License for the specific language governing permissions and
# limitations under the License.
#

"""
Helper methods for fetching, curating, and managing cohort metadata
"""
from __future__ import division

from builtins import str
from past.builtins import basestring
import sys
import random
import string
import logging
import warnings
import copy
import MySQLdb
import string
import time
from time import sleep
import re
from projects.models import Program, Public_Data_Tables, Public_Metadata_Tables, Project, User_Data_Tables, DataSource, DataVersion
from metadata_utils import sql_age_by_ranges, sql_bmi_by_ranges, sql_simple_days_by_ranges, sql_simple_number_by_200, sql_year_by_ranges, MOLECULAR_CATEGORIES
from solr_helpers import query_solr_and_format_result, build_solr_facets
from google_helpers.bigquery.bq_support import BigQuerySupport

from uuid import uuid4
from django.conf import settings

debug = settings.DEBUG # RO global for this file

logger = logging.getLogger('main_logger')

warnings.filterwarnings("ignore", "No data - zero rows fetched, selected, or processed")

PREFORMATTED_VALUES = {}

PREFORMATTED_ATTRIBUTES = {}

MOLECULAR_ATTR = [
    {'value': 'Missense_Mutation', 'displ_name': 'Missense Mutation'},
    {'value': 'Frame_Shift_Del', 'displ_name': 'Frame Shift - Deletion'},
    {'value': 'Frame_Shift_Ins', 'displ_name': 'Frame Shift - Insertion'},
    {'value': 'In_Frame_Del', 'displ_name': 'In Frame Deletion'},
    {'value': 'In_Frame_Ins', 'displ_name': 'In Frame Insertion'},
    {'value': 'Translation_Start_Site', 'displ_name': 'Translation Start Site'},
    {'value': 'Nonsense_Mutation', 'displ_name': 'Nonsense Mutation'},
    {'value': 'Nonstop_Mutation', 'displ_name': 'Nonstop Mutation'},
    {'value': 'Silent', 'displ_name': 'Silent'},
    {'value': 'RNA', 'displ_name': 'RNA'},
    {'value': 'Intron', 'displ_name': 'Intron'},
    {'value': 'Splice_Site', 'displ_name': 'Splice Site'},
    {'value': "3'UTR", 'displ_name': '3\' UTR'},
    {'value': "5'UTR", 'displ_name': '5\' UTR'},
    {'value': "5'Flank", 'displ_name': '5\' Flank'},
    {'value': "3'Flank", 'displ_name': '3\' Flank'},
]

MOLECULAR_DISPLAY_STRINGS = {
    'categories': {
        'nonsilent': 'Non-silent',
        'any': 'Any',
        'specific': 'Specific Mutation Type',
    },
    'values': {
        'Missense_Mutation': 'Missense Mutation',
        'Frame_Shift_Del': 'Frame Shift - Deletion',
        'Frame_Shift_Ins': 'Frame Shift - Insertion',
        'In_Frame_Del': 'In Frame Deletion',
        'In_Frame_Ins': 'In Frame Insertion',
        'Translation_Start_Site': 'Translation Start Site',
        'Nonsense_Mutation': 'Nonsense Mutation',
        'Nonstop_Mutation': 'Nonstop Mutation',
        'Silent': 'Silent',
        'RNA': 'RNA',
        'Intron': 'Intron',
        'Splice_Site': 'Splice Site',
        "3'UTR": '3\' UTR',
        "5'UTR": '5\' UTR',
        "5'Flank": '5\' Flank',
        "3'Flank": '3\' Flank',
    },
}

### METADATA_ATTR ###
# Local storage of the metadata attributes, values, and their display names for a program. This dict takes the form:
# {
#   <program id>: {
#       <attr name>: {
#           'displ_name': <attr display name>,
#           'values': {
#               <metadata attr value>: {
#                   'displ_value': <metadata attr display value>,
#                   'tooltip': <tooltip value>
#               }
#           }, [...]
#       }, [...]
#   }, [...]
# }
# The data is stored to prevent excessive retrieval
METADATA_ATTR = {}

### METADATA_DATA_TYPES ###
# Local storage of the metadata data types, values, and their display strings for a program. This dict takes the form:
# {
#   <program id>: {
#       <data type name>: {
#           'displ_name': <data type display name>,
#           'values': {
#               <data type value>: <data type display value>, [...]
#           }, [...]
#       }, [...]
#   }, [...]
# }
# The data is stored to prevent excessive retrieval
METADATA_DATA_TYPES = {}

### METADATA_DATA_TYPES_DISPLAY ###
# Local storage of the metadata data types, values, and their display strings keyed against the values instead of the
# types. This dict takes the form:
# {
#   <program id>: {
#       <data type id>: <data type display string>, [...]
#   }, [...]
# }
# The data is stored to prevent excessive retrieval
METADATA_DATA_TYPES_DISPLAY = {}

# The set of possible values for metadata_data values
METADATA_DATA_ATTR = {
    'HG19': {},
    'HG38': {}
}


METADATA_DATA_AVAIL_PLOT_MAP = {
    'Aligned_Reads': 'DNAseq_data',
    'Copy_Number_Segment_Masked': 'cnvrPlatform',
    'DNA_Methylation_Beta': 'methPlatform',
    'miRNA_Gene_Quantification': 'mirnPlatform',
    'miRNA_Isoform_Quantification': 'mirnPlatform',
    'mRNA_Gene_Quantification': 'gexpPlatform',
    'mRNA_Isoform_Quantification': 'gexpPlatform',
    'Protein_Quantification': 'rppaPlatform',
}

ISB_CGC_PROJECTS = {
    'list': [],
}

BQ_MOLECULAR_ATTR_TABLES = {
    'TCGA': {
        'HG19': {
            'table': 'Somatic_Mutation_MC3',
            'dataset': 'TCGA_hg19_data_v0',
            'sample_barcode_col': 'sample_barcode_tumor',
        },
        'HG38': {
            'table': 'Somatic_Mutation',
            'dataset': 'TCGA_hg38_data_v0',
            'sample_barcode_col': 'sample_barcode_tumor',
        },
    },
    'CCLE': None,
    'TARGET': None,
}


# Get a set of random characters of 'length'
def make_id(length):
    return ''.join(random.sample(string.ascii_lowercase, length))


# Database connection
def get_sql_connection():
    database = settings.DATABASES['default']
    db = None
    try:
        connect_options = {
            'host': database['HOST'],
            'db': database['NAME'],
            'user': database['USER'],
            'passwd': database['PASSWORD'],
        }

        # Only use the socket if it's there to be used and we're not in a dev environment
        if not settings.IS_DEV and settings.DB_SOCKET:
            connect_options['host'] = 'localhost'
            connect_options['unix_socket'] = settings.DB_SOCKET

        if 'OPTIONS' in database and 'ssl' in database['OPTIONS'] and not (settings.IS_APP_ENGINE_FLEX or settings.IS_APP_ENGINE):
            connect_options['ssl'] = database['OPTIONS']['ssl']

        db = MySQLdb.connect(**connect_options)

        return db

    except Exception as e:
        logger.error("[ERROR] Exception in get_sql_connection(): "+e.message)
        logger.exception(e)
        if db and db.open: db.close()


def fetch_build_data_attr(build, type=None):
    db = None
    cursor = None

    # Our methods and templates use HG and not hg casing; try to be consistent
    build = build.upper()

    if type == 'dicom':
        metadata_data_attrs = ['disease_code', 'Modality', 'BodyPartExamined']
    elif type == 'pdf':
        metadata_data_attrs = ['data_format', 'disease_code', ]
    elif type == 'camic':
        metadata_data_attrs = ['data_type', 'data_format', 'disease_code', ]
    else:
        metadata_data_attrs = ['data_type', 'data_category','experimental_strategy','data_format','platform', 'disease_code',]
    try:
        if len(METADATA_DATA_ATTR[build]) != len(metadata_data_attrs):
            METADATA_DATA_ATTR[build]={}
        if not len(METADATA_DATA_ATTR[build]):
            db = get_sql_connection()
            cursor = db.cursor()

            for program in Program.objects.filter(is_public=True,active=True):
                program_metadata = fetch_metadata_value_set(program.id)
                disease_code_dict = None

                if program_metadata and 'disease_code' in program_metadata and 'values' in program_metadata['disease_code']:
                    disease_code_dict =  program_metadata['disease_code']['values']
                # MySQL text searches are case-insensitive, so even if our database has 'hg' and not 'HG' this will
                # return the right tables, should they exist
                program_data_tables = Public_Data_Tables.objects.filter(program=program, build=build)

                # If a program+build combination has no data table, no need to worry about it
                if program_data_tables.count():
                    data_table = program_data_tables[0].data_table

                    for attr in metadata_data_attrs:
                        if attr not in METADATA_DATA_ATTR[build]:
                            METADATA_DATA_ATTR[build][attr] = {
                                'displ_name': format_for_display(attr),
                                'name': attr,
                                'values': {}
                            }
<<<<<<< HEAD

                        query = """
                            SELECT DISTINCT {attr}
                            FROM {data_table};
                        """.format(attr=attr,data_table=data_table)

                        cursor.execute(query)

                        for row in cursor.fetchall():
                            val = "None" if not row[0] else row[0]
                            if val not in METADATA_DATA_ATTR[build][attr]['values']:
                                METADATA_DATA_ATTR[build][attr]['values'][val] = {
                                    'displ_value': val,
                                    'value': re.sub(r"[^A-Za-z0-9_\-]","",re.sub(r"\s+","-", val)),
                                    'name': val
                                }
=======
                        if type == 'dicom':
                            if len(program.get_data_sources(data_type=DataVersion.IMAGE_DATA)):
                                tcia_images_source = DataSource.objects.select_related('version').get(
                                    version__active=True,version__data_type=DataVersion.IMAGE_DATA,source_type=DataSource.SOLR
                                )
                                source_attrs = tcia_images_source.get_source_attr(named_set=[attr],for_faceting=False)
                                METADATA_DATA_ATTR[build][attr]['displ_name'] = source_attrs.first().display_name
                                facets = build_solr_facets(source_attrs)
                                # We fetch the DICOM range from Solr
                                result = query_solr_and_format_result({
                                    "collection": tcia_images_source.name,
                                    "query_string": "*:*",
                                    "facets": facets,
                                    "limit": 0,
                                    "counts_only": True
                                })
                                for val in result['facets'][attr]:
                                    if val not in METADATA_DATA_ATTR[build][attr]['values']:
                                        tooltip = ''
                                        if attr == 'disease_code':
                                            if val in disease_code_dict:
                                                tooltip = disease_code_dict[val]['tooltip']

                                        METADATA_DATA_ATTR[build][attr]['values'][val] = {
                                            'displ_value': val,
                                            'value': re.sub(r"[^A-Za-z0-9_\-]", "", re.sub(r"\s+", "-", val)),
                                            'name': val,
                                            'tooltip': tooltip
                                        }
                        else:
                            query = """
                                    SELECT DISTINCT {attr}
                                    FROM {data_table};
                                """.format(attr=attr, data_table=data_table)
                            cursor.execute(query)
                            for row in cursor.fetchall():
                                val = "None" if not row[0] else row[0]
                                tooltip = ''
                                if attr == 'disease_code' and val in disease_code_dict and 'tooltip' in disease_code_dict[val]:
                                    tooltip = disease_code_dict[val]['tooltip']
                                if val not in METADATA_DATA_ATTR[build][attr]['values']:
                                    METADATA_DATA_ATTR[build][attr]['values'][val] = {
                                        'displ_value': val,
                                        'value': re.sub(r"[^A-Za-z0-9_\-]","",re.sub(r"\s+","-", val)),
                                        'name': val,
                                        'tooltip': tooltip
                                    }
>>>>>>> 9647fe09

                        if 'None' not in METADATA_DATA_ATTR[build][attr]['values']:
                            METADATA_DATA_ATTR[build][attr]['values']['None'] = {
                                'displ_value': 'None',
                                'value': 'None',
                                'name': 'None',
                                'tooltip': ''
                            }
        return copy.deepcopy(METADATA_DATA_ATTR[build])

    except Exception as e:
        logger.error('[ERROR] Exception while trying to get metadata_data attributes for build #%s:' % str(build))
        logger.exception(e)
    finally:
        if cursor: cursor.close()
        if db and db.open: db.close()


def fetch_program_data_types(program, for_display=False):
    db = None
    cursor = None

    try:

        if not program:
            program = get_public_program_id('TCGA')

        if program not in METADATA_DATA_TYPES or len(METADATA_DATA_TYPES[program]) <= 0:

            METADATA_DATA_TYPES[program] = {}
            METADATA_DATA_TYPES_DISPLAY[program] = {}

            preformatted_attr = get_preformatted_attr(program)

            db = get_sql_connection()
            cursor = db.cursor()
            cursor.callproc('get_program_datatypes', (program,))
            for row in cursor.fetchall():
                if not row[2] in METADATA_DATA_TYPES[program]:
                    METADATA_DATA_TYPES[program][row[2]] = {'name': row[2], 'displ_name': format_for_display(row[2]) if row[2] not in preformatted_attr else row[2], 'values': {}}
                METADATA_DATA_TYPES[program][row[2]]['values'][int(row[0])] = ('Available' if row[1] is None else row[1])

            cursor.close()
            cursor = db.cursor(MySQLdb.cursors.DictCursor)
            cursor.callproc('get_program_display_strings', (program,))

            for row in cursor.fetchall():
                if row['value_name'] is None and row['attr_name'] in METADATA_DATA_TYPES[program]:
                    METADATA_DATA_TYPES[program][row['attr_name']]['displ_name'] = row['display_string']

            for data_type in METADATA_DATA_TYPES[program]:
                for value in METADATA_DATA_TYPES[program][data_type]['values']:
                    if not str(value) in METADATA_DATA_TYPES_DISPLAY[program]:
                        METADATA_DATA_TYPES_DISPLAY[program][str(value)] = METADATA_DATA_TYPES[program][data_type]['displ_name'] + ', ' + METADATA_DATA_TYPES[program][data_type]['values'][value]

        if for_display:
            return copy.deepcopy(METADATA_DATA_TYPES_DISPLAY[program])
        return copy.deepcopy(METADATA_DATA_TYPES[program])

    except Exception as e:
        logger.error('[ERROR] Exception while trying to get data types for program #%s:' % str(program))
        logger.exception(e)
    finally:
        if cursor: cursor.close()
        if db and db.open: db.close()


# Returns the list of attributes for a program, as stored in the METADATA_ATTR[<program>] list
# If a current list is not found, it is retrieved using the get_metadata_attr sproc.
def fetch_program_attr(program):

    db = None
    cursor = None

    try:

        if not program:
            program = get_public_program_id('TCGA')

        if program not in METADATA_ATTR or len(METADATA_ATTR[program]) <= 0:

            METADATA_ATTR[program] = {}

            preformatted_attr = get_preformatted_attr(program)

            db = get_sql_connection()
            cursor = db.cursor()
            cursor.callproc('get_program_attr', (program,))
            for row in cursor.fetchall():
                METADATA_ATTR[program][row[0]] = {'name': row[0], 'displ_name': format_for_display(row[0]) if row[0] not in preformatted_attr else row[0], 'values': {}, 'type': row[1]}

            cursor.close()
            cursor = db.cursor(MySQLdb.cursors.DictCursor)
            cursor.callproc('get_program_display_strings', (program,))

            for row in cursor.fetchall():
                if row['value_name'] is None and row['attr_name'] in METADATA_ATTR[program]:
                    METADATA_ATTR[program][row['attr_name']]['displ_name'] = row['display_string']

        return copy.deepcopy(METADATA_ATTR[program])

    except Exception as e:
        logger.error('[ERROR] Exception while trying to get attributes for program #%s:' % str(program))
        logger.exception(e)
    finally:
        if cursor: cursor.close()
        if db and db.open: db.close()


# Generate the ISB_CGC_PROJECTS['list'] value set based on the get_isbcgc_project_set sproc
def fetch_isbcgc_project_set():

    db = None
    cursor = None

    try:
        db = get_sql_connection()

        if not ISB_CGC_PROJECTS['list'] or len(ISB_CGC_PROJECTS['list']) <= 0:
            cursor = db.cursor()
            cursor.execute("""
                SELECT COUNT(SPECIFIC_NAME) 
                FROM INFORMATION_SCHEMA.ROUTINES 
                WHERE SPECIFIC_NAME = 'get_isbcgc_project_set'
                    AND ROUTINE_SCHEMA = %s
                ;""", (settings.DATABASES['default']['NAME'],))
            # Only try to fetch the project set if the sproc exists
            if cursor.fetchall()[0][0] > 0:
                cursor.execute("CALL get_isbcgc_project_set();")
                ISB_CGC_PROJECTS['list'] = []
                for row in cursor.fetchall():
                    ISB_CGC_PROJECTS['list'].append(row[0])
            else:
                # Otherwise just warn
                logger.warn("[WARNING] Stored procedure get_isbcgc_project_set was not found!")

        return copy.deepcopy(ISB_CGC_PROJECTS['list'])

    except Exception as e:
        logger.error('[ERROR] Exception when fetching the isb-cgc study set:')
        logger.exception(e)
    finally:
        if cursor: cursor.close()
        if db and db.open: db.close()


# Fetch a list of all public programs, represented as an object containing their name and ID
def get_public_programs():
    try:
        progs = Program.objects.filter(is_public=True, active=True)

        public_progs = [{'id': x.id, 'name': x.name} for x in progs]

        return public_progs

    except Exception as e:
        logger.error('[ERROR] Excpetion while fetching public program list:')
        logger.exception(e)


# Given a public program's shorthand name, retrive its database ID for use in various queries
def get_public_program_id(program):
    try:
        prog = Program.objects.filter(name=program, active=True, is_public=True)

        if len(prog) > 1:
            logger.warn('[WARNING] More than one program found with this short name! Using the first one.')

        return int(prog[0].id)

    except Exception as e:
        logger.error('[ERROR] While fetching %s program ID:' % program)
        logger.exception(e)


# Get the list of possible metadata values and their display strings for non-continuous data based on their in-use
# values in a program's metadata_samples table
# Program ID defaults to TCGA if one is not provided
def fetch_metadata_value_set(program=None):

    db = None
    cursor = None

    try:
        if not program:
            program = get_public_program_id('TCGA')

        # This is only valid for public programs
        if not Program.objects.get(id=program).is_public:
            return {}

        if program not in METADATA_ATTR or len(METADATA_ATTR[program]) <= 0:
            fetch_program_attr(program)

        preformatted_values = get_preformatted_values(program)

        if len(METADATA_ATTR[program][list(METADATA_ATTR[program].keys())[0]]['values']) <= 0:
            db = get_sql_connection()
            cursor = db.cursor()

            cursor.callproc('get_metadata_values', (program,))

            for row in cursor.fetchall():
                METADATA_ATTR[program][cursor.description[0][0]]['values'][str(row[0])] = {
                    'displ_value': format_for_display(str(row[0])) if cursor.description[0][0] not in preformatted_values else str(row[0]),
                }

            while (cursor.nextset() and cursor.description is not None):
                for row in cursor.fetchall():
                    METADATA_ATTR[program][cursor.description[0][0]]['values'][str(row[0])] = {
                        'displ_value': format_for_display(str(row[0])) if cursor.description[0][0] not in preformatted_values else str(row[0]),
                    }

            cursor.close()
            cursor = db.cursor(MySQLdb.cursors.DictCursor)
            cursor.callproc('get_program_display_strings', (program,))

            for row in cursor.fetchall():
                if row['value_name'] is not None and row['attr_name'] in METADATA_ATTR[program]:
                    if row['value_name'] in METADATA_ATTR[program][row['attr_name']]['values']:
                        METADATA_ATTR[program][row['attr_name']]['values'][row['value_name']] = {
                            'displ_value': row['display_string'],
                        }
                    # Bucketed continuous numerics like BMI will not already have values in, since the bucketing is done in post-process
                    elif METADATA_ATTR[program][row['attr_name']]['type'] == 'N':
                        METADATA_ATTR[program][row['attr_name']]['values'][row['value_name']] = {
                            'displ_value': row['display_string'],
                        }

            # Fetch the tooltip strings for Disease Codes
            cursor.close()
            cursor = db.cursor()
            cursor.callproc('get_project_tooltips', (program,))

            for row in cursor.fetchall():
                if 'disease_code' in METADATA_ATTR[program] and row[0] in METADATA_ATTR[program]['disease_code']['values']:
                    METADATA_ATTR[program]['disease_code']['values'][row[0]]['tooltip'] = row[2]
                if 'project_short_name' in METADATA_ATTR[program] and row[1] in METADATA_ATTR[program]['project_short_name']['values']:
                    METADATA_ATTR[program]['project_short_name']['values'][row[1]]['tooltip'] = row[2]

        return copy.deepcopy(METADATA_ATTR[program])

    except Exception as e:
        logger.error('[ERROR] Exception when fetching the metadata value set:')
        logger.exception(e)
    finally:
        if cursor: cursor.close()
        if db and db.open: db.close()


# Returns the list of a given program's preformatted attributes, i.e. attributes whose database names should
# not be transformed
# This can be hard-coded into the list, or made into a call to the database
def get_preformatted_attr(program=None):
    if not program:
        program = get_public_program_id('TCGA')
    if len(PREFORMATTED_ATTRIBUTES) <= 0:
        for pubprog in get_public_programs():
            # Load the attributes via a query or hard code them here
            PREFORMATTED_ATTRIBUTES[str(pubprog['id'])] = []

    if program not in PREFORMATTED_ATTRIBUTES:
        return []

    return PREFORMATTED_ATTRIBUTES[program]


# Some field values are 'preformatted' which is to say their database entries should be displayed as-is with no
# alterations made; specify them in the PREFORMATTED_VALUES dict, on a per-program basis (declaration at the top
# of this file, built in this method at request time)
def get_preformatted_values(program=None):

    db = None
    cursor = None

    try:

        if not program:
            program = get_public_program_id('TCGA')

        program = str(program)

        if len(PREFORMATTED_VALUES) <= 0:

            db = get_sql_connection()

            public_programs = get_public_programs()

            # Load the values via a query or hard code them here
            for pubprog in public_programs:
                cursor = db.cursor()
                cursor.callproc('get_preformatted_attrs', (pubprog['id'],))
                for row in cursor.fetchall():
                    if not str(pubprog['id']) in PREFORMATTED_VALUES:
                        PREFORMATTED_VALUES[str(pubprog['id'])] = []
                    PREFORMATTED_VALUES[str(pubprog['id'])].append(row[0])
                cursor.close()

            # Bug ticket 2697: pathologic stage display incorrect because 'pathologic stage'
            # not included in the preformatted values dataset. This is a fix after the database
            # has been read
            for key in PREFORMATTED_VALUES:
                PREFORMATTED_VALUES.get(key).append('pathologic_stage')

        if program not in PREFORMATTED_VALUES:
            return []

        return copy.deepcopy(PREFORMATTED_VALUES[program])

    except Exception as e:
        logger.error("[ERROR] When getting preformatted values:")
        logger.exception(e)
    finally:
        if cursor: cursor.close()
        if db and db.open: db.close()


# Confirm that a filter key is a valid column in the attribute and data type sets or a valid mutation filter
def validate_filter_key(col, program, build='HG19'):

    if not program in METADATA_ATTR:
        fetch_program_attr(program)

    if not program in METADATA_DATA_TYPES:
        fetch_program_data_types(program)

    if not build in METADATA_DATA_ATTR:
        fetch_build_data_attr(build)

    if 'MUT:' in col:
        return (':category' in col or ':specific' in col)

    if ':' in col:
        col = col.split(':')[1]

    return col in METADATA_ATTR[program] or METADATA_DATA_TYPES[program] or col in METADATA_DATA_ATTR[build]


# Make standard adjustments to a string for display: replace _ with ' ', title case (except for 'to')
def format_for_display(item):
    formatted_item = item

    if item is None or item == 'null':
        formatted_item = 'None'
    else:
        formatted_item = formatted_item.replace('_', ' ')
        formatted_item = string.capwords(formatted_item)
        formatted_item = formatted_item.replace(' To ', ' to ')

    return formatted_item


# Construct WHERE clauses for BigQuery and CloudSQL based on a set of filters
# If the names of the columns differ across the 2 platforms, the alt_key_map can be
# used to map a filter 'key' to a different column name
def build_where_clause(filters, alt_key_map=False, program=None, for_files=False, comb_with='OR'):
    first = True
    query_str = ''
    big_query_str = ''  # todo: make this work for non-string values -- use {}.format
    value_tuple = ()
    key_order = []
    keyType = None

    grouped_filters = None

    for key, value in list(filters.items()):
        gene = None
        invert = False

        if isinstance(value, dict) and 'values' in value:
            value = value['values']

        if isinstance(value, list) and len(value) == 1:
            value = value[0]
        # Check if we need to map to a different column name for a given key
        if alt_key_map and key in alt_key_map:
            key = alt_key_map[key]

        if key == 'data_type' and not for_files:
            key = 'metadata_data_type_availability_id'

        # Multitable where's will come in with : in the name. Only grab the column piece for now
        # TODO: Shouldn't throw away the entire key
        elif ':' in key:
            keyType = key.split(':')[0]
            if keyType == 'MUT':
                gene = key.split(':')[2]
                invert = bool(key.split(':')[3] == 'NOT')
            key = key.split(':')[-1]

        # Multitable filter lists don't come in as string as they can contain arbitrary text in values
        elif isinstance(value, basestring):
            # If it's a list of values, split it into an array
            if ',' in value:
                value = value.split(',')

        key_order.append(key)

        # BQ-only format
        if keyType == 'MUT':
            # If it's first in the list, don't append an "and"
            params = {}
            value_tuple += (params,)

            if first:
                first = False
            else:
                big_query_str += ' {}'.format(comb_with)

            big_query_str += " (%s = '{hugo_symbol}' AND " % 'Hugo_Symbol'
            params['gene'] = gene

            if(key == 'category'):
                if value == 'any':
                    big_query_str += '%s IS NOT NULL)' % 'Variant_Classification'
                    params['var_class'] = ''
                else:
                    big_query_str += '%s {}IN ({var_class}))'.format('Variant_Classification', "NOT " if invert else "")
                    values = MOLECULAR_CATEGORIES[value]['attrs']
            else:
                big_query_str += '%s {}IN ({var_class}))'.format('Variant_Classification', "NOT " if invert else "")
                values = value

            if value != 'any':
                if isinstance(values, list):
                    j = 0
                    for vclass in values:
                        if j == 0:
                            params['var_class'] = "'%s'" % vclass.replace("'", "\\'")
                            j = 1
                        else:
                            params['var_class'] += ",'%s'" % vclass.replace("'", "\\'")
                else:
                    params['var_class'] = "'%s'" % values.replace("'", "\\'")

        else:
            # If it's first in the list, don't append an "and"
            if first:
                first = False
            else:
                query_str += ' and'
                big_query_str += ' and'

            # If it's a ranged value, calculate the bins
            if key == 'age_at_diagnosis':
                if value == 'None':
                    query_str += ' %s IS NULL' % key
                else:
                    query_str += ' (' + sql_age_by_ranges(value,(program and Program.objects.get(id=program).name == 'TARGET')) + ') '
            elif key == 'bmi':
                if value == 'None':
                    query_str += ' %s IS NULL' % key
                else:
                    query_str += ' (' + sql_bmi_by_ranges(value) + ') '
            elif key == 'year_of_diagnosis':
                if value == 'None':
                    query_str += ' %s IS NULL' % key
                else:
                    query_str += ' (' + sql_year_by_ranges(value) + ') '
            elif key == 'event_free_survival' or key == 'days_to_birth' or key == 'days_to_death' or key == 'days_to_last_known_alive' or key == 'days_to_last_followup':
                if value == 'None':
                    query_str += ' %s IS NULL' % key
                else:
                    query_str += ' (' + sql_simple_days_by_ranges(value, key) + ') '
            elif key == 'wbc_at_diagnosis':
                if value == 'None':
                    query_str += ' % IS NULL' % key
                else:
                    query_str += ' (' + sql_simple_number_by_200(value, key) + ') '
            # If it's a list of items for this key, create an or subclause
            elif isinstance(value, list):
                has_null = False
                if 'None' in value:
                    has_null = True
                    query_str += ' (%s is null or' % key
                    big_query_str += ' (%s is null or' % key
                    value.remove('None')
                query_str += ' %s in (' % key
                big_query_str += ' %s in (' % key
                i = 0
                for val in value:
                    value_tuple += (val.strip(),) if type(val) is str else (val,)
                    if i == 0:
                        query_str += '%s'
                        big_query_str += '"' + str(val) + '"'
                        i += 1
                    else:
                        query_str += ',%s'
                        big_query_str += ',' + '"' + str(val) + '"'
                query_str += ')'
                big_query_str += ')'
                if has_null:
                    query_str += ')'
                    big_query_str += ')'

            # If it's looking for None values
            elif value == 'None':
                query_str += ' (%s is null or %s = "")' % (key, key)
                big_query_str += ' (%s is null or %s = "")' % (key, key)

            # For the general case
            else:
                if key == 'fl_archive_name':
                    big_query_str += ' %s like' % key
                    big_query_str += ' "%' + value + '%"'
                elif key == 'fl_data_level':
                    big_query_str += ' %s=%s' % (key, value)
                elif type(value) == bool:
                    big_query_str += ' %s=%r' % (key, value)
                else:
                    query_str += ' %s=' % key
                    big_query_str += ' %s=' % key
                    query_str += '%s'
                    big_query_str += '"%s"' % value
                    value_tuple += (value.strip(),) if type(value) is str else (value,)

    # Handle our data buckets
    if grouped_filters:
        for bucket in grouped_filters:
            if not query_str == '':
                query_str += ' and '
                big_query_str += ' and '

            query_str += '( '
            big_query_str += '( '

            first = True
            for filter in grouped_filters[bucket]:
                if first:
                    first = False
                else:
                    query_str += ' or '
                    big_query_str += ' or '

                query_str += ' %s=' % filter['filter']
                big_query_str += ' %s=' % filter['filter']
                query_str += '%s'
                big_query_str += '"%s"' % filter['value']
                value_tuple += (filter['value'].strip(),) if type(filter['value']) is str else (filter['value'],)

            query_str += ' )'
            big_query_str += ' )'

    return {'query_str': query_str, 'value_tuple': value_tuple, 'key_order': key_order, 'big_query_str': big_query_str}


"""
BigQuery methods
"""
def submit_bigquery_job(bq_service, project_id, query_body, batch=False):

    job_data = {
        'jobReference': {
            'projectId': project_id,
            'jobId': str(uuid4())
        },
        'configuration': {
            'query': {
                'query': query_body,
                'priority': 'BATCH' if batch else 'INTERACTIVE'
            }
        }
    }

    return bq_service.jobs().insert(
        projectId=project_id,
        body=job_data).execute(num_retries=5)


def is_bigquery_job_finished(bq_service, project_id, job_id):

    job = bq_service.jobs().get(projectId=project_id,
                             jobId=job_id).execute()

    return job['status']['state'] == 'DONE'


def get_bq_job_results(bq_service, job_reference):

    result = []
    page_token = None

    while True:
        page = bq_service.jobs().getQueryResults(
            pageToken=page_token,
            **job_reference).execute(num_retries=2)

        if int(page['totalRows']) == 0:
            break

        rows = page['rows']
        result.extend(rows)

        page_token = page.get('pageToken')
        if not page_token:
            break

    return result

"""
Display Formatting Methods
"""
def data_availability_sort(key, value, attr_details):
    if key == 'has_Illumina_DNASeq':
        attr_details['DNA_sequencing'] = sorted(value, key=lambda k: int(k['count']), reverse=True)
    if key == 'has_SNP6':
        attr_details['SNP_CN'] = sorted(value, key=lambda k: int(k['count']), reverse=True)
    if key == 'has_RPPA':
        attr_details['Protein'] = sorted(value, key=lambda k: int(k['count']), reverse=True)

    if key == 'has_27k':
        count = [v['count'] for v in value if v['value'] == 'True']
        attr_details['DNA_methylation'].append({
            'value': '27k',
            'count': count[0] if count.__len__() > 0 else 0
        })
    if key == 'has_450k':
        count = [v['count'] for v in value if v['value'] == 'True']
        attr_details['DNA_methylation'].append({
            'value': '450k',
            'count': count[0] if count.__len__() > 0 else 0
        })
    if key == 'has_HiSeq_miRnaSeq':
        count = [v['count'] for v in value if v['value'] == 'True']
        attr_details['miRNA_sequencing'].append({
            'value': 'Illumina HiSeq',
            'count': count[0] if count.__len__() > 0 else 0
        })
    if key == 'has_GA_miRNASeq':
        count = [v['count'] for v in value if v['value'] == 'True']
        attr_details['miRNA_sequencing'].append({
            'value': 'Illumina GA',
            'count': count[0] if count.__len__() > 0 else 0
        })
    if key == 'has_UNC_HiSeq_RNASeq':
        count = [v['count'] for v in value if v['value'] == 'True']
        attr_details['RNA_sequencing'].append({
            'value': 'UNC Illumina HiSeq',
            'count': count[0] if count.__len__() > 0 else 0
        })
    if key == 'has_UNC_GA_RNASeq':
        count = [v['count'] for v in value if v['value'] == 'True']
        attr_details['RNA_sequencing'].append({
            'value': 'UNC Illumina GA',
            'count': count[0] if count.__len__() > 0 else 0
        })
    if key == 'has_BCGSC_HiSeq_RNASeq':
        count = [v['count'] for v in value if v['value'] == 'True']
        attr_details['RNA_sequencing'].append({
            'value': 'BCGSC Illumina HiSeq',
            'count': count[0] if count.__len__() > 0 else 0
        })
    if key == 'has_BCGSC_GA_RNASeq':
        count = [v['count'] for v in value if v['value'] == 'True']
        attr_details['RNA_sequencing'].append({
            'value': 'BCGSC Illumina GA',
            'count': count[0] if count.__len__() > 0 else 0
        })


def get_full_sample_metadata(barcodes):
    if debug: logger.debug('Called ' + sys._getframe().f_code.co_name)
    result = {
        'total_found': 0
    }

    try:
        barcodes_by_program = {}

        for barcode in barcodes:
            dash = barcode.find("-")
            if dash >= 0:
                prog = barcode[0:dash]
                if prog not in ['TCGA', 'TARGET']:
                    prog = 'CCLE'
            else:
                prog = 'CCLE'
            if prog not in barcodes_by_program:
                barcodes_by_program[prog] = []
            barcodes_by_program[prog].append(barcode)

        programs = Program.objects.filter(name__in=list(barcodes_by_program.keys()), active=True, is_public=True)

        items = {}

        for program in programs:
            program_tables = program.get_metadata_tables()
            program_data_tables = program.get_data_tables()

            search_clause = BigQuerySupport.build_bq_filter_and_params({'sample_barcode': barcodes_by_program[program.name]})

            sample_job = BigQuerySupport.insert_query_job("""
                SELECT biospec.sample_barcode as sb, biospec.case_barcode as cb, biospec.*
                FROM `{}` biospec
                WHERE {}
            """.format(
                "{}.{}.{}".format(settings.BIGQUERY_DATA_PROJECT_ID, program_tables.bq_dataset, program_tables.biospec_bq_table,),
                search_clause['filter_string']
            ), search_clause['parameters'])

            bq_results = BigQuerySupport.wait_for_done_and_get_results(sample_job)
            result_schema = BigQuerySupport.get_result_schema(sample_job['jobReference'])

            skip = ['endpoint_type', 'metadata_clinical_id', 'metadata_biospecimen_id', 'sb', 'cb', 'case_barcode']

            for row in bq_results:
                items[row['f'][0]['v']] = {
                    'sample_barcode': row['f'][0]['v'],
                    'case_barcode': row['f'][1]['v'],
                    'data_details': {
                        x.build: [] for x in program_data_tables
                    },
                    'biospecimen_data': {result_schema['fields'][index]['name']: x['v'] for index, x in enumerate(row['f'], start=0) if result_schema['fields'][index]['name'] not in skip}
                }

            if len(list(items.keys())):
                queries = []

                for build_table in program_data_tables:
                    logger.info(str(build_table))
                    queries.append({
                        'query': """
                            #standardSQL
                            SELECT md.sample_barcode as sb, md.*
                            FROM `{}` md
                            WHERE {} AND NOT(md.sample_barcode = '') AND md.sample_barcode IS NOT NULL              
                        """.format(
                            "{}.{}.{}".format(
                                settings.BIGQUERY_DATA_PROJECT_ID, build_table.bq_dataset,
                                build_table.data_table.lower()),
                            search_clause['filter_string']),
                        'parameters': search_clause['parameters'],
                        'build': build_table.build
                    })

                results = BigQuerySupport.insert_job_batch_and_get_results(queries)

                for bq_result in results:
                    result_schema = bq_result['result_schema']
                    bq_results = bq_result['bq_results']
                    if not bq_results or not result_schema:
                        logger.warn("[WARNING] Results not received for this query:")
                        logger.warn("{}".format(bq_result['query']))
                        continue
                    for row in bq_results:
                        # A result in the file tables which wasn't in the biospecimen table isn't unheard of
                        # (eg. pathology slides)
                        if row['f'][0]['v'] not in items:
                            items[row['f'][0]['v']] = {
                                'sample_barcode': row['f'][0]['v'],
                                'case_barcode': row['f'][1]['v'],
                                'data_details': {
                                    x.build: [] for x in program_data_tables
                                },
                            }

                        items[row['f'][0]['v']]['data_details'][bq_result['build']].append({
                            result_schema['fields'][index]['name']: x['v'] for index, x in enumerate(row['f'], start=0) if result_schema['fields'][index]['name'] not in skip
                        })

                # TODO: Once we have aliquots in the database again, add those here

                result['samples'] = [item for item in list(items.values())]
                result['total_found'] += len(result['samples'])

        not_found = [x for x in barcodes if x not in items]

        if len(not_found):
            result['not_found'] = not_found

        return result

    except Exception as e:
        logger.error("[ERROR] While fetching sample metadata for {}:".format(barcode))
        logger.exception(e)


def get_full_case_metadata(barcodes):
    if debug: logger.debug('Called ' + sys._getframe().f_code.co_name)
    result = {
        'total_found': 0
    }

    try:
        barcodes_by_program = {}

        for barcode in barcodes:
            dash = barcode.find("-")
            if dash >= 0:
                prog = barcode[0:dash]
                if prog not in ['TCGA', 'TARGET']:
                    prog = 'CCLE'
            else:
                prog = 'CCLE'
            if prog not in barcodes_by_program:
                barcodes_by_program[prog] = []
            barcodes_by_program[prog].append(barcode)

        programs = Program.objects.filter(name__in=list(barcodes_by_program.keys()), active=True, is_public=True)

        items = {}

        for program in programs:
            program_tables = program.get_metadata_tables()
            program_data_tables = program.get_data_tables()
            
            bq_search = BigQuerySupport.build_bq_filter_and_params({'case_barcode': barcodes_by_program[program.name]})

            case_job = BigQuerySupport.insert_query_job("""
                #standardSQL
                SELECT clin.case_barcode as cb, clin.*
                FROM `{}` clin
                WHERE {}
            """.format("{}.{}.{}".format(
                settings.BIGQUERY_DATA_PROJECT_ID, program_tables.bq_dataset, program_tables.clin_bq_table),
                bq_search['filter_string']), bq_search['parameters'])

            bq_results = BigQuerySupport.wait_for_done_and_get_results(case_job)
            result_schema = BigQuerySupport.get_result_schema(case_job['jobReference'])

            skip = ['endpoint_type', 'metadata_clinical_id', 'metadata_biospecimen_id', 'cb', 'summary_file_count']

            for row in bq_results:
                items[row['f'][0]['v']] = {
                    'case_barcode': row['f'][0]['v'],
                    'samples': [],
                    'data_details': {
                        x.build: [] for x in program_data_tables
                    },
                    'clinlical_data': {result_schema['fields'][index]['name']: x['v'] for index, x in enumerate(row['f'], start=0) if result_schema['fields'][index]['name'] not in skip}
                }

            if len(list(items.keys())):
                queries = []
                
                for build_table in program_data_tables:
                    logger.info(str(build_table))
                    queries.append({
                        'query': """
                            #standardSQL
                            SELECT md.case_barcode as cb, md.*
                            FROM `{}` md
                            WHERE {} AND (md.sample_barcode = '' OR md.sample_barcode IS NULL OR md.sample_barcode = 'NA')                     
                        """.format(
                            "{}.{}.{}".format(
                                settings.BIGQUERY_DATA_PROJECT_ID, build_table.bq_dataset, build_table.data_table.lower()),
                            bq_search['filter_string']),
                        'parameters': bq_search['parameters'],
                        'query_type': 'data_details',
                        'build': build_table.build
                    })

                queries.append({
                    'query': """
                        #standardSQL
                        SELECT case_barcode, sample_barcode
                        FROM `{}` 
                        WHERE {}
                    """.format("{}.{}.{}".format(
                        settings.BIGQUERY_DATA_PROJECT_ID, program_tables.bq_dataset, program_tables.biospec_bq_table,
                       ), bq_search['filter_string']),
                    'parameters': bq_search['parameters'],
                    'query_type': 'samples'
                })

                results = BigQuerySupport.insert_job_batch_and_get_results(queries)

                for bq_result in results:
                    result_schema = bq_result['result_schema']
                    bq_results = bq_result['bq_results']
                    if bq_result['query_type'] == 'samples':
                        for row in bq_results:
                            items[row['f'][0]['v']]['samples'].append(row['f'][1]['v'])
                    else:
                        for row in bq_results:
                            items[row['f'][0]['v']]['data_details'][bq_result['build']].append({
                                result_schema['fields'][index]['name']: x['v'] for index, x in enumerate(row['f'], start=0) if result_schema['fields'][index]['name'] not in skip
                            })

                # TODO: Once we have aliquots in the database again, add those here

                result['total_found'] += 1
                result['cases'] = [item for item in list(items.values())]

        not_found = [x for x in barcodes if x not in items]

        if len(not_found):
            result['not_found'] = not_found

        return result

    except Exception as e:
        logger.error("[ERROR] While fetching sample metadata for {}:".format(barcode))
        logger.exception(e)


def get_sample_metadata(barcode):
    if debug: logger.debug('Called ' + sys._getframe().f_code.co_name)
    result = {}
    db = None
    cursor = None

    program_tables = Program.objects.get(name=('TCGA' if 'TCGA-' in barcode else 'TARGET' if 'TARGET-' in barcode else 'CCLE'),active=True,is_public=True).get_metadata_tables()

    try:
        db = get_sql_connection()
        cursor = db.cursor()

        cursor.execute("""
            SELECT case_barcode, sample_barcode, disease_code, project_short_name, program_name
            FROM {}
            WHERE sample_barcode = {}
        """.format(program_tables.samples_table, "%s"), (barcode,))

        for row in cursor.fetchall():
            result['case_barcode'] = row[0]
            result['sample_barcode'] = row[1]
            result['disease_code'] = row[2]
            result['project'] = row[3]
            result['program'] = row[4]

    except Exception as e:
        logger.error("[ERROR] While fetching sample metadata for {}:".format(barcode))
        logger.exception(e)
    finally:
        if cursor: cursor.close()
        if db and db.open: db.close()

    return result


def get_sample_case_list(user, inc_filters=None, cohort_id=None, program_id=None, build='HG19', comb_mut_filters='OR'):

    if program_id is None and cohort_id is None:
        # We must always have a program_id or a cohort_id - we cannot have neither, because then
        # we have no way to know where to source our samples from
        raise Exception("No Program or Cohort ID was provided when trying to obtain sample and case lists!")

    if inc_filters and program_id is None:
        # You cannot filter samples without specifying the program they apply to
        raise Exception("Filters were supplied, but no program was indicated - you cannot filter samples without knowing the program!")

    samples_and_cases = {'samples': [], 'cases': [], 'project_counts': {}}

    user_id = 0
    if user:
        user_id = user.id

    sample_ids = {}
    sample_tables = {}
    valid_attrs = {}
    project_ids = ()
    filters = {}
    mutation_filters = None
    user_data_filters = None
    data_type_filters = False

    if inc_filters is None:
        inc_filters = {}

    # Divide our filters into 'mutation' and 'non-mutation' sets
    for key in inc_filters:
        if 'MUT:' in key:
            if not mutation_filters:
                mutation_filters = {}
            mutation_filters[key] = inc_filters[key]['values']

        elif 'user_' in key:
            if not user_data_filters:
                user_data_filters = {}
            user_data_filters[key] = inc_filters[key]
        else:
            if 'data_type' in key:
                data_type_filters = True
            filters[key] = inc_filters[key]

    # User data filters trump all other filters; if there are any which came along
    # with the rest, only those count
    if user_data_filters:
        if user:

            db = None
            cursor = None
            filtered_programs = None
            filtered_projects = None

            try:
                db = get_sql_connection()
                cursor = db.cursor()
                project_table_set = []
                if 'user_program' in user_data_filters:
                    for project_id in user_data_filters['user_program']['values']:
                        if filtered_programs is None:
                            filtered_programs = {}
                        filtered_programs[project_id] = 1

                if 'user_project' in user_data_filters:
                    for project_id in user_data_filters['user_project']['values']:
                        if filtered_projects is None:
                            filtered_projects = {}
                            filtered_projects[project_id] = 1

                for project in Project.get_user_projects(user):
                    if (filtered_programs is None or project.program.id in filtered_programs) and (filtered_projects is None or project.id in filtered_projects):
                        project_ms_table = None
                        for tables in User_Data_Tables.objects.filter(project_id=project.id):
                            if 'user_' not in tables.metadata_samples_table:
                                logger.warn('[WARNING] User project metadata_samples table may have a malformed name: '
                                    + (tables.metadata_samples_table.__str__() if tables.metadata_samples_table is not None else 'None')
                                    + ' for project ' + str(project.id) + '; skipping')
                            else:
                                project_ms_table = tables.metadata_samples_table
                                # Do not include projects that are low level data
                                datatype_query = ("SELECT data_type from %s where project_id=" % tables.metadata_data_table) + '%s'
                                cursor = db.cursor()
                                cursor.execute(datatype_query, (project.id,))
                                for row in cursor.fetchall():
                                    if row[0] == 'low_level':
                                        project_ms_table = None

                        if project_ms_table is not None:
                            project_table_set.append({'project': project.id, 'table': project_ms_table})

                if len(project_table_set) > 0:
                    for project_table in project_table_set:
                        cursor.execute("SELECT DISTINCT %s FROM %s;" % ('sample_barcode, case_barcode', project_table['table'],))
                        for row in cursor.fetchall():
                            samples_and_cases['items'].append({'sample_barcode': row[0], 'project_id': project_table['project'], 'case_barcode': row[1]})

                        samples_and_cases['count'] = len(samples_and_cases['items'])

                        cursor.execute("SELECT DISTINCT %s FROM %s;" % ('case_barcode', project_table['table'],))

                        for row in cursor.fetchall():
                            if row[0] is not None:
                                samples_and_cases['cases'].append(row[0])
                else:
                    logger.warn('[WARNING] No valid project tables were found!')

            except Exception as e:
                logger.exception(e)
            finally:
                if cursor: cursor.close()
                if db and db.open: db.close()
        else:
            logger.error("[ERROR] User not authenticated; can't create a user data cohort!")

        return samples_and_cases
        # end user_data

    cohort_query = """
        SELECT sample_barcode cs_sample_barcode, project_id
        FROM cohorts_samples
        WHERE cohort_id = %s
    """

    data_type_query = """
        SELECT sample_barcode da_sample_barcode, metadata_data_type_availability_id
        FROM %s
    """

    # returns an object or None
    program_tables = Public_Metadata_Tables.objects.filter(program_id=program_id).first()
    data_avail_table = None
    data_type_subquery = None

    db = None
    cursor = None

    try:
        params_tuple = ()

        db = get_sql_connection()
        cursor = db.cursor()
        db.autocommit(True)

        where_clause = None

        # construct the WHERE clauses needed
        if len(filters) > 0:
            filter_copy = copy.deepcopy(filters)
            where_clause = build_where_clause(filter_copy, program=program_id)

        filter_table = None
        tmp_mut_table = None
        tmp_filter_table = None
        base_table = None

        if program_id:
            base_table = program_tables.samples_table
        elif cohort_id and len(filters) <= 0:
            base_table = 'cohorts_samples'

        if program_id:
            data_avail_table = program_tables.sample_data_availability_table

        db.autocommit(True)

        # If there is a mutation filter, make a temporary table from the sample barcodes that this query
        # returns
        if mutation_filters:
            build_queries = {}

            # Split the filters into 'not any' and 'all other filters'
            for mut_filt in mutation_filters:
                build = mut_filt.split(':')[1]

                if build not in build_queries:
                    build_queries[build] = {
                        'raw_filters': {},
                        'filter_str_params': [],
                        'queries': [],
                        'not_any': None
                    }

                if 'NOT:' in mut_filt and 'category' in mut_filt and 'any' in mutation_filters[mut_filt]:
                    if not build_queries[build]['not_any']:
                        build_queries[build]['not_any'] = {}
                    build_queries[build]['not_any'][mut_filt] = mutation_filters[mut_filt]
                else:
                    build_queries[build]['raw_filters'][mut_filt] = mutation_filters[mut_filt]

            # If the combination is with AND, further split the 'not-not-any' filters, because they must be
            # queried separately and JOIN'd. OR is done with UNION DISINCT and all of one build can go into
            # a single query.
            for build in build_queries:
                if comb_mut_filters == 'AND':
                    filter_num = 0
                    for filter in build_queries[build]['raw_filters']:
                        # Individual selection filters need to be broken out if we're ANDing
                        if ':specific' in filter:
                            for indiv_selex in build_queries[build]['raw_filters'][filter]:
                                this_filter = {}
                                this_filter[filter] = [indiv_selex,]
                                build_queries[build]['filter_str_params'].append(BigQuerySupport.build_bq_filter_and_params(
                                    this_filter, comb_mut_filters, build + '_{}'.format(str(filter_num))
                                ))
                                filter_num += 1
                        else:
                            this_filter = {}
                            this_filter[filter] = build_queries[build]['raw_filters'][filter]
                            build_queries[build]['filter_str_params'].append(BigQuerySupport.build_bq_filter_and_params(
                                this_filter, comb_mut_filters, build+'_{}'.format(str(filter_num))
                            ))
                            filter_num += 1
                elif comb_mut_filters == 'OR':
                    if len(build_queries[build]['raw_filters']):
                        build_queries[build]['filter_str_params'].append(BigQuerySupport.build_bq_filter_and_params(
                            build_queries[build]['raw_filters'], comb_mut_filters, build
                        ))

            # Create the queries and their parameters
            for build in build_queries:
                bq_table_info = BQ_MOLECULAR_ATTR_TABLES[Program.objects.get(id=program_id).name][build]
                sample_barcode_col = bq_table_info['sample_barcode_col']
                bq_dataset = bq_table_info['dataset']
                bq_table = bq_table_info['table']
                bq_data_project_id = settings.BIGQUERY_DATA_PROJECT_ID

                # Build the query for any filter which *isn't* a not-any query.
                query_template = \
                    ("SELECT {barcode_col}"
                     " FROM `{data_project_id}.{dataset_name}.{table_name}`"
                     " WHERE {where_clause}"
                     " GROUP BY {barcode_col} ")

                for filter_str_param in build_queries[build]['filter_str_params']:
                    build_queries[build]['queries'].append(
                        query_template.format(dataset_name=bq_dataset, data_project_id=bq_data_project_id,
                                              table_name=bq_table, barcode_col=sample_barcode_col,
                                              where_clause=filter_str_param['filter_string']))

                # Here we build not-any queries
                if build_queries[build]['not_any']:
                    query_template = """
                        SELECT {barcode_col}
                        FROM `{data_project_id}.{dataset_name}.{table_name}`
                        WHERE {barcode_col} NOT IN (
                          SELECT {barcode_col}
                          FROM `{data_project_id}.{dataset_name}.{table_name}`
                          WHERE {where_clause}
                          GROUP BY {barcode_col})
                        GROUP BY {barcode_col}
                    """

                    any_count = 0
                    for not_any in build_queries[build]['not_any']:
                        filter = not_any.replace("NOT:", "")
                        any_filter = {}
                        any_filter[filter] = build_queries[build]['not_any'][not_any]
                        any_filter_str_param = BigQuerySupport.build_bq_filter_and_params(
                            any_filter,param_suffix=build+'_any_{}'.format(any_count)
                        )

                        build_queries[build]['filter_str_params'].append(any_filter_str_param)

                        any_count += 1

                        build_queries[build]['queries'].append(query_template.format(
                            dataset_name=bq_dataset, data_project_id=bq_data_project_id, table_name=bq_table,
                            barcode_col=sample_barcode_col, where_clause=any_filter_str_param['filter_string']))

            query = None
            # Collect the queries for chaining below with UNION or JOIN
            queries = [q for build in build_queries for q in build_queries[build]['queries']]
            # Because our parameters are uniquely named, they can be combined into a single list
            params = [z for build in build_queries for y in build_queries[build]['filter_str_params'] for z in y['parameters']]

            if len(queries) > 1:
                if comb_mut_filters == 'OR':
                    query = """ UNION DISTINCT """.join(queries)
                else:
                    query_template = """
                        SELECT q0.sample_barcode_tumor
                        FROM ({query1}) q0
                        {join_clauses}
                    """

                    join_template = """
                        JOIN ({query}) q{ct}
                        ON q{ct}.sample_barcode_tumor = q0.sample_barcode_tumor
                    """

                    joins = []

                    for i,val in enumerate(queries[1:]):
                        joins.append(join_template.format(query=val, ct=str(i+1)))

                    query = query_template.format(query1=queries[0], join_clauses=" ".join(joins))
            else:
                query = queries[0]

            barcodes = []
            results = BigQuerySupport.execute_query_and_fetch_results(query, params)

            if results and len(results) > 0:
                for barcode in results:
                    barcodes.append(str(barcode['f'][0]['v']))

            else:
                logger.info("Mutation filter result returned no results!")
                # Put in one 'not found' entry to zero out the rest of the queries
                barcodes = ['NONE_FOUND', ]

            tmp_mut_table = 'bq_res_table_' + str(user_id) + "_" + make_id(6)

            make_tmp_mut_table_str = """
                CREATE TEMPORARY TABLE %s (
                   tumor_sample_id VARCHAR(100)
               );
            """ % tmp_mut_table

            cursor.execute(make_tmp_mut_table_str)

            insert_tmp_table_str = """
                INSERT INTO %s (tumor_sample_id) VALUES
            """ % tmp_mut_table

            param_vals = ()
            first = True

            for barcode in barcodes:
                param_vals += (barcode,)
                if first:
                    insert_tmp_table_str += '(%s)'
                    first = False
                else:
                    insert_tmp_table_str += ',(%s)'

            insert_tmp_table_str += ';'

            cursor.execute(insert_tmp_table_str, param_vals)
            db.commit()

        # If there is a cohort, make a temporary table based on it and make it the base table
        start = time.time()

        if data_avail_table:
            data_type_subquery = data_type_query % data_avail_table

        data_type_join = ''

        # If there are filters, create a temporary table filtered off the base table
        if len(filters) > 0:
            tmp_filter_table = "filtered_samples_tmp_" + user_id.__str__() + "_" + make_id(6)
            filter_table = tmp_filter_table

            if data_type_subquery and data_type_filters:
                data_type_join = 'LEFT JOIN (%s) da ON da_sample_barcode = sample_barcode ' % data_type_subquery

            if cohort_id:
                cohort_subquery = cohort_query % cohort_id

                make_tmp_table_str = """
                    CREATE TEMPORARY TABLE %s
                    (INDEX (sample_barcode))
                    SELECT sample_barcode, case_barcode, project_id
                    FROM %s
                    JOIN (%s) cs ON cs_sample_barcode = sample_barcode
                    %s
                  """ % (tmp_filter_table, base_table, cohort_subquery, data_type_join,)

            else:
                make_tmp_table_str = """
                  CREATE TEMPORARY TABLE %s
                  (INDEX (sample_barcode))
                  SELECT sample_barcode, case_barcode, project_short_name
                  FROM %s
                  %s
                """ % (tmp_filter_table, base_table, data_type_join,)

            if tmp_mut_table:
                make_tmp_table_str += ' JOIN %s ON tumor_sample_id = sample_barcode' % tmp_mut_table

            make_tmp_table_str += ' WHERE %s ' % where_clause['query_str']
            params_tuple += where_clause['value_tuple']

            make_tmp_table_str += ";"

            cursor.execute(make_tmp_table_str, params_tuple)
            db.commit()

        elif tmp_mut_table:
            tmp_filter_table = "filtered_samples_tmp_" + user_id.__str__() + "_" + make_id(6)
            filter_table = tmp_filter_table
            make_tmp_table_str = """
                CREATE TEMPORARY TABLE %s
                (INDEX (sample_barcode))
                SELECT *
                FROM %s
                JOIN %s ON tumor_sample_id = sample_barcode
            """ % (tmp_filter_table, base_table, tmp_mut_table,)

            if cohort_id and program_id:
                cohort_subquery = cohort_query % cohort_id
                make_tmp_table_str += ' JOIN (%s) cs ON cs_sample_barcode = sample_barcode' % cohort_subquery

            cursor.execute(make_tmp_table_str)
            db.commit()
        elif cohort_id:
            filter_table = 'cohorts_samples'
        else:
            filter_table = base_table

        # Query the resulting 'filter_table' (which might just be our original base_table) for the samples
        # and cases
        # If there was a cohort ID, project IDs will have been stored in the cohort_samples table and we do not
        # need to look them up; if there was no cohort, we must do a join to projects_project and auth_user to
        # determine the project based on the program
        if cohort_id:
            if len(filters) <= 0 and not mutation_filters:
                cursor.execute(('SELECT DISTINCT sample_barcode, case_barcode, project_id FROM %s' % filter_table) + ' WHERE cohort_id = %s;', (cohort_id,))
            else:
                cursor.execute('SELECT DISTINCT sample_barcode, case_barcode, project_id FROM %s' % filter_table)
        else:
            cursor.execute("""
                SELECT DISTINCT ms.sample_barcode, ms.case_barcode, ps.name
                FROM %s ms JOIN (
                    SELECT pp.id AS id, pp.name AS name
                    FROM projects_project pp
                      JOIN auth_user au ON au.id = pp.owner_id
                    WHERE au.is_active = 1 AND au.username = 'isb' AND au.is_superuser = 1 AND pp.active = 1
                      AND pp.program_id = %s
                ) ps ON ps.name = SUBSTRING(ms.project_short_name,LOCATE('-',ms.project_short_name)+1);
            """ % (filter_table, program_id,))

        for row in cursor.fetchall():
            samples_and_cases['samples'].append(row[0])
            if row[1] not in samples_and_cases['cases']:
                samples_and_cases['cases'].append(row[1])
            if row[2] not in samples_and_cases['project_counts']:
                samples_and_cases['project_counts'][row[2]] = 0
            samples_and_cases['project_counts'][row[2]] += 1

        samples_and_cases['sample_count'] = len(samples_and_cases['samples'])
        samples_and_cases['case_count'] = len(samples_and_cases['cases'])


        return samples_and_cases

    except Exception as e:
        logger.error("[ERROR] While getting the sample and case list:")
        logger.exception(e)
    finally:
        if cursor: cursor.close()
        if db and db.open: db.close()


def get_acls_by_uuid(uuids):

    acls = []

    query_base = """
        SELECT acl
        FROM `{bq_project}.{bq_dataset}.{table_name}`
        WHERE {where_clause}
        GROUP BY acl
    """

    uuid_filters = {'file_gdc_id': uuids}

    where_clause = BigQuerySupport.build_bq_filter_and_params(uuid_filters)

    tables = [{'table': y.data_table, 'dataset': y.bq_dataset} for x in Program.get_public_programs() for y in x.get_data_tables()]

    query = """ UNION DISTINCT """.join(
        [query_base.format(
            bq_project=settings.BIGQUERY_DATA_PROJECT_ID,
            bq_dataset=table['dataset'],
            table_name=table['table'].lower(),
            where_clause=where_clause['filter_string']
        ) for table in tables]
    )

    results = BigQuerySupport.execute_query_and_fetch_results(query, where_clause['parameters'])

    acls = [row['f'][0]['v'] for row in results]

    return acls


def get_paths_by_uuid(uuids):
    paths = []

    query_base = """
        SELECT file_gdc_id, file_name_key, index_file_name_key
        FROM `{bq_project}.{bq_dataset}.{table_name}`
        WHERE {where_clause}
    """

    uuid_filters = {'file_gdc_id': uuids}

    where_clause = BigQuerySupport.build_bq_filter_and_params(uuid_filters)

    tables = [{'table': y.data_table, 'dataset': y.bq_dataset} for x in Program.get_public_programs() for y in x.get_data_tables()]

    query = """ UNION DISTINCT """.join(
        [query_base.format(
            bq_project=settings.BIGQUERY_DATA_PROJECT_ID,
            bq_dataset=table['dataset'],
            table_name=table['table'].lower(),
            where_clause=where_clause['filter_string']
        ) for table in tables]
    )

    results = BigQuerySupport.execute_query_and_fetch_results(query, where_clause['parameters'])
    
    if results:
        for row in results:
            item = {
                'gdc_file_uuid': row['f'][0]['v'],
                'gcs_path': row['f'][1]['v']
            }
            if row['f'][2]['v'] is not None and not row['f'][2]['v'] == '':
                item['index_file_path'] = row['f'][2]['v']
            
            paths.append(item)
            
    not_found = [x for x in uuids if x not in [x['gdc_file_uuid'] for x in paths]]

    return paths, not_found<|MERGE_RESOLUTION|>--- conflicted
+++ resolved
@@ -257,24 +257,6 @@
                                 'name': attr,
                                 'values': {}
                             }
-<<<<<<< HEAD
-
-                        query = """
-                            SELECT DISTINCT {attr}
-                            FROM {data_table};
-                        """.format(attr=attr,data_table=data_table)
-
-                        cursor.execute(query)
-
-                        for row in cursor.fetchall():
-                            val = "None" if not row[0] else row[0]
-                            if val not in METADATA_DATA_ATTR[build][attr]['values']:
-                                METADATA_DATA_ATTR[build][attr]['values'][val] = {
-                                    'displ_value': val,
-                                    'value': re.sub(r"[^A-Za-z0-9_\-]","",re.sub(r"\s+","-", val)),
-                                    'name': val
-                                }
-=======
                         if type == 'dicom':
                             if len(program.get_data_sources(data_type=DataVersion.IMAGE_DATA)):
                                 tcia_images_source = DataSource.objects.select_related('version').get(
@@ -322,7 +304,6 @@
                                         'name': val,
                                         'tooltip': tooltip
                                     }
->>>>>>> 9647fe09
 
                         if 'None' not in METADATA_DATA_ATTR[build][attr]['values']:
                             METADATA_DATA_ATTR[build][attr]['values']['None'] = {

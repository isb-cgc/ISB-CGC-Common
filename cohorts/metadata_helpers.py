--- conflicted
+++ resolved
@@ -1,8 +1,4 @@
 """
-<<<<<<< HEAD
-
-=======
->>>>>>> 4e52c5ee
 Copyright 2017, Institute for Systems Biology
 
 Licensed under the Apache License, Version 2.0 (the "License");
@@ -33,10 +29,6 @@
 import string
 from projects.models import Program
 
-<<<<<<< HEAD
-from django.conf import settings
-=======
->>>>>>> 4e52c5ee
 from uuid import uuid4
 from django.conf import settings
 
@@ -181,7 +173,6 @@
     'TARGET': None,
 }
 
-
 # Get a set of random characters of 'length'
 def make_id(length):
     return ''.join(random.sample(string.ascii_lowercase, length))
@@ -192,7 +183,6 @@
     database = settings.DATABASES['default']
     db = None
     try:
-
         connect_options = {
             'host': database['HOST'],
             'db': database['NAME'],
@@ -204,11 +194,7 @@
             connect_options['host'] = 'localhost'
             connect_options['unix_socket'] = settings.DB_SOCKET
 
-<<<<<<< HEAD
-        if 'OPTIONS' in database and 'ssl' in database['OPTIONS'] and not settings.IS_APP_ENGINE_FLEX:
-=======
         if 'OPTIONS' in database and 'ssl' in database['OPTIONS'] and not (settings.IS_APP_ENGINE_FLEX or settings.IS_APP_ENGINE):
->>>>>>> 4e52c5ee
             connect_options['ssl'] = database['OPTIONS']['ssl']
 
         db = MySQLdb.connect(**connect_options)
@@ -216,19 +202,6 @@
         return db
 
     except Exception as e:
-<<<<<<< HEAD
-        logger.error("[ERROR] Exception in get_sql_connection(): ")
-        logger.exception(e)
-        if db and db.open: db.close()
-
-# Generate the METADATA_SHORTLIST['list'] list of values based on the contents of the metadata_shortlist view
-def fetch_metadata_shortlist():
-    cursor = None
-    db = None
-    try:
-        db = get_sql_connection()
-        if not METADATA_SHORTLIST['list'] or len(METADATA_SHORTLIST['list']) <= 0:
-=======
         logger.error("[ERROR] Exception in get_sql_connection(): "+e.message)
         logger.error(traceback.format_exc())
         if db and db.open: db.close()
@@ -252,7 +225,6 @@
             preformatted_attr = get_preformatted_attr(program)
 
             db = get_sql_connection()
->>>>>>> 4e52c5ee
             cursor = db.cursor()
             cursor.callproc('get_program_datatypes', (program,))
             for row in cursor.fetchall():
@@ -320,28 +292,14 @@
 
         return copy.deepcopy(METADATA_ATTR[program])
 
-<<<<<<< HEAD
-        return METADATA_SHORTLIST['list']
-
-    except Exception as e:
-        logger.error('[ERROR] Exception when fetching the metadata shortlist:')
-        logger.exception(e)
-=======
     except Exception as e:
         print >> sys.stdout, traceback.format_exc()
         logger.error('[ERROR] Exception while trying to get attributes for program #%s:' % str(program))
         logger.error(traceback.format_exc())
->>>>>>> 4e52c5ee
     finally:
         if cursor: cursor.close()
         if db and db.open: db.close()
 
-<<<<<<< HEAD
-# Generate the ISB_CGC_STUDIES['list'] value set based on the get_isbcgc_study_set sproc
-def fetch_isbcgc_study_set():
-    cursor = None
-    db = None
-=======
 
 # Generate the ISB_CGC_PROJECTS['list'] value set based on the get_isbcgc_project_set sproc
 def fetch_isbcgc_project_set():
@@ -349,7 +307,6 @@
     db = None
     cursor = None
 
->>>>>>> 4e52c5ee
     try:
         db = get_sql_connection()
 
@@ -375,17 +332,6 @@
         if cursor: cursor.close()
         if db and db.open: db.close()
 
-<<<<<<< HEAD
-# Get the list of possible metadata values based on the metadata_shortlist and their in-use values in the metadata_samples table
-def get_metadata_value_set():
-    values = {}
-    db = None
-    cursor = None
-    try:
-        db = get_sql_connection()
-        cursor = db.cursor()
-        cursor.callproc('get_metadata_values')
-=======
 
 # Fetch a list of all public programs, represented as an object containing their name and ID
 def get_public_programs():
@@ -442,7 +388,6 @@
 
             for row in cursor.fetchall():
                 METADATA_ATTR[program][cursor.description[0][0]]['values'][str(row[0])] = format_for_display(str(row[0])) if cursor.description[0][0] not in preformatted_values else str(row[0])
->>>>>>> 4e52c5ee
 
             while (cursor.nextset() and cursor.description is not None):
                 for row in cursor.fetchall():
@@ -463,13 +408,8 @@
         return copy.deepcopy(METADATA_ATTR[program])
 
     except Exception as e:
-<<<<<<< HEAD
         logger.error('[ERROR] Exception when fetching the metadata value set:')
         logger.exception(e)
-=======
-        print >> sys.stdout, traceback.format_exc()
-        logger.error(traceback.format_exc())
->>>>>>> 4e52c5ee
     finally:
         if cursor: cursor.close()
         if db and db.open: db.close()

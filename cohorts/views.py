#
# Copyright 2015-2019, Institute for Systems Biology
#
# Licensed under the Apache License, Version 2.0 (the "License");
# you may not use this file except in compliance with the License.
# You may obtain a copy of the License at
#
#    http://www.apache.org/licenses/LICENSE-2.0
#
# Unless required by applicable law or agreed to in writing, software
# distributed under the License is distributed on an "AS IS" BASIS,
# WITHOUT WARRANTIES OR CONDITIONS OF ANY KIND, either express or implied.
# See the License for the specific language governing permissions and
# limitations under the License.
#
from __future__ import absolute_import

from builtins import map
from builtins import next
from builtins import str
from past.builtins import basestring
from builtins import object
import collections
import csv
import json
import traceback
import re
import datetime
import time

import django
from google_helpers.bigquery.cohort_support import BigQuerySupport
from google_helpers.bigquery.cohort_support import BigQueryCohortSupport
from google_helpers.bigquery.export_support import BigQueryExportCohort, BigQueryExportFileList
from django.contrib import messages
from django.contrib.auth.decorators import login_required
from django.contrib.auth.models import User, AnonymousUser
from django.contrib.auth.models import User as Django_User
from django.conf import settings
from django.core import serializers
from django.core.exceptions import ObjectDoesNotExist, MultipleObjectsReturned
from django.urls import reverse
from django.db.models import Count
from django.http import HttpResponse, JsonResponse
from django.http import StreamingHttpResponse
from django.shortcuts import render, redirect
from django.utils import formats
from django.views.decorators.csrf import csrf_protect
from django.utils.html import escape
from workbooks.models import Workbook, Worksheet, Worksheet_plot

from accounts.models import GoogleProject
from .metadata_helpers import *
from .metadata_counting import *
from .file_helpers import *
from sharing.service import create_share
from .models import Cohort, Samples, Cohort_Perms, Source, Filters, Cohort_Comments
from projects.models import Program, Project, User_Data_Tables, Public_Metadata_Tables, Public_Data_Tables
from accounts.sa_utils import auth_dataset_whitelists_for_user
from .utils import delete_cohort as utils_delete_cohort

BQ_ATTEMPT_MAX = 10

TCGA_PROJECT_SET = fetch_isbcgc_project_set()

debug = settings.DEBUG # RO global for this file

MAX_FILE_LIST_ENTRIES = settings.MAX_FILE_LIST_REQUEST
MAX_SEL_FILES = settings.MAX_FILES_IGV
BLACKLIST_RE = settings.BLACKLIST_RE
BQ_SERVICE = None

logger = logging.getLogger('main_logger')

USER_DATA_ON = settings.USER_DATA_ON

def convert(data):
    if isinstance(data, basestring):
        return str(data)
    elif isinstance(data, collections.Mapping):
        return dict(list(map(convert, iter(list(data.items())))))
    elif isinstance(data, collections.Iterable):
        return type(data)(list(map(convert, data)))
    else:
        return data

def get_sample_case_list(user, inc_filters=None, cohort_id=None, program_id=None, build='HG19', comb_mut_filters='OR'):

    if program_id is None and cohort_id is None:
        # We must always have a program_id or a cohort_id - we cannot have neither, because then
        # we have no way to know where to source our samples from
        raise Exception("No Program or Cohort ID was provided when trying to obtain sample and case lists!")

    if inc_filters and program_id is None:
        # You cannot filter samples without specifying the program they apply to
        raise Exception("Filters were supplied, but no program was indicated - you cannot filter samples without knowing the program!")

    samples_and_cases = {'items': [], 'cases': [], 'count': 0}

    user_id = 0
    if user:
        user_id = user.id

    sample_ids = {}
    sample_tables = {}
    valid_attrs = {}
    project_ids = ()
    filters = {}
    mutation_filters = None
    user_data_filters = None
    data_type_filters = False

    if inc_filters is None:
        inc_filters = {}

    # Divide our filters into 'mutation' and 'non-mutation' sets
    for key in inc_filters:
        if 'MUT:' in key:
            if not mutation_filters:
                mutation_filters = {}
            mutation_filters[key] = inc_filters[key]['values']

        elif 'user_' in key:
            if not user_data_filters:
                user_data_filters = {}
            user_data_filters[key] = inc_filters[key]
        else:
            if 'data_type' in key:
                data_type_filters = True
            filters[key] = inc_filters[key]

    # User data filters trump all other filters; if there are any which came along
    # with the rest, only those count
    if user_data_filters:
        if user:

            db = None
            cursor = None
            filtered_programs = None
            filtered_projects = None

            try:
                db = get_sql_connection()
                cursor = db.cursor()
                project_table_set = []
                if 'user_program' in user_data_filters:
                    for project_id in user_data_filters['user_program']['values']:
                        if filtered_programs is None:
                            filtered_programs = {}
                        filtered_programs[project_id] = 1

                if 'user_project' in user_data_filters:
                    for project_id in user_data_filters['user_project']['values']:
                        if filtered_projects is None:
                            filtered_projects = {}
                            filtered_projects[project_id] = 1

                for project in Project.get_user_projects(user):
                    if (filtered_programs is None or project.program.id in filtered_programs) and (filtered_projects is None or project.id in filtered_projects):
                        project_ms_table = None
                        for tables in User_Data_Tables.objects.filter(project_id=project.id):
                            if 'user_' not in tables.metadata_samples_table:
                                logger.warn('[WARNING] User project metadata_samples table may have a malformed name: '
                                    + (str(tables.metadata_samples_table) if tables.metadata_samples_table is not None else 'None')
                                    + ' for project ' + str(project.id) + '; skipping')
                            else:
                                project_ms_table = tables.metadata_samples_table
                                # Do not include projects that are low level data
                                datatype_query = ("SELECT data_type from %s where project_id=" % tables.metadata_data_table) + '%s'
                                cursor = db.cursor()
                                cursor.execute(datatype_query, (project.id,))
                                for row in cursor.fetchall():
                                    if row[0] == 'low_level':
                                        project_ms_table = None

                        if project_ms_table is not None:
                            project_table_set.append({'project': project.id, 'table': project_ms_table})

                if len(project_table_set) > 0:
                    for project_table in project_table_set:
                        cursor.execute("SELECT DISTINCT %s FROM %s;" % ('sample_barcode, case_barcode', project_table['table'],))
                        for row in cursor.fetchall():
                            samples_and_cases['items'].append({'sample_barcode': row[0], 'project_id': project_table['project'], 'case_barcode': row[1]})

                        samples_and_cases['count'] = len(samples_and_cases['items'])

                        cursor.execute("SELECT DISTINCT %s FROM %s;" % ('case_barcode', project_table['table'],))

                        for row in cursor.fetchall():
                            if row[0] is not None:
                                samples_and_cases['cases'].append(row[0])
                else:
                    logger.warn('[WARNING] No valid project tables were found!')

            except Exception as e:
                logger.exception(e)
            finally:
                if cursor: cursor.close()
                if db and db.open: db.close()
        else:
            logger.error("[ERROR] User not authenticated; can't create a user data cohort!")

        return samples_and_cases
        # end user_data

    cohort_query = """
        SELECT sample_barcode cs_sample_barcode, project_id
        FROM cohorts_samples
        WHERE cohort_id = %s
    """

    data_type_query = """
        SELECT sample_barcode da_sample_barcode, metadata_data_type_availability_id
        FROM %s
    """

    # returns an object or None
    program_tables = Public_Metadata_Tables.objects.filter(program_id=program_id).first()
    data_avail_table = None
    data_type_subquery = None

    db = None
    cursor = None

    try:
        params_tuple = ()

        db = get_sql_connection()
        cursor = db.cursor()
        db.autocommit(True)

        where_clause = None

        # construct the WHERE clauses needed
        if len(filters) > 0:
            filter_copy = copy.deepcopy(filters)
            where_clause = build_where_clause(filter_copy, program=program_id)

        filter_table = None
        tmp_mut_table = None
        tmp_filter_table = None
        base_table = None

        if program_id:
            base_table = program_tables.samples_table
        elif cohort_id and len(filters) <= 0:
            base_table = 'cohorts_samples'

        if program_id:
            data_avail_table = program_tables.sample_data_availability_table

        db.autocommit(True)

        # If there is a mutation filter, make a temporary table from the sample barcodes that this query
        # returns
        if mutation_filters:
            build_queries = {}

            # Split the filters into 'not any' and 'all other filters'
            for mut_filt in mutation_filters:
                build = mut_filt.split(':')[1]

                if build not in build_queries:
                    build_queries[build] = {
                        'raw_filters': {},
                        'filter_str_params': [],
                        'queries': [],
                        'not_any': None
                    }

                if 'NOT:' in mut_filt and 'category' in mut_filt and 'any' in mutation_filters[mut_filt]:
                    if not build_queries[build]['not_any']:
                        build_queries[build]['not_any'] = {}
                    build_queries[build]['not_any'][mut_filt] = mutation_filters[mut_filt]
                else:
                    build_queries[build]['raw_filters'][mut_filt] = mutation_filters[mut_filt]

            # If the combination is with AND, further split the 'not-not-any' filters, because they must be
            # queried separately and JOIN'd. OR is done with UNION DISINCT and all of one build can go into
            # a single query.
            for build in build_queries:
                if comb_mut_filters == 'AND':
                    filter_num = 0
                    for filter in build_queries[build]['raw_filters']:
                        # Individual selection filters need to be broken out if we're ANDing
                        if ':specific' in filter:
                            for indiv_selex in build_queries[build]['raw_filters'][filter]:
                                this_filter = {}
                                this_filter[filter] = [indiv_selex,]
                                build_queries[build]['filter_str_params'].append(BigQuerySupport.build_bq_filter_and_params(
                                    this_filter, comb_mut_filters, build + '_{}'.format(str(filter_num))
                                ))
                                filter_num += 1
                        else:
                            this_filter = {}
                            this_filter[filter] = build_queries[build]['raw_filters'][filter]
                            build_queries[build]['filter_str_params'].append(BigQuerySupport.build_bq_filter_and_params(
                                this_filter, comb_mut_filters, build+'_{}'.format(str(filter_num))
                            ))
                            filter_num += 1
                elif comb_mut_filters == 'OR':
                    if len(build_queries[build]['raw_filters']):
                        build_queries[build]['filter_str_params'].append(BigQuerySupport.build_bq_filter_and_params(
                            build_queries[build]['raw_filters'], comb_mut_filters, build
                        ))

            # Create the queries and their parameters
            for build in build_queries:
                bq_table_info = BQ_MOLECULAR_ATTR_TABLES[Program.objects.get(id=program_id).name][build]
                sample_barcode_col = bq_table_info['sample_barcode_col']
                bq_dataset = bq_table_info['dataset']
                bq_table = bq_table_info['table']
                bq_data_project_id = settings.BIGQUERY_DATA_PROJECT_ID

                # Build the query for any filter which *isn't* a not-any query.
                query_template = \
                    ("SELECT {barcode_col}"
                     " FROM `{data_project_id}.{dataset_name}.{table_name}`"
                     " WHERE {where_clause}"
                     " GROUP BY {barcode_col} ")

                for filter_str_param in build_queries[build]['filter_str_params']:
                    build_queries[build]['queries'].append(
                        query_template.format(dataset_name=bq_dataset, data_project_id=bq_data_project_id,
                                              table_name=bq_table, barcode_col=sample_barcode_col,
                                              where_clause=filter_str_param['filter_string']))

                # Here we build not-any queries
                if build_queries[build]['not_any']:
                    query_template = """
                        SELECT {barcode_col}
                        FROM `{data_project_id}.{dataset_name}.{table_name}`
                        WHERE {barcode_col} NOT IN (
                          SELECT {barcode_col}
                          FROM `{data_project_id}.{dataset_name}.{table_name}`
                          WHERE {where_clause}
                          GROUP BY {barcode_col})
                        GROUP BY {barcode_col}
                    """

                    any_count = 0
                    for not_any in build_queries[build]['not_any']:
                        filter = not_any.replace("NOT:", "")
                        any_filter = {}
                        any_filter[filter] = build_queries[build]['not_any'][not_any]
                        any_filter_str_param = BigQuerySupport.build_bq_filter_and_params(
                            any_filter,param_suffix=build+'_any_{}'.format(any_count)
                        )

                        build_queries[build]['filter_str_params'].append(any_filter_str_param)

                        any_count += 1

                        build_queries[build]['queries'].append(query_template.format(
                            dataset_name=bq_dataset, data_project_id=bq_data_project_id, table_name=bq_table,
                            barcode_col=sample_barcode_col, where_clause=any_filter_str_param['filter_string']))

            query = None
            # Collect the queries for chaining below with UNION or JOIN
            queries = [q for build in build_queries for q in build_queries[build]['queries']]
            # Because our parameters are uniquely named, they can be combined into a single list
            params = [z for build in build_queries for y in build_queries[build]['filter_str_params'] for z in y['parameters']]

            if len(queries) > 1:
                if comb_mut_filters == 'OR':
                    query = """ UNION DISTINCT """.join(queries)
                else:
                    query_template = """
                        SELECT q0.sample_barcode_tumor
                        FROM ({query1}) q0
                        {join_clauses}
                    """

                    join_template = """
                        JOIN ({query}) q{ct}
                        ON q{ct}.sample_barcode_tumor = q0.sample_barcode_tumor
                    """

                    joins = []

                    for i,val in enumerate(queries[1:]):
                        joins.append(join_template.format(query=val, ct=str(i+1)))

                    query = query_template.format(query1=queries[0], join_clauses=" ".join(joins))
            else:
                query = queries[0]

            barcodes = []
            results = BigQuerySupport.execute_query_and_fetch_results(query, params)

            if results and len(results) > 0:
                for barcode in results:
                    barcodes.append(str(barcode['f'][0]['v']))

            else:
                logger.info("Mutation filter result returned no results!")
                # Put in one 'not found' entry to zero out the rest of the queries
                barcodes = ['NONE_FOUND', ]

            tmp_mut_table = 'bq_res_table_' + str(user_id) + "_" + make_id(6)

            make_tmp_mut_table_str = """
                CREATE TEMPORARY TABLE %s (
                   tumor_sample_id VARCHAR(100)
               );
            """ % tmp_mut_table

            cursor.execute(make_tmp_mut_table_str)

            insert_tmp_table_str = """
                INSERT INTO %s (tumor_sample_id) VALUES
            """ % tmp_mut_table

            param_vals = ()
            first = True

            for barcode in barcodes:
                param_vals += (barcode,)
                if first:
                    insert_tmp_table_str += '(%s)'
                    first = False
                else:
                    insert_tmp_table_str += ',(%s)'

            insert_tmp_table_str += ';'

            cursor.execute(insert_tmp_table_str, param_vals)
            db.commit()

        # If there is a cohort, make a temporary table based on it and make it the base table
        start = time.time()

        if data_avail_table:
            data_type_subquery = data_type_query % data_avail_table

        data_type_join = ''

        # If there are filters, create a temporary table filtered off the base table
        if len(filters) > 0:
            tmp_filter_table = "filtered_samples_tmp_" + str(user_id) + "_" + make_id(6)
            filter_table = tmp_filter_table

            if data_type_subquery and data_type_filters:
                data_type_join = 'LEFT JOIN (%s) da ON da_sample_barcode = sample_barcode ' % data_type_subquery

            if cohort_id:
                cohort_subquery = cohort_query % cohort_id

                make_tmp_table_str = """
                    CREATE TEMPORARY TABLE %s
                    (INDEX (sample_barcode))
                    SELECT sample_barcode, case_barcode, project_id
                    FROM %s
                    JOIN (%s) cs ON cs_sample_barcode = sample_barcode
                    %s
                  """ % (tmp_filter_table, base_table, cohort_subquery, data_type_join,)

            else:
                make_tmp_table_str = """
                  CREATE TEMPORARY TABLE %s
                  (INDEX (sample_barcode))
                  SELECT sample_barcode, case_barcode, project_short_name
                  FROM %s
                  %s
                """ % (tmp_filter_table, base_table, data_type_join,)

            if tmp_mut_table:
                make_tmp_table_str += ' JOIN %s ON tumor_sample_id = sample_barcode' % tmp_mut_table

            make_tmp_table_str += ' WHERE %s ' % where_clause['query_str']
            params_tuple += where_clause['value_tuple']

            make_tmp_table_str += ";"

            cursor.execute(make_tmp_table_str, params_tuple)
            db.commit()

        elif tmp_mut_table:
            tmp_filter_table = "filtered_samples_tmp_" + str(user_id) + "_" + make_id(6)
            filter_table = tmp_filter_table
            make_tmp_table_str = """
                CREATE TEMPORARY TABLE %s
                (INDEX (sample_barcode))
                SELECT *
                FROM %s
                JOIN %s ON tumor_sample_id = sample_barcode
            """ % (tmp_filter_table, base_table, tmp_mut_table,)

            if cohort_id and program_id:
                cohort_subquery = cohort_query % cohort_id
                make_tmp_table_str += ' JOIN (%s) cs ON cs_sample_barcode = sample_barcode' % cohort_subquery

            cursor.execute(make_tmp_table_str)
            db.commit()
        elif cohort_id:
            filter_table = 'cohorts_samples'
        else:
            filter_table = base_table

        # Query the resulting 'filter_table' (which might just be our original base_table) for the samples
        # and cases
        # If there was a cohort ID, project IDs will have been stored in the cohort_samples table and we do not
        # need to look them up; if there was no cohort, we must do a join to projects_project and auth_user to
        # determine the project based on the program
        if cohort_id:
            if len(filters) <= 0 and not mutation_filters:
                cursor.execute(('SELECT DISTINCT sample_barcode, case_barcode, project_id FROM %s' % filter_table) + ' WHERE cohort_id = %s;', (cohort_id,))
            else:
                cursor.execute('SELECT DISTINCT sample_barcode, case_barcode, project_id FROM %s' % filter_table)
        else:
            cursor.execute("""
                SELECT DISTINCT ms.sample_barcode, ms.case_barcode, ps.id
                FROM %s ms JOIN (
                    SELECT pp.id AS id, pp.name AS name
                    FROM projects_project pp
                      JOIN auth_user au ON au.id = pp.owner_id
                    WHERE au.is_active = 1 AND au.username = 'isb' AND au.is_superuser = 1 AND pp.active = 1
                      AND pp.program_id = %s
                ) ps ON ps.name = SUBSTRING(ms.project_short_name,LOCATE('-',ms.project_short_name)+1);
            """ % (filter_table, program_id,))

        for row in cursor.fetchall():
            samples_and_cases['items'].append({'sample_barcode': row[0], 'case_barcode': row[1], 'project_id': row[2]})

        # Fetch the project IDs for these samples

        samples_and_cases['count'] = len(samples_and_cases['items'])

        for row in cursor.fetchall():
            samples_and_cases['cases'].append(row[0])

        return samples_and_cases

    except Exception as e:
        logger.error("[ERROR] While getting the sample and case list:")
        logger.exception(e)
    finally:
        if cursor: cursor.close()
        if db and db.open: db.close()


# Given a cohort ID, fetch out the unique set of case IDs associated with those samples
def get_cases_by_cohort(cohort_id):

    cases = []

    db = get_sql_connection()
    cursor = None

    try:
        projects = {}

        cursor = db.cursor()

        cursor.execute("""
            SELECT DISTINCT cs.project_id,udt.metadata_samples_table,au.username,au.is_superuser
            FROM cohorts_samples cs
                    LEFT JOIN projects_user_data_tables udt
                    ON udt.project_id = cs.project_id
                    JOIN auth_user au
                    ON au.id = udt.user_id
            WHERE cohort_id = %s;
        """,(cohort_id,))

        for row in cursor.fetchall():
            projects[row[1]] = row[2] + (":su" if row[3] == 1 else ":user")

        case_fetch = """
            SELECT ms.%s
            FROM cohorts_samples cs
            JOIN %s ms
            ON cs.sample_barcode = ms.%s
        """

        for project_table in projects:
            case_col = 'case_barcode'
            sample_col = 'sample_barcode'

            # If the owner of this projects_project entry is ISB-CGC, use the ISB-CGC column identifiers
            # if projects[project_table] == 'isb:su':
            #     case_col = 'case_col'
            #     sample_col = 'sample_barcode'

            query_str = case_fetch % (case_col,project_table,sample_col,)
            query_str += ' WHERE cs.cohort_id = %s;'

            cursor.execute(query_str,(cohort_id,))

            for row in cursor.fetchall():
                cases.append(row[0])

        return set(cases)

    except (Exception) as e:
        logger.exception(e)
    finally:
        if cursor: cursor.close()
        if db and db.open: db.close()

@login_required
def public_cohort_list(request):
    return cohorts_list(request, is_public=True)

@login_required
def cohorts_list(request, is_public=False, workbook_id=0, worksheet_id=0, create_workbook=False):
    if debug: logger.debug('Called '+sys._getframe().f_code.co_name)

    # check to see if user has read access to 'All TCGA Data' cohort
    isb_superuser = User.objects.get(is_staff=True, is_superuser=True, is_active=True)
    superuser_perm = Cohort_Perms.objects.get(user=isb_superuser)
    user_all_data_perm = Cohort_Perms.objects.filter(user=request.user, cohort=superuser_perm.cohort)
    if not user_all_data_perm:
        Cohort_Perms.objects.create(user=request.user, cohort=superuser_perm.cohort, perm=Cohort_Perms.READER)

    # add_data_cohort = Cohort.objects.filter(name='All TCGA Data')

    users = User.objects.filter(is_superuser=0)
    cohort_perms = Cohort_Perms.objects.filter(user=request.user).values_list('cohort', flat=True)
    cohorts = Cohort.objects.filter(id__in=cohort_perms, active=True).order_by('-last_date_saved')

    cohorts.has_private_cohorts = False
    shared_users = {}

    for item in cohorts:
        item.perm = item.get_perm(request).get_perm_display()
        item.owner = item.get_owner()
        shared_with_ids = Cohort_Perms.objects.filter(cohort=item, perm=Cohort_Perms.READER).values_list('user', flat=True)
        item.shared_with_users = User.objects.filter(id__in=shared_with_ids)
        if not item.owner.is_superuser:
            cohorts.has_private_cohorts = True
            # if it is not a public cohort and it has been shared with other users
            # append the list of shared users to the shared_users array
            if item.shared_with_users and item.owner.id == request.user.id:
                shared_users[int(item.id)] = serializers.serialize('json', item.shared_with_users, fields=('last_name', 'first_name', 'email'))

    # Used for autocomplete listing
    cohort_id_names = Cohort.objects.filter(id__in=cohort_perms, active=True).values('id', 'name')
    cohort_listing = []
    for cohort in cohort_id_names:
        cohort_listing.append({
            'value': int(cohort['id']),
            'label': escape(cohort['name'])
        })
    workbook = None
    worksheet = None
    previously_selected_cohort_ids = []
    if workbook_id != 0:
        workbook = Workbook.objects.get(owner=request.user, id=workbook_id)
        worksheet = workbook.worksheet_set.get(id=worksheet_id)
        worksheet_cohorts = worksheet.worksheet_cohort_set.all()
        for wc in worksheet_cohorts :
            previously_selected_cohort_ids.append(wc.cohort_id)

    return render(request, 'cohorts/cohort_list.html', {'request': request,
                                                        'cohorts': cohorts,
                                                        'user_list': users,
                                                        'cohorts_listing': cohort_listing,
                                                        'shared_users':  json.dumps(shared_users),
                                                        'base_url': settings.BASE_URL,
                                                        'base_api_url': settings.BASE_API_URL,
                                                        'is_public': is_public,
                                                        'workbook': workbook,
                                                        'worksheet': worksheet,
                                                        'previously_selected_cohort_ids' : previously_selected_cohort_ids,
                                                        'create_workbook': create_workbook,
                                                        'from_workbook': bool(workbook),
                                                        })


@login_required
def cohort_select_for_new_workbook(request):
    return cohorts_list(request=request, is_public=False, workbook_id=0, worksheet_id=0, create_workbook=True)


@login_required
def cohort_select_for_existing_workbook(request, workbook_id, worksheet_id):
    return cohorts_list(request=request, is_public=False, workbook_id=workbook_id, worksheet_id=worksheet_id)


@login_required
def cohort_create_for_new_workbook(request):
    return new_cohort(request=request, workbook_id=0, worksheet_id=0, create_workbook=True)


@login_required
def cohort_create_for_existing_workbook(request, workbook_id, worksheet_id):
    return new_cohort(request=request, workbook_id=workbook_id, worksheet_id=worksheet_id)


@login_required
def validate_barcodes(request):
    if debug: logger.debug('Called {}'.format(sys._getframe().f_code.co_name))

    try:
        body_unicode = request.body.decode('utf-8')
        body = json.loads(body_unicode)
        barcodes = body['barcodes']

        status = 500

        valid_entries = []
        invalid_entries = []
        entries_to_check = []
        valid_counts = None
        messages = None

        for entry in barcodes:
            entry_split = entry.split('{}')
            barcode_entry = {'case': entry_split[0], 'sample': entry_split[1], 'program': entry_split[2]}
            if (barcode_entry['sample'] == '' and barcode_entry['case'] == '') or barcode_entry['program'] == '':
                # Case barcode is required - this entry isn't valid
                invalid_entries.append(barcode_entry)
            else:
                entries_to_check.append(barcode_entry)

        if len(entries_to_check):
            result = validate_and_count_barcodes(entries_to_check,request.user.id)
            if len(result['valid_barcodes']):
                valid_entries = result['valid_barcodes']
                valid_counts = result['counts']

            if len(result['invalid_barcodes']):
                invalid_entries.extend(result['invalid_barcodes'])

            if len(result['messages']):
                messages = result['messages']

        # If there were any valid entries, we can call it 200, otherwise we send back 500
        if len(valid_entries):
            status = 200

    except Exception as e:
        logger.error("[ERROR] While validating barcodes: ")
        logger.exception(e)

    return JsonResponse({
        'valid_entries': valid_entries,
        'invalid_entries': invalid_entries,
        'counts': valid_counts,
        'messages': messages
    }, status=status)


def new_cohort(request, workbook_id=0, worksheet_id=0, create_workbook=False):
    if debug: logger.debug('Called {}'.format(sys._getframe().f_code.co_name))

    try:
        isb_user = Django_User.objects.get(is_staff=True, is_superuser=True, is_active=True)
        program_list = Program.objects.filter(active=True, is_public=True, owner=isb_user)

        template_values = {
            'request': request,
            'base_url': settings.BASE_URL,
            'base_api_url': settings.BASE_API_URL,
            'programs': program_list,
            'program_prefixes': {x.name: True for x in program_list}
        }

        if workbook_id and worksheet_id :
            template_values['workbook']  = Workbook.objects.get(id=workbook_id)
            template_values['worksheet'] = Worksheet.objects.get(id=worksheet_id)
        elif create_workbook:
            template_values['create_workbook'] = True

        template = 'cohorts/new_cohort.html'

        if '/new_cohort/barcodes/' in request.path or 'create_cohort_and_create_workbook/barcodes/' in request.path or '/create/barcodes' in request.path:
            template = 'cohorts/new_cohort_barcodes.html'

    except Exception as e:
        logger.error("[ERROR] Exception while trying to new a cohort:")
        logger.exception(e)
        messages.error(request, "There was an error while trying to load new cohort's details page.")
        if request.is_authenticated():
            return redirect('cohort_list')
        else:
            return redirect('')

    return render(request, template, template_values)


@login_required
def cohort_detail(request, cohort_id):
    if debug: logger.debug('Called {}'.format(sys._getframe().f_code.co_name))

    try:
        isb_user = Django_User.objects.get(is_staff=True, is_superuser=True, is_active=True)
        program_list = Program.objects.filter(active=True, is_public=True, owner=isb_user)

        template_values  = {
            'request': request,
            'base_url': settings.BASE_URL,
            'base_api_url': settings.BASE_API_URL,
            'programs': program_list,
            'program_prefixes': {x.name: True for x in program_list}
        }

        shared_with_users = []

        cohort = Cohort.objects.get(id=cohort_id, active=True)
        cohort.perm = cohort.get_perm(request)
        cohort.owner = cohort.get_owner()

        if not cohort.perm:
            messages.error(request, 'You do not have permission to view that cohort.')
            return redirect('cohort_list')

        cohort.mark_viewed(request)

        cohort_progs = Program.objects.filter(id__in=Project.objects.filter(id__in=Samples.objects.filter(cohort=cohort).values_list('project_id',flat=True).distinct()).values_list('program_id',flat=True).distinct())

        cohort_programs = [ {'id': x.id, 'name': escape(x.name), 'type': ('isb-cgc' if x.owner == isb_user and x.is_public else 'user-data')} for x in cohort_progs ]

        # Do not show shared users for public cohorts
        if not cohort.is_public():
            shared_with_ids = Cohort_Perms.objects.filter(cohort=cohort, perm=Cohort_Perms.READER).values_list('user', flat=True)
            shared_with_users = User.objects.filter(id__in=shared_with_ids)

        template = 'cohorts/cohort_details.html'
        template_values['cohort'] = cohort
        template_values['total_samples'] = cohort.sample_size()
        template_values['total_cases'] = cohort.case_size()
        template_values['shared_with_users'] = shared_with_users
        template_values['cohort_programs'] = cohort_programs
        template_values['export_url'] = reverse('export_data', kwargs={'cohort_id': cohort_id, 'export_type': 'cohort'})

    except ObjectDoesNotExist:
        messages.error(request, 'The cohort you were looking for does not exist.')
        return redirect('cohort_list')
    except Exception as e:
        logger.error("[ERROR] Exception while trying to view a cohort:")
        logger.exception(e)
        messages.error(request, "There was an error while trying to load that cohort's details page.")
        return redirect('cohort_list')

    return render(request, template, template_values)

'''
Saves a cohort, adds the new cohort to an existing worksheet, then redirected back to the worksheet display
'''
@login_required
def save_cohort_for_existing_workbook(request):
    return save_cohort(request=request, workbook_id=request.POST.get('workbook_id'), worksheet_id=request.POST.get("worksheet_id"))


'''
Saves a cohort, adds the new cohort to a new worksheet, then redirected back to the worksheet display
'''
@login_required
def save_cohort_for_new_workbook(request):
    return save_cohort(request=request, workbook_id=None, worksheet_id=None, create_workbook=True)

@login_required
def add_cohorts_to_worksheet(request, workbook_id=0, worksheet_id=0):
    if request.method == 'POST':
        cohorts = request.POST.getlist('cohorts')
        workbook = request.user.workbook_set.get(id=workbook_id)
        worksheet = workbook.worksheet_set.get(id=worksheet_id)

        existing_w_cohorts = worksheet.worksheet_cohort_set.all()
        existing_cohort_ids = []
        for wc in existing_w_cohorts :
            existing_cohort_ids.append(str(wc.cohort_id))

        for ec in existing_cohort_ids:
            if ec not in cohorts :
                missing_cohort = Cohort.objects.get(id=ec)
                worksheet.remove_cohort(missing_cohort)

        cohort_perms = request.user.cohort_perms_set.filter(cohort__active=True)

        for cohort in cohorts:
            cohort_model = cohort_perms.get(cohort__id=cohort).cohort
            worksheet.add_cohort(cohort_model)

    redirect_url = reverse('worksheet_display', kwargs={'workbook_id':workbook_id, 'worksheet_id': worksheet_id})
    return redirect(redirect_url)

@login_required
def remove_cohort_from_worksheet(request, workbook_id=0, worksheet_id=0, cohort_id=0):
    redirect_url = reverse('workbooks')
    try:
        if request.method == 'POST':
            # Implies ownership of workbook - don't need to check
            workbook = request.user.workbook_set.get(id=workbook_id)
            worksheet = workbook.worksheet_set.get(id=worksheet_id)

            # You are always allowed to remove a cohort from your own workbook
            cohort_model = Cohort.objects.get(id=cohort_id)
            worksheet.remove_cohort(cohort_model)
            redirect_url = reverse('worksheet_display',
                                   kwargs={'workbook_id': workbook_id, 'worksheet_id': worksheet_id})
    except ObjectDoesNotExist as e:
        logger.error("[ERROR] Workbook, worksheet, or Cohort didn't exist - couldn't remove cohort from workbook.")
        logger.exception(e)
    except Exception as e:
        logger.error("[ERROR] While trying to remove cohort ID {} from workbook ID {}: ".format(str(cohort_id),str(workbook_id)))
        logger.exception(e)

    return redirect(redirect_url)


@login_required
@csrf_protect
def save_cohort(request, workbook_id=None, worksheet_id=None, create_workbook=False):
    if debug: logger.debug('Called '+sys._getframe().f_code.co_name)

    parent = None
    cohort_progs = None
    redirect_url = reverse('cohort_list')

    try:

        if request.POST:
            name = request.POST.get('name')
            blacklist = re.compile(BLACKLIST_RE,re.UNICODE)
            match = blacklist.search(str(name))
            if match:
                # XSS risk, log and fail this cohort save
                match = blacklist.findall(str(name))
                logger.error('[ERROR] While saving a cohort, saw a malformed name: '+name+', characters: '+str(match))
                messages.error(request, "Your cohort's name contains invalid characters; please choose another name." )
                return redirect(redirect_url)

            source = request.POST.get('source')
            filters = request.POST.getlist('filters')
            barcodes = json.loads(request.POST.get('barcodes', '{}'))
            apply_filters = request.POST.getlist('apply-filters')
            apply_barcodes = request.POST.getlist('apply-barcodes')
            apply_name = request.POST.getlist('apply-name')
            mut_comb_with = request.POST.get('mut_filter_combine')

            # we only deactivate the source if we are applying filters to a previously-existing
            # source cohort
            deactivate_sources = (len(filters) > 0) and source is not None and source != 0

            # If we're only changing the name, just edit the cohort and update it
            if apply_name and not apply_filters and not deactivate_sources and not apply_barcodes:
                Cohort.objects.filter(id=source).update(name=name)
                messages.info(request, 'Changes applied successfully.')
                return redirect(reverse('cohort_details', args=[source]))

            # Given cohort_id is the only source id.
            if source:
                parent = Cohort.objects.get(id=source)
                cohort_progs = parent.get_programs()

            filter_obj = {}

            if len(filters) > 0:
                for this_filter in filters:
                    tmp = json.loads(this_filter)
                    key = tmp['feature']['name']
                    val = tmp['value']['name']
                    program_id = tmp['program']['id']

                    if 'id' in tmp['feature'] and tmp['feature']['id']:
                        key = tmp['feature']['id']

                    if 'id' in tmp['value'] and tmp['value']['id']:
                        val = tmp['value']['id']

                    if program_id not in filter_obj:
                        filter_obj[program_id] = {}

                    if key not in filter_obj[program_id]:
                        filter_obj[program_id][key] = {'values': [],}

                    if program_id <= 0 and 'program' not in filter_obj[program_id][key]:
                        # User Data
                        filter_obj[program_id][key]['program'] = tmp['user_program']

                    filter_obj[program_id][key]['values'].append(val)

            results = {}

            for prog in filter_obj:
                results[prog] = get_sample_case_list(request.user, filter_obj[prog], source, prog, comb_mut_filters=mut_comb_with)

            if cohort_progs:
                for prog in cohort_progs:
                    if prog.id not in results:
                        results[prog.id] = get_sample_case_list(request.user, {}, source, prog.id, comb_mut_filters=mut_comb_with)

            if len(barcodes) > 0:
                for program in barcodes:
                    if program not in results:
                        results[program] = {'count': 0, 'items': []}
                    for barcode in barcodes[program]:
                        results[program]['items'].append({'sample_barcode': barcode[0], 'case_barcode': barcode[1], 'project_id': barcode[2]})
                        results[program]['count'] += 1

            found_samples = False

            for prog in results:
                if int(results[prog]['count']) > 0:
                    found_samples = True

            # Do not allow 0 sample cohorts
            if not found_samples:
                messages.error(request, 'The filters selected returned 0 samples. Please alter your filters and try again.')
                if source:
                    redirect_url = reverse('cohort_details', args=[source])
                else:
                    redirect_url = reverse('cohort')
            else:
                if deactivate_sources:
                    parent.active = False
                    parent.save()

                # Create new cohort
                cohort = Cohort.objects.create(name=name)
                cohort.save()

                sample_list = []

                for prog in results:
                    items = results[prog]['items']

                    for item in items:
                        project = None
                        if 'project_id' in item:
                            project = item['project_id']
                        sample_list.append(Samples(cohort=cohort, sample_barcode=item['sample_barcode'], case_barcode=item['case_barcode'], project_id=project))

                bulk_start = time.time()
                Samples.objects.bulk_create(sample_list)
                bulk_stop = time.time()
                logger.debug('[BENCHMARKING] Time to builk create: ' + str(bulk_stop - bulk_start))

                # Set permission for user to be owner
                perm = Cohort_Perms(cohort=cohort, user=request.user, perm=Cohort_Perms.OWNER)
                perm.save()

                # Create the source if it was given
                if source:
                    Source.objects.create(parent=parent, cohort=cohort, type=Source.FILTERS).save()

                # Create filters applied
                if filter_obj:
                    for prog in filter_obj:
                        if prog <= 0:
                            # User Data
                            prog_filters = filter_obj[prog]
                            for this_filter in prog_filters:
                                prog_obj = Program.objects.get(id=prog_filters[this_filter]['program'])
                                for val in prog_filters[this_filter]['values']:
                                    Filters.objects.create(resulting_cohort=cohort, program=prog_obj, name=this_filter,
                                                           value=val).save()
                        else:
                            prog_obj = Program.objects.get(id=prog)
                            prog_filters = filter_obj[prog]
                            for this_filter in prog_filters:
                                for val in prog_filters[this_filter]['values']:
                                    Filters.objects.create(resulting_cohort=cohort, program=prog_obj, name=this_filter, value=val).save()

                # Create a filter applied object representing the barcodes sent
                if barcodes:
                    for prog in results:
                        prog_obj = Program.objects.get(id=prog)
                        Filters.objects.create(
                            resulting_cohort=cohort,
                            program=prog_obj,
                            name='Barcodes',
                            value="{} barcodes from {}".format(str(len(results[prog]['items'])), prog_obj.name)
                        ).save()

                # Store cohort to BigQuery
                bq_project_id = settings.BIGQUERY_PROJECT_ID
                cohort_settings = settings.GET_BQ_COHORT_SETTINGS()
                bcs = BigQueryCohortSupport(bq_project_id, cohort_settings.dataset_id, cohort_settings.table_id)
                bq_result = bcs.add_cohort_to_bq(cohort.id, [item for sublist in [results[x]['items'] for x in list(results.keys())] for item in sublist])

                # If BQ insertion fails, we immediately de-activate the cohort and warn the user
                if 'insertErrors' in bq_result:
                    Cohort.objects.filter(id=cohort.id).update(active=False)
                    redirect_url = reverse('cohort_list')
                    err_msg = ''
                    if len(bq_result['insertErrors']) > 1:
                        err_msg = 'There were '+str(len(bq_result['insertErrors'])) + ' insertion errors '
                    else:
                        err_msg = 'There was an insertion error '
                    messages.error(request, err_msg+' when creating your cohort in BigQuery. Creation of the BQ cohort has failed.')

                else:
                    # Check if this was a new cohort or an edit to an existing one and redirect accordingly
                    if not source:
                        redirect_url = reverse('cohort_list')
                        messages.info(request, 'Cohort "%s" created successfully.' % escape(cohort.name))
                    else:
                        redirect_url = reverse('cohort_details', args=[cohort.id])
                        messages.info(request, 'Changes applied successfully.')

                    if workbook_id and worksheet_id :
                        Worksheet.objects.get(id=worksheet_id).add_cohort(cohort)
                        redirect_url = reverse('worksheet_display', kwargs={'workbook_id':workbook_id, 'worksheet_id' : worksheet_id})
                    elif create_workbook :
                        workbook_model  = Workbook.create("default name", "This is a default workbook description", request.user)
                        worksheet_model = Worksheet.create(workbook_model.id, "worksheet 1","This is a default description")
                        worksheet_model.add_cohort(cohort)
                        redirect_url = reverse('worksheet_display', kwargs={'workbook_id': workbook_model.id, 'worksheet_id' : worksheet_model.id})

    except Exception as e:
        redirect_url = reverse('cohort_list')
        messages.error(request, "There was an error saving your cohort; it may not have been saved correctly.")
        logger.error('[ERROR] Exception while saving a cohort:')
        logger.exception(e)

    return redirect(redirect_url)


@login_required
@csrf_protect
def delete_cohort(request):
    if debug: logger.debug('Called ' + sys._getframe().f_code.co_name)
    redirect_url = 'cohort_list'
    cohort_ids = request.POST.getlist('id')
    cohorts_not_deleted = {}
    for cohort in cohort_ids:
        info = utils_delete_cohort(request.user, cohort)
        if 'message' in info:
            cohorts_not_deleted[cohort] = info

    if len(cohorts_not_deleted):
        msg_base = "cohort ID {}: {}"
        msgs = [msg_base.format(x, cohorts_not_deleted[x]['message']) for x in cohorts_not_deleted]
        messages.error(request, "The following cohorts couldn't be deleted (reasons included): {}".format("\n".join(msgs)))

    return redirect(reverse(redirect_url))


@login_required
@csrf_protect
def share_cohort(request, cohort_id=0):
    if debug: logger.debug('Called '+sys._getframe().f_code.co_name)

    status = None
    result = None

    try:
        emails = re.split('\s*,\s*', request.POST['share_users'].strip())
        users_not_found = []
        users = []
        req_user = None

        try:
            req_user = User.objects.get(id=request.user.id)
        except ObjectDoesNotExist as e:
            raise Exception("{} is not a user ID in this database!".format(str(request.user.id)))

        for email in emails:
            try:
                user = User.objects.get(email=email)
                users.append(user)
            except ObjectDoesNotExist as e:
                users_not_found.append(email)

        if len(users_not_found) > 0:
            status = 'error'
            result = {
                'msg': 'The following user emails could not be found; please ask them to log into the site first: ' + ", ".join(users_not_found)
            }
        else:
            if cohort_id == 0:
                cohort_ids = request.POST.getlist('cohort-ids')
                cohorts = Cohort.objects.filter(id__in=cohort_ids)
            else:
                cohorts = Cohort.objects.filter(id=cohort_id)

            already_shared = {}
            newly_shared = {}
            owner_cohort_names = []
            for user in users:
                for cohort in cohorts:
                    # Check to make sure this user has authority to grant sharing permission
                    try:
                        owner_perms = Cohort_Perms.objects.get(user=req_user, cohort=cohort, perm=Cohort_Perms.OWNER)
                    except ObjectDoesNotExist as e:
                        raise Exception("User {} is not the owner of cohort(s) {} and so cannot alter the permissions.".format(req_user.email, str(cohort.id)))

                    # Check for pre-existing share for this user
                    check = None
                    try:
                        check = Cohort_Perms.objects.get(user=user, cohort=cohort, perm=Cohort_Perms.READER)
                    except ObjectDoesNotExist:
                        if user.email != req_user.email:
                            obj = Cohort_Perms.objects.create(user=user, cohort=cohort, perm=Cohort_Perms.READER)
                            obj.save()
                            if cohort.id not in newly_shared:
                                newly_shared[cohort.id] = []
                            newly_shared[cohort.id].append(user.email)
                        else:
                            owner_cohort_names.append(cohort.name)
                    if check:
                        if cohort.id not in already_shared:
                            already_shared[cohort.id] = []
                        already_shared[cohort.id].append(user.email)

            status = 'success'
            success_msg = ""
            note = ""

            if len(list(newly_shared.keys())):
                user_set = set([y for x in newly_shared for y in newly_shared[x]])
                success_msg = ('Cohort ID {} has'.format(str(list(newly_shared.keys())[0])) if len(list(newly_shared.keys())) <= 1 else 'Cohort IDs {} have'.format(", ".join([str(x) for x in list(newly_shared.keys())]))) +' been successfully shared with the following user(s): {}'.format(", ".join(user_set))

                for share_cohort_id, share_emails in newly_shared.items():
                    cohort_to_share = Cohort.objects.get(id=share_cohort_id)
                    create_share(request, cohort_to_share, share_emails, 'Cohort')

            if len(already_shared):
                user_set = set([y for x in already_shared for y in already_shared[x]])
                note = "NOTE: {} already shared with the following user(s): {}".format(("Cohort IDs {} were".format(", ".join([str(x) for x in list(already_shared.keys())])) if len(list(already_shared.keys())) > 1 else "Cohort ID {} was".format(str(list(already_shared.keys())[0]))), "; ".join(user_set))

            if len(owner_cohort_names):
                note = "NOTE: User {} is the owner of cohort(s) [{}] and does not need to be added to the share email list to view.".format(req_user.email, ", ".join(owner_cohort_names))

            if not len(success_msg):
                success_msg = note
                note = None

            result = {
                'msg': success_msg,
                'note': note
            }

    except Exception as e:
        logger.error("[ERROR] While trying to share a cohort:")
        logger.exception(e)
        status = 'error'
        result = {
            'msg': 'There was an error while trying to share this cohort. Please contact the administrator.'
        }
    finally:
        if not status:
            status = 'error'
            result = {
                'msg': 'An unknown error has occurred while sharing this cohort. Please contact the administrator.'
            }

    return JsonResponse({
        'status': status,
        'result': result
    })


@login_required
@csrf_protect
def clone_cohort(request, cohort_id):
    if debug: logger.debug('[STATUS] Called '+sys._getframe().f_code.co_name)
    redirect_url = 'cohort_details'
    return_to = None
    try:

        parent_cohort = Cohort.objects.get(id=cohort_id)
        new_name = 'Copy of %s' % parent_cohort.name
        cohort = Cohort.objects.create(name=new_name)
        cohort.save()

        # If there are sample ids
        samples = Samples.objects.filter(cohort=parent_cohort).values_list('sample_barcode', 'case_barcode', 'project_id')
        sample_list = []
        for sample in samples:
            sample_list.append(Samples(cohort=cohort, sample_barcode=sample[0], case_barcode=sample[1], project_id=sample[2]))
        bulk_start = time.time()
        Samples.objects.bulk_create(sample_list)
        bulk_stop = time.time()
        logger.debug('[BENCHMARKING] Time to builk create: ' + str(bulk_stop - bulk_start))

        # Clone the filters
        filters = Filters.objects.filter(resulting_cohort=parent_cohort)
        # ...but only if there are any (there may not be)
        if filters.__len__() > 0:
            filters_list = []
            for filter_pair in filters:
                filters_list.append(Filters(name=filter_pair.name, value=filter_pair.value, resulting_cohort=cohort, program=filter_pair.program))
            Filters.objects.bulk_create(filters_list)

        # Set source
        source = Source(parent=parent_cohort, cohort=cohort, type=Source.CLONE)
        source.save()

        # Set permissions
        perm = Cohort_Perms(cohort=cohort, user=request.user, perm=Cohort_Perms.OWNER)
        perm.save()

        # BQ needs an explicit case-per-sample dataset; get that now

        cohort_progs = parent_cohort.get_programs()

        samples_and_cases = get_sample_case_list(request.user, None, cohort.id)

        # Store cohort to BigQuery
        bq_project_id = settings.BIGQUERY_PROJECT_ID
        cohort_settings = settings.GET_BQ_COHORT_SETTINGS()
        bcs = BigQueryCohortSupport(bq_project_id, cohort_settings.dataset_id, cohort_settings.table_id)
        bcs.add_cohort_to_bq(cohort.id, samples_and_cases['items'])

        return_to = reverse(redirect_url,args=[cohort.id])

    except Exception as e:
        messages.error(request, 'There was an error while trying to clone this cohort. It may not have been properly created.')
        logger.error('[ERROR] While trying to clone cohort {}:')
        logger.exception(e)
        return_to = reverse(redirect_url, args=[parent_cohort.id])

    return redirect(return_to)

@login_required
@csrf_protect
def set_operation(request):
    if debug: logger.debug('Called ' + sys._getframe().f_code.co_name)
    redirect_url = '/cohorts/'

    db = None
    cursor = None

    name = None

    try:

        if request.POST:
            name = request.POST.get('name').encode('utf8')
            cohorts = []
            base_cohort = None
            subtracted_cohorts = []
            notes = ''
            samples = []

            op = request.POST.get('operation')
            if op == 'union':
                notes = 'Union of '
                cohort_ids = request.POST.getlist('selected-ids')
                cohorts = Cohort.objects.filter(id__in=cohort_ids, active=True, cohort_perms__in=request.user.cohort_perms_set.all())
                first = True
                ids = ()
                for cohort in cohorts:
                    if first:
                        notes += cohort.name
                        first = False
                    else:
                        notes += ', ' + cohort.name
                    ids += (cohort.id,)

                start = time.time()
                union_samples = Samples.objects.filter(cohort_id__in=ids).distinct().values_list('sample_barcode', 'case_barcode', 'project_id')
                samples = [{'id': x[0], 'case': x[1], 'project': x[2]} for x in union_samples]

                stop = time.time()
                logger.debug('[BENCHMARKING] Time to build union sample set: ' + str(stop - start))

            elif op == 'intersect':

                start = time.time()
                cohort_ids = request.POST.getlist('selected-ids')
                cohorts = Cohort.objects.filter(id__in=cohort_ids, active=True, cohort_perms__in=request.user.cohort_perms_set.all())
                request.user.cohort_perms_set.all()

                if len(cohorts):

                    project_list = []
                    cohorts_projects = {}
                    sample_project_map = {}

                    cohort_list = tuple(int(i) for i in cohort_ids)
                    params = ('%s,' * len(cohort_ids))[:-1]

                    db = get_sql_connection()
                    cursor = db.cursor()

                    intersect_and_proj_list_def = """
                        SELECT cs.sample_barcode, cs.case_barcode, GROUP_CONCAT(DISTINCT cs.project_id SEPARATOR ';')
                        FROM cohorts_samples cs
                        WHERE cs.cohort_id IN ({0})
                        GROUP BY cs.sample_barcode,cs.case_barcode
                        HAVING COUNT(DISTINCT cs.cohort_id) = %s;
                    """.format(params)

                    cohort_list += (len(cohorts),)

                    cursor.execute(intersect_and_proj_list_def, cohort_list)

                    for row in cursor.fetchall():
                        if row[0] not in sample_project_map:
                            projs = row[2]
                            if projs[-1] == ';':
                                projs = projs[:-1]

                            projs = [ int(x) if len(x) > 0 else -1 for x in projs.split(';') ]

                            project_list += projs

                            sample_project_map[row[0]] = {'case': row[1], 'projects': projs,}

                    if cursor: cursor.close()
                    if db and db.open: db.close()

                    project_list = list(set(project_list))
                    project_models = Project.objects.filter(id__in=project_list)

                    for project in project_models:
                        cohorts_projects[project.id] = project.get_my_root_and_depth()

                    cohort_sample_list = []

                    for sample_id in sample_project_map:
                        sample = sample_project_map[sample_id]
                        # If multiple copies of this sample from different studies were found, we need to examine
                        # their studies' inheritance chains
                        if len(sample['projects']) > 1:
                            projects = sample['projects']
                            no_match = False
                            root = -1
                            max_depth = -1
                            deepest_project = -1
                            for project in projects:
                                project_rd = cohorts_projects[project]

                                if root < 0:
                                    root = project_rd['root']
                                    max_depth = project_rd['depth']
                                    deepest_project = project
                                else:
                                    if root != project_rd['root']:
                                        no_match = True
                                    else:
                                        if max_depth < 0 or project_rd['depth'] > max_depth:
                                            max_depth = project_rd['depth']
                                            deepest_project = project

                            if not no_match:
                                cohort_sample_list.append({'id':sample_id, 'case':sample['case'], 'project':deepest_project, })
                        # If only one project was found, all copies of this sample implicitly match
                        else:
                            # If a project's ID is <= 0 it's a null project ID, so just record None
                            project = (None if sample['projects'][0] <=0 else sample['projects'][0])
                            cohort_sample_list.append({'id': sample_id, 'case': sample['case'], 'project':project})

                    samples = cohort_sample_list

                    stop = time.time()

                    logger.debug('[BENCHMARKING] Time to create intersecting sample set: ' + str(stop - start))

            elif op == 'complement':
                base_id = request.POST.get('base-id')
                subtract_ids = request.POST.getlist('subtract-ids')

                cohort_list = tuple(int(i) for i in subtract_ids)
                params = ('%s,' * len(subtract_ids))[:-1]

                db = get_sql_connection()
                cursor = db.cursor()

                complement_cohort_list_def = """
                    SELECT base.sample_barcode,base.case_barcode,base.project_id
                    FROM cohorts_samples base
                    LEFT JOIN (
                        SELECT DISTINCT cs.sample_barcode,cs.case_barcode,cs.project_id
                        FROM cohorts_samples cs
                        WHERE cs.cohort_id IN ({0})
                    ) AS subtract
                    ON subtract.sample_barcode = base.sample_barcode AND subtract.case_barcode = base.case_barcode AND subtract.project_id = base.project_id
                    WHERE base.cohort_id = %s AND subtract.sample_barcode IS NULL;
                """.format(params)

                cohort_list += (int(base_id),)

                cursor.execute(complement_cohort_list_def, cohort_list)

                for row in cursor.fetchall():
                    samples.append({'id': row[0], 'case': row[1], 'project': row[2]})

                notes = 'Subtracted '
                base_cohort = Cohort.objects.get(id=base_id)
                subtracted_cohorts = Cohort.objects.filter(id__in=subtract_ids)
                first = True
                for item in subtracted_cohorts:
                    if first:
                        notes += item.name
                        first = False
                    else:
                        notes += ', ' + item.name
                notes += ' from %s.' % base_cohort.name

            if len(samples):
                start = time.time()
                new_cohort = Cohort.objects.create(name=name)
                perm = Cohort_Perms(cohort=new_cohort, user=request.user, perm=Cohort_Perms.OWNER)
                perm.save()

                # Store cohort samples to CloudSQL
                sample_list = []
                for sample in samples:
                    sample_list.append(Samples(cohort=new_cohort, sample_barcode=sample['id'], case_barcode=sample['case'], project_id=sample['project']))

                bulk_start = time.time()
                Samples.objects.bulk_create(sample_list)
                bulk_stop = time.time()
                logger.debug('[BENCHMARKING] Time to builk create: ' + str(bulk_stop - bulk_start))

                # get the full resulting sample and case ID set
                samples_and_cases = get_sample_case_list(request.user, None, new_cohort.id)

                # Store cohort to BigQuery
                project_id = settings.BIGQUERY_PROJECT_ID
                cohort_settings = settings.GET_BQ_COHORT_SETTINGS()
                bcs = BigQueryCohortSupport(project_id, cohort_settings.dataset_id, cohort_settings.table_id)
                bcs.add_cohort_to_bq(new_cohort.id, samples_and_cases['items'])

                # Create Sources
                if op == 'union' or op == 'intersect':
                    for cohort in cohorts:
                        source = Source.objects.create(parent=cohort, cohort=new_cohort, type=Source.SET_OPS, notes=notes)
                        source.save()
                elif op == 'complement':
                    source = Source.objects.create(parent=base_cohort, cohort=new_cohort, type=Source.SET_OPS, notes=notes)
                    source.save()
                    for cohort in subtracted_cohorts:
                        source = Source.objects.create(parent=cohort, cohort=new_cohort, type=Source.SET_OPS, notes=notes)
                        source.save()

                stop = time.time()
                logger.debug('[BENCHMARKING] Time to make cohort in set ops: '+str(stop - start))
                messages.info(request, 'Cohort "%s" created successfully.' % escape(new_cohort.name))
            else:
                message = 'Operation resulted in empty set of samples. Cohort not created.'
                messages.warning(request, message)
                redirect_url = 'cohort_list'

    except Exception as e:
        logger.error('[ERROR] Exception in Cohorts/views.set_operation:')
        logger.exception(e)
        redirect_url = 'cohort_list'
        message = 'There was an error while creating your cohort%s. It may have been only partially created.' % ((', "%s".' % escape(name)) if name else '')
        messages.error(request, message)
    finally:
        if cursor: cursor.close()
        if db and db.open: db.close()

    return redirect(redirect_url)


@login_required
@csrf_protect
def union_cohort(request):
    if debug: logger.debug('Called ' + sys._getframe().f_code.co_name)
    redirect_url = '/cohorts/'

    return redirect(redirect_url)


@login_required
@csrf_protect
def intersect_cohort(request):
    if debug: logger.debug('Called '+sys._getframe().f_code.co_name)
    redirect_url = '/cohorts/'
    return redirect(redirect_url)


@login_required
@csrf_protect
def set_minus_cohort(request):
    if debug: logger.debug('Called '+sys._getframe().f_code.co_name)
    redirect_url = '/cohorts/'

    return redirect(redirect_url)


@login_required
@csrf_protect
def save_comment(request):
    if debug: logger.debug('Called '+sys._getframe().f_code.co_name)
    content = request.POST.get('content')
    cohort = Cohort.objects.get(id=int(request.POST.get('cohort_id')))
    obj = Cohort_Comments.objects.create(user=request.user, cohort=cohort, content=content)
    obj.save()
    return_obj = {
        'first_name': request.user.first_name,
        'last_name': request.user.last_name,
        'date_created': formats.date_format(obj.date_created, 'DATETIME_FORMAT'),
        'content': escape(obj.content)
    }
    return HttpResponse(json.dumps(return_obj), status=200)


@login_required
@csrf_protect
def save_cohort_from_plot(request):
    if debug: logger.debug('Called '+sys._getframe().f_code.co_name)
    cohort_name = request.POST.get('cohort-name', 'Plot Selected Cohort')
    result = {}

    if cohort_name:

        blacklist = re.compile(BLACKLIST_RE,re.UNICODE)
        match = blacklist.search(str(cohort_name))
        if match:
            # XSS risk, log and fail this cohort save
            match = blacklist.findall(str(cohort_name))
            logger.error('[ERROR] While saving a cohort, saw a malformed name: '+cohort_name+', characters: '+str(match))
            result['error'] = "Your cohort's name contains invalid characters; please choose another name."
            return HttpResponse(json.dumps(result), status=200)

        # Create Cohort
        cohort = Cohort.objects.create(name=cohort_name)
        cohort.save()

        # Create Permission
        perm = Cohort_Perms.objects.create(cohort=cohort, user=request.user, perm=Cohort_Perms.OWNER)
        perm.save()

        # Create Sources, at this point only one cohort for a plot
        plot_id = request.POST.get('plot-id')
        source_plot = Worksheet_plot.objects.get(id=plot_id)
        plot_cohorts = source_plot.get_cohorts()
        source_list = []
        for c in plot_cohorts :
            source_list.append(Source(parent=c, cohort=cohort, type=Source.PLOT_SEL))
        Source.objects.bulk_create(source_list)

        # Create Samples
        samples = request.POST.get('samples', '')
        if len(samples):
            samples = json.loads(samples)
        sample_list = []
        for sample in samples:
            for project in sample['project']:
                sample_list.append(Samples(cohort=cohort, sample_barcode=sample['sample'], case_barcode=sample['case'], project_id=project))
        bulk_start = time.time()
        Samples.objects.bulk_create(sample_list)
        bulk_stop = time.time()
        logger.debug('[BENCHMARKING] Time to builk create: ' + str(bulk_stop - bulk_start))

        samples_and_cases = get_sample_case_list(request.user,None,cohort.id)

        # Store cohort to BigQuery
        bq_project_id = settings.BIGQUERY_PROJECT_ID
        cohort_settings = settings.GET_BQ_COHORT_SETTINGS()
        bcs = BigQueryCohortSupport(bq_project_id, cohort_settings.dataset_id, cohort_settings.table_id)
        bcs.add_cohort_to_bq(cohort.id, samples_and_cases['items'])

        result['message'] = "Cohort '" + escape(cohort.name) + "' created from the selection set."
    else:
        result['error'] = "No cohort name was supplied - the cohort was not saved."

    return HttpResponse(json.dumps(result), status=200)


@login_required
@csrf_protect
def cohort_filelist(request, cohort_id=0, panel_type=None):
    if debug: logger.debug('Called '+sys._getframe().f_code.co_name)

    template = 'cohorts/cohort_filelist{}.html'.format("_{}".format(panel_type) if panel_type else "")

    if cohort_id == 0:
        messages.error(request, 'Cohort requested does not exist.')
        return redirect('/user_landing')

    try:
        metadata_data_attr_builds = {
            'HG19': fetch_build_data_attr('HG19', panel_type),
            'HG38': fetch_build_data_attr('HG38', panel_type)
        }

        build = request.GET.get('build', 'HG19')

        metadata_data_attr = metadata_data_attr_builds[build]

        has_access = auth_dataset_whitelists_for_user(request.user.id)

        items = None

        if panel_type:
            inc_filters = json.loads(request.GET.get('filters', '{}')) if request.GET else json.loads(
                request.POST.get('filters', '{}'))
            if request.GET.get('case_barcode', None):
<<<<<<< HEAD
                inc_filters['case_barcode'] = ["%{}%".format(request.GET.get('case_barcode')),]
                ##  this is for dicom panel to work against solr
                # inc_filters['case_barcode'] = ["%{}%".format(request.GET.get('case_barcode')) if panel_type != 'dicom' else request.GET.get('case_barcode'),]
=======
                inc_filters['case_barcode'] = request.GET.get('case_barcode')
>>>>>>> 9647fe09

            items = cohort_files(cohort_id, inc_filters=inc_filters, user=request.user, build=build, access=has_access, type=panel_type)

            for attr in items['metadata_data_counts']:
                if attr in metadata_data_attr:
                    for val in items['metadata_data_counts'][attr]:
                        if val not in metadata_data_attr[attr]['values']:
                            metadata_data_attr[attr]['values'][val] = {
                                'displ_value': val,
                                'value': val,
                                'name': val,
                                'count': 0
                            }
                        metadata_data_attr[attr]['values'][val]['count'] = items['metadata_data_counts'][attr][val]

            # Any value which didn't come back in the main results still needs to have a count of zero.
            for attr in metadata_data_attr:
                attr_values = []
                for val in metadata_data_attr[attr]['values']:
                    attr_val = metadata_data_attr[attr]['values'][val]
                    if 'count' not in attr_val or not attr_val['count']:
                        attr_val['count'] = 0
                    attr_values.append(attr_val)
                metadata_data_attr[attr]['values'] = attr_values

        for attr_build in metadata_data_attr_builds:
            if attr_build != build:
                for attr in metadata_data_attr_builds[attr_build]:
                    for val in metadata_data_attr_builds[attr_build][attr]['values']:
                        metadata_data_attr_builds[attr_build][attr]['values'][val]['count'] = 0
                    metadata_data_attr_builds[attr_build][attr]['values'] = [metadata_data_attr_builds[attr_build][attr]['values'][x] for x in
                                                                             metadata_data_attr_builds[attr_build][attr]['values']]
            metadata_data_attr_builds[attr_build] = [metadata_data_attr_builds[attr_build][x] for x in metadata_data_attr_builds[attr_build]]

        cohort = Cohort.objects.get(id=cohort_id, active=True)
        cohort.perm = cohort.get_perm(request)

        # Check if cohort contains user data samples - return info message if it does.
        # Get user accessed projects
        user_projects = Project.get_user_projects(request.user)
        cohort_sample_list = Samples.objects.filter(cohort=cohort, project__in=user_projects)
        if cohort_sample_list.count():
            messages.info(
                request,
                "File listing is not available for cohort samples that come from a user uploaded project. " +
                "This functionality is currently being worked on and will become available in a future release."
            )

        logger.debug("[STATUS] Returning response from cohort_filelist")

        return render(request, template, {'request': request,
                                            'cohort': cohort,
                                            'total_file_count': (items['total_file_count'] if items else 0),
                                            'download_url': reverse('download_filelist', kwargs={'cohort_id': cohort_id}),
                                            'export_url': reverse('export_data', kwargs={'cohort_id': cohort_id, 'export_type': 'file_manifest'}),
                                            'metadata_data_attr': metadata_data_attr_builds,
                                            'file_list': (items['file_list'] if items else []),
                                            'file_list_max': MAX_FILE_LIST_ENTRIES,
                                            'sel_file_max': MAX_SEL_FILES,
                                            'img_thumbs_url': settings.IMG_THUMBS_URL,
                                            'has_user_data': bool(cohort_sample_list.count() > 0),
                                            'build': build,
                                            'programs_this_cohort': cohort.get_program_names()})
    except Exception as e:
        logger.error("[ERROR] While trying to view the cohort file list: ")
        logger.exception(e)
        messages.error(request, "There was an error while trying to view the file list. Please contact the administrator for help.")
        return redirect(reverse('cohort_details', args=[cohort_id]))


@login_required
def cohort_filelist_ajax(request, cohort_id=0, panel_type=None):

    status = 200
    try:
        if debug: logger.debug('Called '+sys._getframe().f_code.co_name)
        if cohort_id == 0:
            response_str = '<div class="row">' \
                        '<div class="col-lg-12">' \
                        '<div class="alert alert-danger alert-dismissible">' \
                        '<button type="button" class="close" data-dismiss="alert"><span aria-hidden="true">&times;</span><span class="sr-only">Close</span></button>' \
                        'Cohort provided does not exist.' \
                        '</div></div></div>'
            return HttpResponse(response_str, status=500)

        params = {}
        do_filter_count = True
        if request.GET.get('files_per_page', None) is not None:
            files_per_page = int(request.GET.get('files_per_page'))
            params['limit'] = files_per_page
            if request.GET.get('page', None) is not None:
                do_filter_count = False
                page = int(request.GET.get('page'))
                params['page'] = page
                offset = (page - 1) * files_per_page
                params['offset'] = offset
        elif request.GET.get('limit', None) is not None:
            limit = int(request.GET.get('limit'))
            params['limit'] = limit

        if request.GET.get('offset', None) is not None:
            offset = int(request.GET.get('offset'))
            params['offset'] = offset
        if request.GET.get('sort_column', None) is not None:
            sort_column = request.GET.get('sort_column')
            params['sort_column'] = sort_column
        if request.GET.get('sort_order', None) is not None:
            sort_order = int(request.GET.get('sort_order'))
            params['sort_order'] = sort_order

        build = request.GET.get('build','HG19')

        has_access = auth_dataset_whitelists_for_user(request.user.id)

        inc_filters = json.loads(request.GET.get('filters', '{}')) if request.GET else json.loads(
            request.POST.get('filters', '{}'))
        if request.GET.get('case_barcode', None):
<<<<<<< HEAD
            inc_filters['case_barcode'] = [ "%{}%".format(request.GET.get('case_barcode')), ]
            # inc_filters['case_barcode'] = [ "%{}%".format(request.GET.get('case_barcode')) if panel_type != 'dicom' else request.GET.get('case_barcode'), ]
=======
            inc_filters['case_barcode'] = [request.GET.get('case_barcode')]
>>>>>>> 9647fe09

        result = cohort_files(cohort_id, user=request.user, inc_filters=inc_filters, build=build, access=has_access, type=panel_type, do_filter_count=do_filter_count, **params)

        # If nothing was found, our  total file count will reflect that
        if do_filter_count:
            metadata_data_attr = fetch_build_data_attr(build, type=panel_type)
            print(metadata_data_attr.keys())
            if len(result['metadata_data_counts']):
                for attr in result['metadata_data_counts']:
                    for val in result['metadata_data_counts'][attr]:
                        metadata_data_attr[attr]['values'][val]['count'] = result['metadata_data_counts'][attr][val]
            else:
                for attr in metadata_data_attr:
                    for val in metadata_data_attr[attr]['values']:
                        metadata_data_attr[attr]['values'][val]['count'] = 0

            # Any value which didn't come back in the main results still needs to have a count of zero.
            for attr in metadata_data_attr:
                for val in metadata_data_attr[attr]['values']:
                    if 'count' not in metadata_data_attr[attr]['values'][val] or not metadata_data_attr[attr]['values'][val]['count']:
                        metadata_data_attr[attr]['values'][val]['count'] = 0

            for attr in metadata_data_attr:
                metadata_data_attr[attr]['values'] = [metadata_data_attr[attr]['values'][x] for x in
                                                      metadata_data_attr[attr]['values']]

            del result['metadata_data_counts']
            result['metadata_data_attr'] = [metadata_data_attr[x] for x in metadata_data_attr]

    except Exception as e:
        logger.error("[ERROR] While retrieving cohort file data for AJAX call:")
        logger.exception(e)
        status=500
        result={'redirect': reverse('cohort_details', args=[cohort_id]), 'message': "Encountered an error while trying to fetch this cohort's filelist--please contact the administrator."}

    return JsonResponse(result, status=status)


@login_required
@csrf_protect
def cohort_samples_cases(request, cohort_id=0):
    if cohort_id == 0:
        messages.error(request, 'Cohort provided does not exist.')
        response = redirect('cohort_list')

    try:
        cohort_name = Cohort.objects.get(id=cohort_id).name
        samples = Samples.objects.filter(cohort=cohort_id)

        rows = (["Sample and Case List for Cohort '"+cohort_name+"'"],)
        rows += (["Sample Barcode", "Case Barcode"],)

        for sample in samples:
            rows += ([sample.sample_barcode, sample.case_barcode],)

        pseudo_buffer = Echo()
        writer = csv.writer(pseudo_buffer)
        response = StreamingHttpResponse((writer.writerow(row) for row in rows),
                                         content_type="text/csv")
        response['Content-Disposition'] = 'attachment; filename="samples_cases_in_cohort_{}.csv"'.format(str(cohort_id))

    except ObjectDoesNotExist:
        messages.error(request, "A cohort of the ID {} was not found.".format(str(cohort_id)))
        response = redirect('cohort_list')
    except Exception as e:
        logger.error("[ERROR] While trying to download a list of samples and cases for cohort {}:".format(str(cohort_id)))
        logger.exception(e)
        messages.error(request, "There was an error while attempting to obtain the list of samples and cases for cohort ID {}. Please contact the administrator.".format(str(cohort_id)))
        response = redirect('cohort_list')

    return response


class Echo(object):
    """An object that implements just the write method of the file-like
    interface.
    """
    def write(self, value):
        """Write the value by returning it, instead of storing in a buffer."""
        return value


def streaming_csv_view(request, cohort_id=0):
    if cohort_id == 0:
        messages.error(request, 'Cohort {} does not exist.'.format(str(cohort_id)))
        return redirect('cohort_list')

    try:
        cohort = Cohort.objects.get(id=cohort_id)
        total_expected = int(request.GET.get('total', '0'))

        if total_expected == 0:
            logger.warn("[ERROR] Didn't receive a total--using MAX_FILE_LIST_ENTRIES.")
            total_expected = MAX_FILE_LIST_ENTRIES

        limit = total_expected+10 if total_expected < MAX_FILE_LIST_ENTRIES else MAX_FILE_LIST_ENTRIES

        file_list = None

        build = escape(request.GET.get('build', 'HG19'))

        if not re.compile(r'[Hh][Gg](19|38)').search(build):
            raise Exception("Invalid build supplied")

        inc_filters = json.loads(request.GET.get('filters', '{}')) if request.GET else json.loads(
            request.POST.get('filters', '{}'))
        if request.GET.get('case_barcode', None):
            inc_filters['case_barcode'] = [request.GET.get('case_barcode')]
        items = cohort_files(cohort_id, user=request.user, inc_filters=inc_filters, limit=limit, build=build)

        if 'file_list' in items:
            file_list = items['file_list']
        else:
            if 'error' in items:
                messages.error(request, items['error']['message'])
            else:
                messages.error(request, "There was an error while attempting to retrieve this file list - please contact the administrator.")
            return redirect(reverse('cohort_filelist', kwargs={'cohort_id': cohort_id}))

        if len(file_list) < total_expected:
            messages.error(request, 'Only %d files found out of %d expected!' % (len(file_list), total_expected))
            return redirect(reverse('cohort_filelist', kwargs={'cohort_id': cohort_id}))

        if len(file_list) > 0:
            """A view that streams a large CSV file."""
            # Generate a sequence of rows. The range is based on the maximum number of
            # rows that can be handled by a single sheet in most spreadsheet
            # applications.
            rows = (["File listing for Cohort '{}', Build {}".format(cohort.name, build)],)
            rows += (["Case", "Sample", "Program", "Platform", "Exp. Strategy", "Data Category", "Data Type",
                      "Data Format", "GDC File UUID", "GCS Location", "GDC Index File UUID", "Index File GCS Location", "File Size (B)", "Access Type"],)
            for file in file_list:
                rows += ([file['case'], file['sample'], file['program'], file['platform'], file['exp_strat'], file['datacat'],
                          file['datatype'], file['dataformat'], file['file_gdc_id'], file['cloudstorage_location'], file['index_file_gdc_id'], file['index_name'],
                          file['filesize'], file['access'].replace("-", " ")],)
            pseudo_buffer = Echo()
            writer = csv.writer(pseudo_buffer)
            response = StreamingHttpResponse((writer.writerow(row) for row in rows),
                                             content_type="text/csv")
            timestamp = datetime.datetime.fromtimestamp(time.time()).strftime('%Y%m%d_%H%M%S')
            response['Content-Disposition'] = 'attachment; filename="file_list_cohort_{}_build_{}_{}.csv"'.format(str(cohort_id),build,timestamp)
            response.set_cookie("downloadToken", request.GET.get('downloadToken'))
            return response

    except Exception as e:
        logger.error("[ERROR] While downloading the list of files for user {}:".format(str(request.user.id)))
        logger.exception(e)
        messages.error(request,"There was an error while attempting to download your filelist--please contact the administrator.")

    return redirect(reverse('cohort_filelist', kwargs={'cohort_id': cohort_id}))


@login_required
def unshare_cohort(request, cohort_id=0):

    cohort_set = None
    status = None
    result = None
    redirect_url = None

    try:
        if request.POST.get('cohorts'):
            cohort_set = json.loads(request.POST.get('cohorts'))
        else:
            if cohort_id == 0:
                raise Exception("No cohort ID was provided!")
            else:
                cohort_set = [cohort_id]

        for cohort in cohort_set:
            owner = str(Cohort.objects.get(id=cohort).get_owner().id)
            req_user = str(request.user.id)
            # If a user_id wasn't provided, this is a user asking to remove themselves from a cohort
            unshare_user = str(request.POST.get('user_id') or request.user.id)

            # You can't remove someone from a cohort if you're not the owner,
            # unless you're removing yourself from someone else's cohort
            if req_user != owner and req_user != unshare_user:
                raise Exception('Cannot make changes to sharing on a cohort if you are not the owner.')

            cohort_perms = Cohort_Perms.objects.filter(cohort=cohort, user=unshare_user)

            for resc in cohort_perms:
                # Don't try to delete your own permissions as owner
                if str(resc.perm) != 'OWNER':
                    resc.delete()

            if req_user != owner and req_user == unshare_user:
                messages.info(request, "You have been successfully removed from cohort ID {}.".format(str(cohort_id)))
                redirect_url = 'cohort_list'
            else:
                unshared = User.objects.get(id=unshare_user)
                status = 'success'
                result = { 'msg': ('User {} was successfully removed from cohort'.format(unshared.email) +
                   ('s' if len(cohort_set) > 1 else '') + ' {}.'.format(", ".join([str(x) for x in cohort_set])))
                }

    except Exception as e:
        logger.error("[ERROR] While trying to unshare a cohort:")
        logger.exception(e)
        messages.error(request, 'There was an error while attempting to unshare the cohort(s).')
        redirect_url = 'cohort_list'

    if redirect_url:
        return redirect(redirect_url)
    else:
        return JsonResponse({
            'status': status,
            'result': result
        })


def get_metadata(request):
    filters = json.loads(request.GET.get('filters', '{}'))
    comb_mut_filters = request.GET.get('mut_filter_combine', 'OR')
    cohort = request.GET.get('cohort_id', None)
    limit = request.GET.get('limit', None)
    program_id = request.GET.get('program_id', None)

    program_id = int(program_id) if program_id is not None else None

    if request.user.is_authenticated:
        user = Django_User.objects.get(id=request.user.id)
    else:
        user = AnonymousUser

    if program_id is not None and program_id > 0:
        results = public_metadata_counts(filters[str(program_id)], cohort, user, program_id, limit, comb_mut_filters=comb_mut_filters)

        attr_counts = []
        data_type_counts = {}
        for set in results['counts']:
            for attr in results['counts'][set]:
                if attr == 'data_type':
                    for id, val in results['counts'][set][attr]['values'].items():
                        attr_name = val['displ_value'].split(' - ')[0]
                        attr_val = val['displ_value'].split(' - ')[-1]
                        if attr_name not in data_type_counts:
                            data_type_counts[attr_name] = copy.deepcopy(results['counts'][set][attr])
                            data_type_counts[attr_name]['name'] = attr_name.replace(" ", "_")
                            data_type_counts[attr_name]['displ_name'] = attr_name
                            data_type_counts[attr_name]['values'] = []
                        val['displ_value'] = attr_val
                        val['displ_name'] = attr_val
                        data_type_counts[attr_name]['values'].append(val)
                else:
                    val_list = [y for x, y in results['counts'][set][attr]['values'].items()]
                    results['counts'][set][attr].update({'values': val_list})
                    attr_counts.append(results['counts'][set][attr])

        if len(data_type_counts):
            attr_counts.extend(y for x, y in data_type_counts.items())

        results['counts'] = attr_counts

        # If there is an extent cohort, to get the cohort's new totals per applied filters
        # we have to check the unfiltered programs for their numbers and tally them in
        # This includes user data!
        if cohort:
            results['cohort-total'] = results['samples']
            results['cohort-cases'] = results['cases']
            cohort_pub_progs = Program.objects.filter(id__in=Project.objects.filter(id__in=Samples.objects.filter(cohort_id=cohort).values_list('project_id',flat=True).distinct()).values_list('program_id',flat=True).distinct(), is_public=True)
            for prog in cohort_pub_progs:
                if prog.id != program_id:
                    prog_res = public_metadata_counts(filters[str(prog.id)], cohort, user, prog.id, limit)
                    results['cohort-total'] += prog_res['samples']
                    results['cohort-cases'] += prog_res['cases']

            cohort_user_progs = Program.objects.filter(id__in=Project.objects.filter(id__in=Samples.objects.filter(cohort_id=cohort).values_list('project_id',flat=True).distinct()).values_list('program_id', flat=True).distinct(), is_public=False)
            for prog in cohort_user_progs:
                user_prog_res = user_metadata_counts(user, {'0': {'user_program', [prog.id]}}, cohort)
                results['cohort-total'] += user_prog_res['samples']
                results['cohort-cases'] += user_prog_res['cases']
    else:
        results = user_metadata_counts(user, filters, cohort)

    if not results:
        results = {}

    return JsonResponse(results)


def get_cohort_filter_panel(request, cohort_id=0, program_id=0):

    template = 'cohorts/isb-cgc-data.html'
    template_values = {}
    # TODO: Need error template

    try:
        # Check program ID against public programs
        public_program = Program.objects.get(id=program_id)
        user = request.user

        if public_program:
            # Public Program
            filters = None

            # If we want to automatically select some filters for a new cohort, do it here
            if not cohort_id:
                # Currently we do not select anything by default
                filters = None

            # case_sample_attr = public_program.get_data_sources(source_type=DataSource.SOLR).filter(
            #     version__data_type__in=[DataVersion.CLINICAL_DATA,DataVersion.BIOSPECIMEN_DATA]
            # ).get_source_attrs(for_ui=True)
            case_sample_attr = fetch_program_attr(program_id)

            #molecular_attr = public_program.get_data_sources(source_type=DataSource.SOLR, data_type=DataVersion.MUTATION_DATA).get_source_attr(for_ui=True)
            molecular_attr = {}
            molecular_attr_builds = None

            if len(public_program.get_data_sources(data_type=DataVersion.MUTATION_DATA)):
                molecular_attr = {
                    'categories': [{'name': MOLECULAR_CATEGORIES[x]['name'], 'value': x, 'count': 0, 'attrs': MOLECULAR_CATEGORIES[x]['attrs']} for x in MOLECULAR_CATEGORIES],
                    'attrs': MOLECULAR_ATTR
                }

                molecular_attr_builds = [
                    {'value': x, 'displ_text': BQ_MOLECULAR_ATTR_TABLES[public_program.name][x]['dataset']+':'+BQ_MOLECULAR_ATTR_TABLES[public_program.name][x]['table']} for x in list(BQ_MOLECULAR_ATTR_TABLES[public_program.name].keys()) if BQ_MOLECULAR_ATTR_TABLES[public_program.name][x] is not None
                ]

                # Note which attributes are in which categories
                for cat in molecular_attr['categories']:
                    for attr in cat['attrs']:
                        ma = next((x for x in molecular_attr['attrs'] if x['value'] == attr), None)
                        if ma:
                            ma['category'] = cat['value']

            #data_types = public_program.get_data_sources(source_type=DataSource.SOLR, data_type=DataVersion.TYPE_AVAILABILITY_DATA).get_source_attrs(for_ui=True)
            data_types = fetch_program_data_types(program_id)

            results = public_metadata_counts(filters, (cohort_id if int(cohort_id) > 0 else None), user, program_id)

            # TODO: Eventually we will rewrite our template to not need this, but for now...
            attr_counts = []
            data_type_counts = {}
            for set in results['counts']:
                for attr in results['counts'][set]:
                    if attr == 'data_type':
                        for id,val in results['counts'][set][attr]['values'].items():
                            attr_name = val['displ_value'].split(' - ')[0]
                            attr_val = val['displ_value'].split(' - ')[-1]
                            if attr_name not in data_type_counts:
                                data_type_counts[attr_name] = copy.deepcopy(results['counts'][set][attr])
                                data_type_counts[attr_name]['name'] = attr_name.replace(" ","_")
                                data_type_counts[attr_name]['displ_name'] = attr_name
                                data_type_counts[attr_name]['values'] = []
                            val['displ_value'] = attr_val
                            val['displ_name'] = attr_val
                            data_type_counts[attr_name]['values'].append(val)
                    else:
                        val_list = [y for x, y in results['counts'][set][attr]['values'].items()]
                        results['counts'][set][attr].update({'values': val_list})
                        attr_counts.append(results['counts'][set][attr])

            if len(data_type_counts):
                attr_counts.extend(y for x, y in data_type_counts.items())

            template_values = {
                'request': request,
                'attr_counts': attr_counts,
                'total_samples': int(results['samples']),
                'clin_attr': case_sample_attr,
                'molecular_attr': molecular_attr,
                'molecular_attr_builds': molecular_attr_builds,
                'data_types': data_types,
                'metadata_filters': filters or {},
                'program': public_program,
                'metadata_counts': results
            }

            if cohort_id:
                template_values['cohort'] = Cohort.objects.get(id=cohort_id)

        else:
            # Requesting User Data filter panel
            template = 'cohorts/user-data.html'

            filters = None

            # If we want to automatically select some filters for a new cohort, do it here
            if not cohort_id:
                # Currently we do not select anything by default
                filters = None

            results = user_metadata_counts(user, filters, (cohort_id if cohort_id != 0 else None))

            template_values = {
                'request': request,
                'attr_counts': results['count'],
                'total_samples': int(results['samples']),
                'total_cases': int(results['cases']),
                'metadata_filters': filters or {},
                'metadata_counts': results,
                'program': 0
            }

    except Exception as e:
        logger.error("[ERROR] While building the filter panel:")
        logger.exception(e)

    return render(request, template, template_values)


# Master method for exporting data types to BQ, GCS, etc.
@login_required
@csrf_protect
def export_data(request, cohort_id=0, export_type=None, export_sub_type=None):
    if debug: logger.debug('Called ' + sys._getframe().f_code.co_name)

    redirect_url = reverse('cohort_list') if not cohort_id else reverse('cohort_filelist', args=[cohort_id])

    status = 200
    result = None

    try:
        req_user = User.objects.get(id=request.user.id)
        export_dest = request.POST.get('export-dest', None)

        if not export_type or not export_dest:
            raise Exception("Can't perform export--destination and/or export type weren't provided!")

        dataset = None
        bq_proj_id = None

        if not cohort_id:
            messages.error(request, "You must provide a valid cohort ID in order to export its information.")
            return redirect(redirect_url)

        cohort = Cohort.objects.get(id=cohort_id)

        try:
            Cohort_Perms.objects.get(user=req_user, cohort=cohort)
        except ObjectDoesNotExist as e:
            messages.error(request, "You must be the owner of a cohort, or have been granted access by the owner, in order to export its data.")
            return redirect(redirect_url)

        # If destination is GCS
        file_format = request.POST.get('file-format', 'CSV')
        gcs_bucket = request.POST.get('gcs-bucket', None)
        file_name = None

        # If destination is BQ
        table = None

        if export_dest == 'table':
            dataset = request.POST.get('project-dataset', '').split(":")[1]
            proj_id = request.POST.get('project-dataset', '').split(":")[0]

            if not len(dataset):
                messages.error(request, "You must provide a Google Cloud Platform dataset to which your cohort's "
                    + "data can be exported.")
                return redirect(redirect_url)

            gcp = None
            if not len(proj_id):
                messages.error(request, "You must provide a Google Cloud Project to which your cohort's data "
                    + "can be exported.")
                return redirect(redirect_url)
            else:
                try:
                    gcp = GoogleProject.objects.get(project_id=proj_id, active=1)
                except ObjectDoesNotExist as e:
                    messages.error(request,"A Google Cloud Project with that ID could not be located. Please be sure "
                        + "to register your project first.")
                    return redirect(redirect_url)

            bq_proj_id = gcp.project_id

            if request.POST.get('table-type', '') == 'new':
                table = request.POST.get('new-table-name', None)
                if table:
                    # Check the user-provided table name against the whitelist for Google BQ table names
                    # truncate at max length regardless of what we received
                    table = request.POST.get('new-table-name', '')[0:1024]
                    tbl_whitelist = re.compile(r'([^A-Za-z0-9_])',re.UNICODE)
                    match = tbl_whitelist.search(str(table))
                    if match:
                        messages.error(request,"There are invalid characters in your table name; only numbers, "
                           + "letters, and underscores are permitted.")
                        return redirect(redirect_url)
                else:
                    table = request.POST.get('table-name', None)

        elif export_dest == 'gcs':
            bq_proj_id = settings.GCLOUD_PROJECT_ID
            file_name = request.POST.get('file-name', None)
            if file_name:
                file_name = request.POST.get('file-name', '')[0:1024]
                file_whitelist = re.compile(r'([^A-Za-z0-9_\-\./])', re.UNICODE)
                match = file_whitelist.search(str(file_name))
                if match:
                    messages.error(request, "There are invalid characters in your file name; only numbers, letters, "
                        + " periods (.), slashes, dashes, and underscores are permitted.")
                    return redirect(redirect_url)

        if not table:
            table = "isb_cgc_cohort_files_{}_{}_{}".format(
                cohort_id,
                re.sub(r"[\s,\.'-]+","_",req_user.email.split('@')[0].lower()),
                datetime.datetime.now().strftime("%Y%m%d_%H%M")
            )

        if not file_name:
            file_name = table
        file_name += ('.json' if 'JSON' in file_format and '.json' not in file_name else '.csv' if '.csv' not in file_name else '') + ".gz"

        build = escape(request.POST.get('build', 'HG19')).lower()

        if export_type == 'file_manifest' and not re.compile(r'[Hh][Gg](19|38)').search(build):
            raise Exception("Invalid build supplied")

        filter_conditions = ""
        cohort_programs = Cohort.objects.get(id=cohort_id).get_programs()
        union_queries = []
        inc_filters = json.loads(request.POST.get('filters', '{}'))
        if inc_filters.get('case_barcode'):
            case_barcode = inc_filters.get('case_barcode')
            inc_filters['case_barcode'] = ["%{}%".format(case_barcode),]

        filter_params = None
        if len(inc_filters):
            filter_and_params = BigQuerySupport.build_bq_filter_and_params(inc_filters, field_prefix='md.' if export_type == 'file_manifest' else None)
            filter_params = filter_and_params['parameters']
            filter_conditions = "AND {}".format(filter_and_params['filter_string'])

        date_added = datetime.datetime.now().strftime("%Y-%m-%d %H:%M:%S")

        # Exporting File Manifest
        # Some files only have case barcodes, but some have sample barcodes. We have to make sure
        # to export any files linked to a case if any sample from that case is in the cohort, but
        # if files are linked to a sample, we only export them if the specific sample is in the cohort.

        if export_type == 'file_manifest':
            query_string_base = """
                 SELECT md.sample_barcode, md.case_barcode, md.file_name_key as cloud_storage_location, md.file_size as file_size_bytes,
                  md.platform, md.data_type, md.data_category, md.experimental_strategy as exp_strategy, md.data_format,
                  md.file_gdc_id as gdc_file_uuid, md.case_gdc_id as gdc_case_uuid, md.project_short_name,
                  {cohort_id} as cohort_id, "{build}" as build, md.index_file_name_key as index_file_cloud_storage_location,
                  md.index_file_id as index_file_gdc_uuid,
                  PARSE_TIMESTAMP("%Y-%m-%d %H:%M:%S","{date_added}", "{tz}") as date_added
                 FROM `{metadata_table}` md
                 JOIN (SELECT case_barcode, sample_barcode
                     FROM `{deployment_project}.{deployment_dataset}.{deployment_cohort_table}`
                     WHERE cohort_id = {cohort_id}
                     GROUP BY case_barcode, sample_barcode
                 ) cs
                 ON ((NOT cs.sample_barcode ='' AND cs.sample_barcode=md.sample_barcode) OR (cs.case_barcode=md.case_barcode))
                 WHERE TRUE {filter_conditions}
                 GROUP BY md.sample_barcode, md.case_barcode, cloud_storage_location, file_size_bytes,
                  md.platform, md.data_type, md.data_category, exp_strategy, md.data_format,
                  gdc_file_uuid, gdc_case_uuid, md.project_short_name, cohort_id, build, date_added, 
                  md.index_file_name_key, md.index_file_id
                 ORDER BY md.sample_barcode
            """

            for program in cohort_programs:
                try:
                    program_bq_tables = Public_Data_Tables.objects.get(program=program,build=build.upper())
                except ObjectDoesNotExist:
                    # No table for this combination of program and build--skip
                    logger.info("[STATUS] No BQ table found for {}, build {}--skipping.".format(program.name, build))
                    continue
                except MultipleObjectsReturned:
                    logger.info("[STATUS] Multiple BQ tables found for {}, build {}--using the first one!".format(program.name, build))
                    program_bq_tables = Public_Data_Tables.objects.filter(program=program,build=build.upper()).first()

                metadata_table = "{}.{}.{}".format(
                    settings.BIGQUERY_DATA_PROJECT_ID, program_bq_tables.bq_dataset,
                    program_bq_tables.data_table.lower(),
                )

                union_queries.append(
                    query_string_base.format(
                        metadata_table=metadata_table,
                        deployment_project=settings.BIGQUERY_PROJECT_ID,
                        deployment_dataset=settings.BIGQUERY_COHORT_DATASET_ID,
                        deployment_cohort_table=settings.BIGQUERY_COHORT_TABLE_ID,
                        filter_conditions=filter_conditions,
                        cohort_id=cohort_id,
                        date_added=date_added,
                        build=build,
                        tz=settings.TIME_ZONE
                    )
                )
            if len(union_queries) > 1:
                query_string = ") UNION ALL (".join(union_queries)
                query_string = '(' + query_string + ')'
            else:
                query_string = union_queries[0]
            query_string = '#standardSQL\n'+query_string

            if export_dest == 'table':
                # Store file manifest to BigQuery
                bcs = BigQueryExportFileList(bq_proj_id, dataset, table, user_project=True)
                result = bcs.export_file_list_query_to_bq(query_string, filter_params, cohort_id)
            elif export_dest == 'gcs':
                # Store file list to BigQuery
                bcs = BigQueryExportFileList(bq_proj_id, None, None, gcs_bucket, file_name)
                result = bcs.export_file_list_to_gcs(file_format, query_string, filter_params)
            else:
                raise Exception("File manifest export destination not recognized.")
        # Exporting Cohort Records
        elif export_type == 'cohort':
            query_string_base = """
                SELECT cs.cohort_id, cs.case_barcode, cs.sample_barcode, clin.case_gdc_id as case_gdc_uuid, clin.project_short_name,
                  PARSE_TIMESTAMP("%Y-%m-%d %H:%M:%S","{date_added}") as date_added
                FROM `{deployment_project}.{deployment_dataset}.{deployment_cohort_table}` cs
                {biospec_clause}
                JOIN `{metadata_project}.{metadata_dataset}.{clin_table}` clin
                ON clin.case_barcode = cs.case_barcode
                WHERE cs.cohort_id = {cohort_id} {filter_conditions}
            """

            biospec_clause_base = """
                JOIN `{metadata_project}.{metadata_dataset}.{biospec_table}` bios
                ON bios.sample_barcode = cs.sample_barcode
            """

            for program in cohort_programs:

                program_bq_tables = Public_Metadata_Tables.objects.filter(program=program)[0]

                biospec_clause = ""
                if program_bq_tables.biospec_bq_table:
                    biospec_clause = biospec_clause_base.format(
                        metadata_project=settings.BIGQUERY_DATA_PROJECT_ID,
                        metadata_dataset=program_bq_tables.bq_dataset,
                        biospec_table=program_bq_tables.biospec_bq_table
                    )

                union_queries.append(
                    query_string_base.format(
                        metadata_project=settings.BIGQUERY_DATA_PROJECT_ID,
                        metadata_dataset=program_bq_tables.bq_dataset,
                        clin_table=program_bq_tables.clin_bq_table,
                        deployment_project=settings.BIGQUERY_PROJECT_ID,
                        deployment_dataset=settings.BIGQUERY_COHORT_DATASET_ID,
                        deployment_cohort_table=settings.BIGQUERY_COHORT_TABLE_ID,
                        filter_conditions=filter_conditions,
                        cohort_id=cohort_id,
                        date_added=date_added,
                        tz=settings.TIME_ZONE,
                        biospec_clause=biospec_clause
                    )
                )

            if len(union_queries) > 1:
                query_string = ") UNION ALL (".join(union_queries)
                query_string = '(' + query_string + ')'
            else:
                query_string = union_queries[0]
            query_string = '#standardSQL\n' + query_string

            # Export the data
            if export_dest == 'table':
                bcs = BigQueryExportCohort(bq_proj_id, dataset, table, user_project=True)
                result = bcs.export_cohort_query_to_bq(query_string, filter_params, cohort_id)
            elif export_dest == 'gcs':
                # Store file list to BigQuery
                bcs = BigQueryExportCohort(bq_proj_id, None, None, None, gcs_bucket, file_name, user_project=True)
                result = bcs.export_cohort_to_gcs(file_format, query_string, filter_params)
            else:
                raise Exception("Cohort export destination not recognized.")

        # If export fails, we warn the user
        if result['status'] == 'error':
            status = 400
            if 'message' not in result:
                result['message'] = "We were unable to export Cohort {}--please contact the administrator.".format(
                    str(cohort_id) + (
                        "'s file manifest".format(str(cohort_id)) if export_type == 'file_manifest' else ""
                    ))
        else:
            # If the export is taking a while, inform the user
            if result['status'] == 'long_running':
                result['message'] = "The export of cohort {} to {} ".format(
                    str(cohort_id) + ("'s file manifest".format(str(cohort_id)) if export_type == 'file_manifest' else ""),
                    "table {}:{}.{}".format(bq_proj_id, dataset, table)
                    if export_dest == 'table' else "GCS file gs://{}/{}".format(gcs_bucket, file_name)
                ) + "is underway; check your {} in 1-2 minutes for the results.".format("BQ dataset" if export_dest == 'table' else "GCS bucket")
            else:
                result['message'] = "Cohort {} was successfully exported to {}.".format(
                    str(cohort_id) + ("'s file manifest".format(str(cohort_id)) if export_type == 'file_manifest' else ""),
                    "table {}:{}.{} ({} rows)".format(bq_proj_id, dataset, table, result['message'])
                    if export_dest == 'table' else "GCS file gs://{}/{} ({})".format(
                        gcs_bucket, file_name, result['message']
                    )
                )

    except Exception as e:
        logger.error("[ERROR] While trying to export Cohort {}:".format(
            str(cohort_id) + ("'s file manifest".format(str(cohort_id)) if export_type == 'file_manifest' else "")
        ))
        logger.exception(e)
        status = 500
        result = {
            'status': 'error',
            'message': "There was an error while trying to export your file list - please contact the administrator."
        }

    return JsonResponse(result, status=status)<|MERGE_RESOLUTION|>--- conflicted
+++ resolved
@@ -1676,13 +1676,7 @@
             inc_filters = json.loads(request.GET.get('filters', '{}')) if request.GET else json.loads(
                 request.POST.get('filters', '{}'))
             if request.GET.get('case_barcode', None):
-<<<<<<< HEAD
-                inc_filters['case_barcode'] = ["%{}%".format(request.GET.get('case_barcode')),]
-                ##  this is for dicom panel to work against solr
-                # inc_filters['case_barcode'] = ["%{}%".format(request.GET.get('case_barcode')) if panel_type != 'dicom' else request.GET.get('case_barcode'),]
-=======
                 inc_filters['case_barcode'] = request.GET.get('case_barcode')
->>>>>>> 9647fe09
 
             items = cohort_files(cohort_id, inc_filters=inc_filters, user=request.user, build=build, access=has_access, type=panel_type)
 
@@ -1800,12 +1794,7 @@
         inc_filters = json.loads(request.GET.get('filters', '{}')) if request.GET else json.loads(
             request.POST.get('filters', '{}'))
         if request.GET.get('case_barcode', None):
-<<<<<<< HEAD
-            inc_filters['case_barcode'] = [ "%{}%".format(request.GET.get('case_barcode')), ]
-            # inc_filters['case_barcode'] = [ "%{}%".format(request.GET.get('case_barcode')) if panel_type != 'dicom' else request.GET.get('case_barcode'), ]
-=======
             inc_filters['case_barcode'] = [request.GET.get('case_barcode')]
->>>>>>> 9647fe09
 
         result = cohort_files(cohort_id, user=request.user, inc_filters=inc_filters, build=build, access=has_access, type=panel_type, do_filter_count=do_filter_count, **params)
 

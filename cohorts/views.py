#
# Copyright 2015-2019, Institute for Systems Biology
#
# Licensed under the Apache License, Version 2.0 (the "License");
# you may not use this file except in compliance with the License.
# You may obtain a copy of the License at
#
#    http://www.apache.org/licenses/LICENSE-2.0
#
# Unless required by applicable law or agreed to in writing, software
# distributed under the License is distributed on an "AS IS" BASIS,
# WITHOUT WARRANTIES OR CONDITIONS OF ANY KIND, either express or implied.
# See the License for the specific language governing permissions and
# limitations under the License.
#
from __future__ import absolute_import

from builtins import map
from builtins import next
from builtins import str
from past.builtins import basestring
from builtins import object
import collections
import csv
import json
import traceback
import re
import datetime
import time

import django
from google_helpers.bigquery.cohort_support import BigQuerySupport
from google_helpers.bigquery.cohort_support import BigQueryCohortSupport
<<<<<<< HEAD
from google_helpers.bigquery.export_support import BigQueryExportCohort, BigQueryExportFileList
=======
from django.template.loader import get_template
>>>>>>> e04629ca
from django.contrib import messages
from django.contrib.auth.decorators import login_required
from django.contrib.auth.models import User, AnonymousUser
from django.contrib.auth.models import User as Django_User
from django_otp.decorators import otp_required
from django.conf import settings
from django.core import serializers
from django.core.exceptions import ObjectDoesNotExist, MultipleObjectsReturned
from django.urls import reverse
from django.db.models import Count, Prefetch
from django.http import HttpResponse, JsonResponse
from django.http import StreamingHttpResponse
from django.shortcuts import render, redirect
from django.utils import formats
from django.views.decorators.csrf import csrf_protect
from django.utils.html import escape

from .metadata_helpers import *
from .metadata_counting import *
from .utils import create_cohort, get_cohort_cases
from .file_helpers import *
from sharing.service import create_share
from .models import Cohort, Cohort_Perms, Filter, Cohort_Comments
from projects.models import Program, Project, DataNode, DataSetType
from accounts.sa_utils import auth_dataset_whitelists_for_user
from .utils import delete_cohort as utils_delete_cohort, get_cohort_stats
from google_helpers.bigquery.export_support import get_export_class

BQ_ATTEMPT_MAX = 10

debug = settings.DEBUG # RO global for this file

MAX_FILE_LIST_ENTRIES = settings.MAX_FILE_LIST_REQUEST
MAX_SEL_FILES = settings.MAX_FILES_IGV
BLACKLIST_RE = settings.BLACKLIST_RE
BQ_SERVICE = None

logger = logging.getLogger(__name__)

def convert(data):
    if isinstance(data, basestring):
        return str(data)
    elif isinstance(data, collections.Mapping):
        return dict(list(map(convert, iter(list(data.items())))))
    elif isinstance(data, collections.Iterable):
        return type(data)(list(map(convert, data)))
    else:
        return data


# Given a cohort ID, fetch out the unique set of case IDs associated with those samples
def get_cases_by_cohort(cohort_id):

    cases = []

    db = get_sql_connection()
    cursor = None

    try:
        projects = {}

        cursor = db.cursor()

        cursor.execute("""
            SELECT DISTINCT cs.project_id,udt.metadata_samples_table,au.username,au.is_superuser
            FROM cohorts_samples cs
                    LEFT JOIN projects_user_data_tables udt
                    ON udt.project_id = cs.project_id
                    JOIN auth_user au
                    ON au.id = udt.user_id
            WHERE cohort_id = %s;
        """,(cohort_id,))

        for row in cursor.fetchall():
            projects[row[1]] = row[2] + (":su" if row[3] == 1 else ":user")

        case_fetch = """
            SELECT ms.%s
            FROM cohorts_samples cs
            JOIN %s ms
            ON cs.sample_barcode = ms.%s
        """

        for project_table in projects:
            case_col = 'case_barcode'
            sample_col = 'sample_barcode'

            # If the owner of this projects_project entry is ISB-CGC, use the ISB-CGC column identifiers
            # if projects[project_table] == 'isb:su':
            #     case_col = 'case_col'
            #     sample_col = 'sample_barcode'

            query_str = case_fetch % (case_col,project_table,sample_col,)
            query_str += ' WHERE cs.cohort_id = %s;'

            cursor.execute(query_str,(cohort_id,))

            for row in cursor.fetchall():
                cases.append(row[0])

        return set(cases)

    except (Exception) as e:
        logger.exception(e)
    finally:
        if cursor: cursor.close()
        if db and db.open: db.close()


@login_required
@otp_required
def public_cohort_list(request):
    return cohorts_list(request, is_public=True)


@login_required
@otp_required
def cohorts_list(request, is_public=False):
    if debug: logger.debug('Called '+sys._getframe().f_code.co_name)

    cohort_perms = Cohort_Perms.objects.filter(user=request.user).values_list('cohort', flat=True)
    cohorts = Cohort.objects.filter(id__in=cohort_perms, active=True).order_by('-date_created')

    cohorts.has_private_cohorts = False
    shared_users = {}

    for item in cohorts:
        item.perm = item.get_perm(request).get_perm_display()
        item.owner = item.get_owner()
        shared_with_ids = Cohort_Perms.objects.filter(cohort=item, perm=Cohort_Perms.READER).values_list('user', flat=True)
        item.shared_with_users = User.objects.filter(id__in=shared_with_ids)
        if not item.owner.is_superuser:
            cohorts.has_private_cohorts = True
            # if it is not a public cohort and it has been shared with other users
            # append the list of shared users to the shared_users array
            if item.shared_with_users and item.owner.id == request.user.id:
                shared_users[int(item.id)] = serializers.serialize('json', item.shared_with_users, fields=('last_name', 'first_name', 'email'))

    # Used for autocomplete listing
    cohort_id_names = Cohort.objects.filter(id__in=cohort_perms, active=True).values('id', 'name')
    cohort_listing = []
    for cohort in cohort_id_names:
        cohort_listing.append({
            'value': int(cohort['id']),
            'label': escape(cohort['name'])
        })
    previously_selected_cohort_ids = []

    return render(request, 'cohorts/cohort_list.html', {'request': request,
                                                        'cohorts': cohorts,
                                                        'cohorts_listing': cohort_listing,
                                                        'shared_users':  json.dumps(shared_users),
                                                        'base_url': settings.BASE_URL,
                                                        'base_api_url': settings.BASE_API_URL,
                                                        'is_public': is_public,
                                                        'previously_selected_cohort_ids' : previously_selected_cohort_ids
                                                        })


def new_cohort(request):
    if debug: logger.debug('Called {}'.format(sys._getframe().f_code.co_name))

    try:
        program_list = Program.objects.filter(active=True, is_public=True)

        all_nodes, all_programs = DataNode.get_node_programs([DataSetType.CLINICAL_DATA,DataSetType.FILE_TYPE_DATA], True)

        template_values = {
            'request': request,
            'base_url': settings.BASE_URL,
            'base_api_url': settings.BASE_API_URL,
            'programs': program_list,
            'program_prefixes': {x.name: True for x in program_list},
            'all_nodes': all_nodes,
            'all_programs': all_programs
        }

        template = 'cohorts/new_cohort.html'

    except Exception as e:
        logger.error("[ERROR] Exception while trying to new a cohort:")
        logger.exception(e)
        messages.error(request, "There was an error while trying to load new cohort's details page.")
        if request.user.is_authenticated:
            return redirect('cohort_list')
        else:
            return redirect('')

    return render(request, template, template_values)


@login_required
@otp_required
def cohort_detail(request, cohort_id):
    if debug: logger.debug('Called {}'.format(sys._getframe().f_code.co_name))

    logger.info("[STATUS] Called cohort_detail")
    try:
        program_list = Program.objects.filter(active=True, is_public=True)

        all_nodes, all_programs = DataNode.get_node_programs([DataSetType.CLINICAL_DATA,DataSetType.FILE_TYPE_DATA])

        template_values  = {
            'request': request,
            'base_url': settings.BASE_URL,
            'base_api_url': settings.BASE_API_URL,
            'programs': program_list,
            'program_prefixes': {x.name: True for x in program_list},
            'all_nodes': all_nodes,
            'all_programs': all_programs
        }

        shared_with_users = []

        cohort = Cohort.objects.get(id=cohort_id, active=True)
        cohort.perm = cohort.get_perm(request)
        cohort.owner = cohort.get_owner()

        if not cohort.perm:
            messages.error(request, 'You do not have permission to view that cohort.')
            return redirect('cohort_list')

        cohort_progs = cohort.get_programs()
        cohort_programs = [ {'id': x.id, 'name': escape(x.name), 'type': 'isb-cgc'} for x in cohort_progs ]
        shared_with_ids = Cohort_Perms.objects.filter(cohort=cohort, perm=Cohort_Perms.READER).values_list('user', flat=True)
        shared_with_users = User.objects.filter(id__in=shared_with_ids)

        template = 'cohorts/cohort_details.html'
<<<<<<< HEAD
        template_values['cohort'] = cohort
        template_values['total_samples'] = cohort.sample_size()
        template_values['total_cases'] = cohort.case_size()
        template_values['shared_with_users'] = shared_with_users
        template_values['cohort_programs'] = cohort_programs
        template_values['export_url'] = reverse('export_cohort_data', kwargs={'cohort_id': cohort_id, 'export_type': 'cohort'})
        template_values['programs_this_cohort'] = [x['id'] for x in cohort_programs]
        template_values['creation_filters'] = cohort.get_creation_filters()
        template_values['current_filters'] = cohort.get_current_filters()
        template_values['revision_history'] = cohort.get_revision_history()
        template_values['only_user_data'] = cohort.only_user_data()
        template_values['has_user_data'] = cohort.has_user_data()

        logger.info("[STATUS] Completed cohort_detail")
=======
        template_values.update({
            'cohort': cohort,
            'export_url': reverse('export_cohort_data', kwargs={'cohort_id': cohort.id, 'export_type': "cohort"}),
            'total_samples': cohort.sample_count,
            'total_cases': cohort.case_count,
            'shared_with_users': shared_with_users,
            'cohort_programs': cohort_programs,
            'programs_this_cohort': [x['id'] for x in cohort_programs],
            'current_filters': cohort.get_filters_for_ui(True),
            'is_social': bool(request.user.is_authenticated and (len(request.user.socialaccount_set.all()) > 0))
        })
>>>>>>> e04629ca

    except ObjectDoesNotExist:
        messages.error(request, 'The cohort you were looking for does not exist.')
        return redirect('cohort_list')
    except Exception as e:
        logger.error("[ERROR] Exception while trying to view a cohort:")
        logger.exception(e)
        messages.error(request, "There was an error while trying to load that cohort's details page.")
        return redirect('cohort_list')

    return render(request, template, template_values)


@login_required
@otp_required
@csrf_protect
def save_cohort(request):
    if debug: logger.debug('Called '+sys._getframe().f_code.co_name)

    cohort_progs = None
    redirect_url = reverse('cohort_list')

    try:

        if request.POST:
            name = request.POST.get('name')
            desc = request.POST.get('desc')
            blacklist = re.compile(BLACKLIST_RE,re.UNICODE)
            match_name = blacklist.search(str(name))
            match_desc = blacklist.search(str(desc))
            if match_name or match_desc:
                # XSS risk, log and fail this cohort save
                match_name = blacklist.findall(str(name))
                match_desc = blacklist.findall(str(desc))
                match_name and logger.error('[ERROR] While saving a cohort, saw a malformed name: '+name+', characters: '+str(match_name))
                match_desc and logger.error(
                    '[ERROR] While saving a cohort, saw a malformed name: ' + desc + ', characters: ' + str(match_desc))
                messages.error(request, "Your cohort's name and/or description contain invalid characters; please edit them." )
                return redirect(redirect_url)

            # If we're just editing a cohort's name or description, that ID is provided as the 'source'
            source = request.POST.get('source')
            filters = request.POST.getlist('filters')
            apply_name = request.POST.getlist('apply-name')
            apply_desc = request.POST.getlist('apply-desc')
            mut_comb_with = request.POST.get('mut_filter_combine')

            # If we're only changing the name or desc, just edit the cohort and update it
            if apply_name or apply_desc:
                Cohort.objects.filter(id=source).update(name=name, description=desc)
                messages.info(request, 'Changes applied successfully.')
                return redirect(reverse('cohort_details', args=[source]))

            filter_obj = {}
            attr_ids = []

            if len(filters) > 0:
                for this_filter in filters:
                    tmp = json.loads(this_filter)
                    key = tmp['feature']['id']
                    val = tmp['value']['name']
                    program_id = tmp['program']['id']
                    attr_ids.append(int(tmp['feature']['id']))

                    if 'id' in tmp['value'] and tmp['value']['id']:
                        val = tmp['value']['id']

                    if program_id not in filter_obj:
                        filter_obj[program_id] = {}

                    if key not in filter_obj[program_id]:
                        filter_obj[program_id][key] = {'values': [],}

                    filter_obj[program_id][key]['values'].append(val)

            attrs = {x.id: x for x in Attribute.objects.filter(id__in=attr_ids)}

            data_sources = DataSource.objects.select_related("version").filter(source_type=DataSource.SOLR,
                   version__active=True).prefetch_related(
                Prefetch('datasettypes', queryset=DataSetType.objects.filter(data_type__in=[DataSetType.CLINICAL_DATA, DataSetType.FILE_TYPE_DATA]))
            ).filter(datasettypes__set_type__in=[DataSetType.CASE_SET, DataSetType.FILE_AVAIL_SET]).distinct()

            results = get_cohort_stats(filters={x: {"{}:{}".format(x, attrs[w].name): z} for x, y in filter_obj.items() for w,z in y.items() }, sources=data_sources)

            # Do not allow 0 case cohorts
            if not results["case_barcode"]:
                messages.error(request, 'The filters selected returned 0 cases. Please alter your filters and try again.')
                if source:
                    redirect_url = reverse('cohort_details', args=[source])
                else:
                    redirect_url = reverse('cohort')
            else:
                cohort = create_cohort(request.user, filter_obj, name, desc, stats=results, case_insens=True)

                if not source:
                    redirect_url = reverse('cohort_list')
                    messages.info(request, 'Cohort created successfully with ID {}.'.format(cohort['cohort_id']))
                else:
                    redirect_url = reverse('cohort_details', args=[cohort.id])
                    messages.info(request, 'Changes applied successfully.')

    except Exception as e:
        redirect_url = reverse('cohort_list')
        messages.error(request, "There was an error saving your cohort; it may not have been saved correctly.")
        logger.error('[ERROR] Exception while saving a cohort:')
        logger.exception(e)

    return redirect(redirect_url)


@login_required
@otp_required
@csrf_protect
def delete_cohort(request):
    if debug: logger.debug('Called ' + sys._getframe().f_code.co_name)
    redirect_url = 'cohort_list'
    cohortIds = request.POST.getlist('id')
    cohorts_not_deleted = {}
    for cohort in cohortIds:
        info = utils_delete_cohort(request.user, cohort)
        if 'message' in info:
            cohorts_not_deleted[cohort] = info

    if len(cohorts_not_deleted):
        msg_base = "cohort ID {}: {}"
        msgs = [msg_base.format(x, cohorts_not_deleted[x]['message']) for x in cohorts_not_deleted]
        messages.error(request, "The following cohorts couldn't be deleted (reasons included): {}".format("\n".join(msgs)))
    else:
        messages.info(request, "Successfully deleted cohort(s): {}".format(", ".join(cohortIds)))

    return redirect(reverse(redirect_url))


@login_required
@otp_required
@csrf_protect
def share_cohort(request, cohort_id=0):
    if debug: logger.debug('Called '+sys._getframe().f_code.co_name)

    status = None
    result = None

    try:
        emails = re.split('\s*,\s*', request.POST['share_users'].strip())
        users_not_found = []
        users = []
        req_user = None

        try:
            req_user = User.objects.get(id=request.user.id)
        except ObjectDoesNotExist as e:
            raise Exception("{} is not a user ID in this database!".format(str(request.user.id)))

        for email in emails:
            try:
                user = User.objects.get(email=email)
                users.append(user)
            except ObjectDoesNotExist as e:
                users_not_found.append(email)

        if len(users_not_found) > 0:
            status = 'error'
            result = {
                'msg': 'The following user emails could not be found; please ask them to log into the site first: ' + ", ".join(users_not_found)
            }
        else:
            if cohort_id == 0:
                cohort_ids = request.POST.getlist('cohort-ids')
                cohorts = Cohort.objects.filter(id__in=cohort_ids)
            else:
                cohorts = Cohort.objects.filter(id=cohort_id)

            already_shared = {}
            newly_shared = {}
            owner_cohort_names = []
            for user in users:
                for cohort in cohorts:
                    # Check to make sure this user has authority to grant sharing permission
                    try:
                        owner_perms = Cohort_Perms.objects.get(user=req_user, cohort=cohort, perm=Cohort_Perms.OWNER)
                    except ObjectDoesNotExist as e:
                        raise Exception("User {} is not the owner of cohort(s) {} and so cannot alter the permissions.".format(req_user.email, str(cohort.id)))

                    # Check for pre-existing share for this user
                    check = None
                    try:
                        check = Cohort_Perms.objects.get(user=user, cohort=cohort, perm=Cohort_Perms.READER)
                    except ObjectDoesNotExist:
                        if user.email != req_user.email:
                            obj = Cohort_Perms.objects.create(user=user, cohort=cohort, perm=Cohort_Perms.READER)
                            obj.save()
                            if cohort.id not in newly_shared:
                                newly_shared[cohort.id] = []
                            newly_shared[cohort.id].append(user.email)
                        else:
                            owner_cohort_names.append(cohort.name)
                    if check:
                        if cohort.id not in already_shared:
                            already_shared[cohort.id] = []
                        already_shared[cohort.id].append(user.email)

            status = 'success'
            success_msg = ""
            note = ""

            if len(list(newly_shared.keys())):
                user_set = set([y for x in newly_shared for y in newly_shared[x]])
                success_msg = ('Cohort ID {} has'.format(str(list(newly_shared.keys())[0])) if len(list(newly_shared.keys())) <= 1 else 'Cohort IDs {} have'.format(", ".join([str(x) for x in list(newly_shared.keys())]))) +' been successfully shared with the following user(s): {}'.format(", ".join(user_set))

                for share_cohort_id, share_emails in newly_shared.items():
                    cohort_to_share = Cohort.objects.get(id=share_cohort_id)
                    create_share(request, cohort_to_share, share_emails, 'Cohort')

            if len(already_shared):
                user_set = set([y for x in already_shared for y in already_shared[x]])
                note = "NOTE: {} already shared with the following user(s): {}".format(("Cohort IDs {} were".format(", ".join([str(x) for x in list(already_shared.keys())])) if len(list(already_shared.keys())) > 1 else "Cohort ID {} was".format(str(list(already_shared.keys())[0]))), "; ".join(user_set))

            if len(owner_cohort_names):
                note = "NOTE: User {} is the owner of cohort(s) [{}] and does not need to be added to the share email list to view.".format(req_user.email, ", ".join(owner_cohort_names))

            if not len(success_msg):
                success_msg = note
                note = None

            result = {
                'msg': success_msg,
                'note': note
            }

    except Exception as e:
        logger.error("[ERROR] While trying to share a cohort:")
        logger.exception(e)
        status = 'error'
        result = {
            'msg': 'There was an error while trying to share this cohort. Please contact the administrator.'
        }
    finally:
        if not status:
            status = 'error'
            result = {
                'msg': 'An unknown error has occurred while sharing this cohort. Please contact the administrator.'
            }

    return JsonResponse({
        'status': status,
        'result': result
    })


@login_required
@otp_required
@csrf_protect
def clone_cohort(request, cohort_id):
    if debug: logger.debug('[STATUS] Called '+sys._getframe().f_code.co_name)
    redirect_url = 'cohort_details'
    return_to = reverse(redirect_url, args=[cohort_id])

    return redirect(return_to)


@login_required
@otp_required
@csrf_protect
def save_comment(request):
    if debug: logger.debug('Called '+sys._getframe().f_code.co_name)
    content = request.POST.get('content')
    cohort = Cohort.objects.get(id=int(request.POST.get('cohort_id')))
    obj = Cohort_Comments.objects.create(user=request.user, cohort=cohort, content=content)
    obj.save()
    return_obj = {
        'first_name': request.user.first_name,
        'last_name': request.user.last_name,
        'date_created': formats.date_format(obj.date_created, 'DATETIME_FORMAT'),
        'content': escape(obj.content)
    }
    return HttpResponse(json.dumps(return_obj), status=200)


@login_required
@otp_required
@csrf_protect
def cohort_ids(request, cohort_id):
    try:
        # Attempt to get the cohort perms - this will cause an excpetion if we don't have them
        if cohort_id:
            Cohort_Perms.objects.get(cohort_id=cohort_id, user_id=request.user.id)

        cohort = Cohort.objects.get(id=cohort_id)
        ids = get_cohort_cases(cohort_id)

        rows = (["Case listing for Cohort '{}'".format(cohort.name)],)
        rows += (["Filters: {}".format(cohort.get_filter_display_string())],)
        rows += (["Programs: {}".format(", ".join(list(cohort.get_programs().values_list('name', flat=True))))],)
        rows += (["Program","Case Barcode"],)

        for id in ids:
            rows += ([id['program'], id['case_barcode']],)

        pseudo_buffer = Echo()
        writer = csv.writer(pseudo_buffer)
        response = StreamingHttpResponse((writer.writerow(row) for row in rows),
                                         content_type="text/csv")

        timestamp = datetime.datetime.fromtimestamp(time.time()).strftime('%Y%m%d_%H%M%S')
        filename = 'cohort_{}_ids_{}.csv'.format(cohort.id, timestamp)
        response['Content-Disposition'] = 'attachment; filename=' + filename
        response.set_cookie("downloadToken", request.GET.get('downloadToken'))

    except ObjectDoesNotExist as e:
        logger.error("[ERROR] Permissions exception when retrieving cohort file list for cohort {}:".format(str(cohort_id)))
        logger.exception(e)
        messages.error("User {} does not have permission to cohort {}.".format(request.user.email, str(cohort_id)))

    return response


@csrf_protect
def filelist(request, cohort_id=None, panel_type=None):
    if debug: logger.debug('Called '+sys._getframe().f_code.co_name)

    if panel_type:
        template = 'cohorts/cohort_filelist_{}.html'.format(panel_type)
    else:
        template = 'cohorts/cohort_filelist.html'

    if cohort_id == 0:
        messages.error(request, 'Cohort requested does not exist.')
        if request.user.is_anonymous:
            return redirect(reverse('landing_page'))
        return redirect(reverse('cohort_list'))

    try:
        user = request.user
        if cohort_id is not None and user.is_anonymous:
            messages.error(request, 'To view a cohort\'s files you must be logged in.')
            return redirect(reverse('landing_page'))

        metadata_data_attr = fetch_file_data_attr(panel_type)

        has_access = False if request.user.is_anonymous else auth_dataset_whitelists_for_user(request.user.id)

        items = None

        if panel_type:
            inc_filters = json.loads(request.GET.get('filters', '{}')) if request.GET else json.loads(
                request.POST.get('filters', '{}'))
            if request.GET.get('case_barcode', None):
                inc_filters['case_barcode'] = request.GET.get('case_barcode')

            items = cohort_files(cohort_id, inc_filters=inc_filters, user=request.user, access=has_access, data_type=panel_type)

            for attr in items['metadata_data_counts']:
                if attr in metadata_data_attr:
                    for val in items['metadata_data_counts'][attr]:
                        if val not in metadata_data_attr[attr]['values']:
                            metadata_data_attr[attr]['values'][val] = {
                                'displ_value': val,
                                'value': val,
                                'name': val,
                                'count': 0
                            }
                        metadata_data_attr[attr]['values'][val]['count'] = items['metadata_data_counts'][attr][val]

            # Any value which didn't come back in the main results still needs to have a count of zero.
            for attr in metadata_data_attr:
                attr_values = []
                for val in metadata_data_attr[attr]['values']:
                    attr_val = metadata_data_attr[attr]['values'][val]
                    if 'count' not in attr_val or not attr_val['count']:
                        attr_val['count'] = 0
                    attr_values.append(attr_val)
                metadata_data_attr[attr]['values'] = attr_values

        cohort = None
        programs_this_cohort = []
        if cohort_id:
            cohort = Cohort.objects.get(id=cohort_id, active=True)
            programs_this_cohort = [x for x in cohort.get_programs().values_list('name', flat=True)]
            download_url = reverse("download_cohort_filelist", kwargs={'cohort_id': cohort_id})
<<<<<<< HEAD
            export_url = reverse('export_cohort_data', kwargs={'cohort_id': cohort_id, 'export_type': 'file_manifest'})
        else:
            download_url = reverse("download_filelist")
            export_url = reverse('export_data', kwargs={'export_type': 'file_manifest'})

=======
            export_url = reverse("export_cohort_data", kwargs={'cohort_id': cohort_id, 'export_type': 'file_manifest'})
        else:
            download_url = reverse("download_filelist")
            export_url = reverse("export_data", kwargs={'export_type': 'file_manifest'})
>>>>>>> e04629ca
        logger.debug("[STATUS] Returning response from cohort_filelist")

        return render(request, template, {'request': request,
                                            'cohort': cohort,
                                            'total_file_count': (items['total_file_count'] if items else 0),
                                            'download_url': download_url,
                                            'export_url': export_url,
                                            'metadata_data_attr': metadata_data_attr,
                                            'file_list': (items['file_list'] if items else []),
                                            'file_list_max': MAX_FILE_LIST_ENTRIES,
                                            'sel_file_max': MAX_SEL_FILES,
                                            'dicom_viewer_url': settings.DICOM_VIEWER,
                                            'slim_viewer_url': settings.SLIM_VIEWER,
                                            'is_social': bool(request.user.is_authenticated and (len(request.user.socialaccount_set.all()) > 0)),
                                            'programs_this_cohort': programs_this_cohort})
    except Exception as e:
        logger.error("[ERROR] While trying to view the cohort file list: ")
        logger.exception(e)
        messages.error(request, "There was an error while trying to view the file list. Please contact the administrator for help.")
        if cohort_id:
            return redirect(reverse('cohort_details', args=[cohort_id]))
        else:
            return redirect(reverse('landing_page'))


def filelist_ajax(request, cohort_id=None, panel_type=None):
    status = 200
    try:
        progs = Program.get_public_programs().values_list('name',flat=True)
        if debug: logger.debug('Called '+sys._getframe().f_code.co_name)
        if cohort_id == 0:
            response_str = '<div class="row">' \
                        '<div class="col-lg-12">' \
                        '<div class="alert alert-danger alert-dismissible">' \
                        '<button type="button" class="close" data-dismiss="alert"><span aria-hidden="true">&times;</span><span class="sr-only">Close</span></button>' \
                        'Cohort provided does not exist.' \
                        '</div></div></div>'
            return HttpResponse(response_str, status=500)

        params = {}
        do_filter_count = True
        if request.GET.get('files_per_page', None) is not None:
            files_per_page = int(request.GET.get('files_per_page'))
            params['limit'] = files_per_page
            if request.GET.get('page', None) is not None:
                do_filter_count = False
                page = int(request.GET.get('page'))
                params['page'] = page
                offset = (page - 1) * files_per_page
                params['offset'] = offset
        elif request.GET.get('limit', None) is not None:
            limit = int(request.GET.get('limit'))
            params['limit'] = limit

        if request.GET.get('offset', None) is not None:
            offset = int(request.GET.get('offset'))
            params['offset'] = offset
        if request.GET.get('sort_column', None) is not None:
            sort_column = request.GET.get('sort_column')
            params['sort_column'] = sort_column
        if request.GET.get('sort_order', None) is not None:
            sort_order = int(request.GET.get('sort_order'))
            params['sort_order'] = sort_order

        has_access = False if request.user.is_anonymous else auth_dataset_whitelists_for_user(request.user.id)

        inc_filters = json.loads(request.GET.get('filters', '{}')) if request.GET else json.loads(
            request.POST.get('filters', '{}'))
        if request.GET.get('case_barcode', None):
            inc_filters['case_barcode'] = [request.GET.get('case_barcode')]

        result = cohort_files(cohort_id, user=request.user, inc_filters=inc_filters, access=has_access,
                              data_type=panel_type, do_filter_count=do_filter_count, **params)

        # If nothing was found, our  total file count will reflect that
        if do_filter_count:
            metadata_data_attr = fetch_file_data_attr(panel_type)
            if len(result['metadata_data_counts']):
                for attr in result['metadata_data_counts']:
                    if attr in metadata_data_attr:
                        for val in result['metadata_data_counts'][attr]:
                            # TODO: This needs to be adjusted to not assume values coming out of the
                            #  attribute fetcher are all that's valid.
                            if attr != 'program_name':
                                metadata_data_attr.get(attr, {}).get('values', {}).get(
                                    val, {}
                                )['count'] = result['metadata_data_counts'].get(attr,{}).get(val, 0)
                            else:
                                if val in progs:
                                    vals = metadata_data_attr.get(attr, {}).get('values', {})
                                    if val not in vals:
                                        vals[val] = {'displ_value': val, 'value': val, 'tooltip': '', 'name':val}
                                    vals[val]['count'] = result['metadata_data_counts'].get(attr,{}).get(val, 0)
            else:
                for attr in metadata_data_attr:
                    for val in metadata_data_attr[attr]['values']:
                        metadata_data_attr[attr]['values'][val]['count'] = 0

            # Any value which didn't come back in the main results still needs to have a count of zero.
            for attr in metadata_data_attr:
                for val in metadata_data_attr[attr]['values']:
                    if 'count' not in metadata_data_attr[attr]['values'][val] or not metadata_data_attr[attr]['values'][val]['count']:
                        metadata_data_attr[attr]['values'][val]['count'] = 0

            for attr in metadata_data_attr:
                metadata_data_attr[attr]['values'] = [metadata_data_attr[attr]['values'][x] for x in
                                                      metadata_data_attr[attr]['values']]

            del result['metadata_data_counts']
            result['metadata_data_attr'] = [metadata_data_attr[x] for x in metadata_data_attr]

    except Exception as e:
        logger.error("[ERROR] While retrieving cohort file data for AJAX call:")
        logger.exception(e)
        status=500
        if cohort_id:
            result = {
                'redirect': reverse(
                    'cohort_details', args=[cohort_id]
                ),
                'message': "Encountered an error while trying to fetch this cohort's filelist--please contact the administrator."
            }
        else:
            result = {'redirect': reverse('landing_page', args=[]),
                    'message': "Encountered an error while trying to fetch filelist--please contact the administrator."}

    return JsonResponse(result, status=status)


class Echo(object):
    """An object that implements just the write method of the file-like
    interface.
    """
    def write(self, value):
        """Write the value by returning it, instead of storing in a buffer."""
        return value


def streaming_csv_view(request, cohort_id=None):
    if cohort_id == 0:
        messages.error(request, 'Cohort {} does not exist.'.format(str(cohort_id)))
        return redirect('cohort_list')

    try:
        cohort = None
        if cohort_id:
            cohort = Cohort.objects.get(id=cohort_id)

        total_expected = int(request.GET.get('total', '0'))

        if total_expected == 0:
            logger.warn("[WARNING] Didn't receive a total--using MAX_FILE_LIST_ENTRIES {}.".format(MAX_FILE_LIST_ENTRIES))
            total_expected = MAX_FILE_LIST_ENTRIES

        limit = total_expected+10 if total_expected < MAX_FILE_LIST_ENTRIES else MAX_FILE_LIST_ENTRIES

        file_list = None

        inc_filters = json.loads(request.GET.get('filters', '{}')) if request.GET else json.loads(
            request.POST.get('filters', '{}'))
        if request.GET.get('case_barcode', None):
            inc_filters['case_barcode'] = [request.GET.get('case_barcode')]
        items = cohort_files(cohort_id, user=request.user, inc_filters=inc_filters, limit=limit)

        if 'file_list' in items:
            file_list = items['file_list']
        else:
            if 'error' in items:
                messages.error(request, items['error']['message'])
            else:
                messages.error(request, "There was an error while attempting to retrieve this file list - please contact the administrator.")
            if cohort_id:
                return redirect(reverse('cohort_filelist', kwargs={'cohort_id': cohort_id}))
            return redirect(reverse('dashboard'))

        if len(file_list) < total_expected:
            messages.error(request, 'Only %d files found out of %d expected!' % (len(file_list), total_expected))
            if cohort_id:
                return redirect(reverse('cohort_filelist', kwargs={'cohort_id': cohort_id}))
            return redirect(reverse('dashboard'))

        if len(file_list) > 0:
            """A view that streams a large CSV file."""
            # Generate a sequence of rows. The range is based on the maximum number of
            # rows that can be handled by a single sheet in most spreadsheet
            # applications.
            cohort_string = " for Cohort '{}', ".format(cohort.name) if cohort else ""
            rows = (["File listing{}".format(cohort_string,)],)
            rows += (["Case", "Sample", "Program", "Platform", "Exp. Strategy", "Data Category", "Data Type",
                      "Data Format", "GDC File UUID", "GCS Location", "GDC Index File UUID", "Index File GCS Location", "File Size (B)", "Access Type"],)
            for file in file_list:
                rows += ([file['case'], file['sample'], file['program'], file['platform'], file['exp_strat'], file['datacat'],
                          file['datatype'], file['dataformat'], file['file_node_id'], file['cloudstorage_location'], file['index_file_id'], file['index_name'],
                          file['filesize'], file['access']],)
            pseudo_buffer = Echo()
            writer = csv.writer(pseudo_buffer)
            response = StreamingHttpResponse((writer.writerow(row) for row in rows),
                                             content_type="text/csv")
            timestamp = datetime.datetime.fromtimestamp(time.time()).strftime('%Y%m%d_%H%M%S')
            cohort_string = 'cohort_{}_'.format(str(cohort_id)) if cohort_id else ''
            filename = 'file_list_{}{}.csv'.format(cohort_string, timestamp)
            response['Content-Disposition'] = 'attachment; filename=' + filename
            response.set_cookie("downloadToken", request.GET.get('downloadToken'))
            return response

    except Exception as e:
        logger.error("[ERROR] While downloading the list of files for user {}:".format(str(request.user.id)))
        logger.exception(e)
        messages.error(request,"There was an error while attempting to download your filelist--please contact the administrator.")

    if cohort_id:
        return redirect(reverse('cohort_filelist', kwargs={'cohort_id': cohort_id}))
    else:
        return redirect(reverse('filelist'))


@login_required
@otp_required
def unshare_cohort(request, cohort_id=0):

    cohort_set = None
    status = None
    result = None
    redirect_url = None

    try:
        if request.POST.get('cohorts'):
            cohort_set = json.loads(request.POST.get('cohorts'))
        else:
            if cohort_id == 0:
                raise Exception("No cohort ID was provided!")
            else:
                cohort_set = [cohort_id]

        for cohort in cohort_set:
            owner = str(Cohort.objects.get(id=cohort).get_owner().id)
            req_user = str(request.user.id)
            # If a user_id wasn't provided, this is a user asking to remove themselves from a cohort
            unshare_user = str(request.POST.get('user_id') or request.user.id)

            # You can't remove someone from a cohort if you're not the owner,
            # unless you're removing yourself from someone else's cohort
            if req_user != owner and req_user != unshare_user:
                raise Exception('Cannot make changes to sharing on a cohort if you are not the owner.')

            cohort_perms = Cohort_Perms.objects.filter(cohort=cohort, user=unshare_user)

            for resc in cohort_perms:
                # Don't try to delete your own permissions as owner
                if str(resc.perm) != 'OWNER':
                    resc.delete()

            if req_user != owner and req_user == unshare_user:
                messages.info(request, "You have been successfully removed from cohort ID {}.".format(str(cohort_id)))
                redirect_url = 'cohort_list'
            else:
                unshared = User.objects.get(id=unshare_user)
                status = 'success'
                result = { 'msg': ('User {} was successfully removed from cohort'.format(unshared.email) +
                   ('s' if len(cohort_set) > 1 else '') + ' {}.'.format(", ".join([str(x) for x in cohort_set])))
                }

    except Exception as e:
        logger.error("[ERROR] While trying to unshare a cohort:")
        logger.exception(e)
        messages.error(request, 'There was an error while attempting to unshare the cohort(s).')
        redirect_url = 'cohort_list'

    if redirect_url:
        return redirect(redirect_url)
    else:
        return JsonResponse({
            'status': status,
            'result': result
        })


def get_metadata(request):
    filters = json.loads(request.GET.get('filters', '{}'))
    comb_mut_filters = request.GET.get('mut_filter_combine', 'OR')
    cohort = request.GET.get('cohort_id', None)
    limit = request.GET.get('limit', None)
    program_id = request.GET.get('program_id', None)

    program_id = int(program_id) if program_id is not None else None

    if request.user.is_authenticated:
        user = Django_User.objects.get(id=request.user.id)
    else:
        user = AnonymousUser

    if program_id is not None and program_id > 0:
        logger.info("[STATUS] Getting metadata counts from get_metadata...")
        results = public_metadata_counts(filters[str(program_id)], cohort, user, program_id, limit, comb_mut_filters=comb_mut_filters)
        logger.info("[STATUS] ...done.")

        attr_counts = []
        data_type_counts = {}
        for set in results['counts']:
            for attr in results['counts'][set]:
                if attr == 'data_type_availability':
                    for id, val in results['counts'][set][attr]['values'].items():
                        attr_name = val['displ_value'].split(' - ')[0]
                        attr_val = val['displ_value'].split(' - ')[-1]
                        if attr_name not in data_type_counts:
                            data_type_counts[attr_name] = copy.deepcopy(results['counts'][set][attr])
                            data_type_counts[attr_name]['name'] = attr_name.replace(" ", "_")
                            data_type_counts[attr_name]['displ_name'] = attr_name
                            data_type_counts[attr_name]['values'] = []
                        val['displ_value'] = attr_val
                        val['displ_name'] = attr_val
                        data_type_counts[attr_name]['values'].append(val)
                else:
                    val_list = [y for x, y in results['counts'][set][attr]['values'].items()]
                    results['counts'][set][attr].update({'values': val_list})
                    attr_counts.append(results['counts'][set][attr])

        if len(data_type_counts):
            attr_counts.extend(y for x, y in data_type_counts.items())

        results['counts'] = attr_counts

        # If there is an extent cohort, to get the cohort's new totals per applied filters
        # we have to check the unfiltered programs for their numbers and tally them in
        # This includes user data!
        if cohort:
            results['cohort-total'] = results['samples']
            results['cohort-cases'] = results['cases']
            cohort_progs = Program.objects.filter(id__in=Cohort.objects.get(id=cohort).get_programs())
            for prog in cohort_progs:
                if not prog.is_public:
                    user_prog_res = user_metadata_counts(user, {'0': {'user_program', [prog.id]}}, cohort)
                    results['cohort-total'] += user_prog_res['samples']
                    results['cohort-cases'] += user_prog_res['cases']
                else:
                    if prog.id != program_id:
                        prog_res = public_metadata_counts(filters[str(prog.id)], cohort, user, prog.id, limit)
                        results['cohort-total'] += prog_res['samples']
                        results['cohort-cases'] += prog_res['cases']
    else:
        results = user_metadata_counts(user, filters, cohort)

    if not results:
        results = {}

    return JsonResponse(results)


def get_cohort_filter_panel(request, cohort_id=0, node_id=0, program_id=0):

    template = 'cohorts/isb-cgc-data.html'
    template_values = {}
    # TODO: Need error template

    try:
        # TODO: Get filter panel based on the combination of node_id and program_id

        logger.info('[INFO] Getting cohort panel for node_id {}, program_id {}'.format(node_id, program_id))

        # Check program ID against public programs
        public_program = Program.objects.get(id=program_id, active=True)
        user = request.user

        # If we want to automatically select some filters, do it here
        filters = None

        case_attr, node_attrs = fetch_program_attr(program_id, return_copy=False, data_type_list=[DataSetType.CLINICAL_DATA], with_node=True)
        data_types = fetch_program_attr(program_id, return_copy=False, data_type_list=[DataSetType.FILE_TYPE_DATA])

        #molecular_attr = public_program.get_data_sources(source_type=DataSource.SOLR, data_type=DataSetType.MUTATION_DATA).get_source_attr(for_ui=True)
        molecular_attr = {}
        molecular_attr_builds = None

        if len(public_program.get_data_sources(data_type=DataSetType.MUTATION_DATA)):
            molecular_attr = {
                'categories': [{'name': MOLECULAR_CATEGORIES[x]['name'], 'value': x, 'count': 0, 'attrs': MOLECULAR_CATEGORIES[x]['attrs']} for x in MOLECULAR_CATEGORIES],
                'attrs': MOLECULAR_ATTR
            }

            molecular_attr_builds = [
                {'value': x, 'displ_text': BQ_MOLECULAR_ATTR_TABLES[public_program.name][x]['dataset']+':'+BQ_MOLECULAR_ATTR_TABLES[public_program.name][x]['table']} for x in list(BQ_MOLECULAR_ATTR_TABLES[public_program.name].keys()) if BQ_MOLECULAR_ATTR_TABLES[public_program.name][x] is not None
            ]

            # Note which attributes are in which categories
            for cat in molecular_attr['categories']:
                for attr in cat['attrs']:
                    ma = next((x for x in molecular_attr['attrs'] if x['value'] == attr), None)
                    if ma:
                        ma['category'] = cat['value']

        results = public_metadata_counts(filters, (cohort_id if int(cohort_id) > 0 else None), user, program_id)

        # TODO: Eventually we will rewrite our template to not need this, but for now...
        attr_counts = []
        data_type_counts = []
        for set in results['counts']:
            for attr in results['counts'][set]:
                val_list = [y for x, y in results['counts'][set][attr]['values'].items()]
                results['counts'][set][attr].update({'values': val_list})
                attr_counts.append(results['counts'][set][attr])

        template_values = {
            'request': request,
            'attr_counts': attr_counts,
            'total_samples': int(results['samples']),
            'case_attr': case_attr,
            'node_case_attr': node_attrs,
            'molecular_attr': molecular_attr,
            'molecular_attr_builds': molecular_attr_builds,
            'data_types': data_types,
            'metadata_filters': filters or {},
            'program': public_program,
            'node_id': node_id,
            'metadata_counts': results
        }

        if cohort_id:
            template_values['cohort'] = Cohort.objects.get(id=cohort_id)

        if cohort_id:
            cohort = Cohort.objects.get(id=cohort_id)
            cohort_progs = cohort.get_programs()
            template_values['programs_this_cohort'] = [x.id for x in cohort_progs]

        all_nodes, all_programs = DataNode.get_node_programs([DataSetType.CLINICAL_DATA,DataSetType.FILE_TYPE_DATA],True)
        template_values['all_nodes'] = all_nodes
        template_values['all_programs'] = all_programs

    except Exception as e:
        logger.error("[ERROR] While building the filter panel:")
        logger.exception(e)

    return render(request, template, template_values)


# Master method for exporting data types to BQ, GCS, etc.
@login_required
<<<<<<< HEAD
@csrf_protect
def export_data(request, cohort_id=None, export_type=None, export_sub_type=None):
=======
@otp_required
@csrf_protect
def export_data(request, cohort_id=None, export_type=None, versions=None):
>>>>>>> e04629ca
    if debug: logger.debug('Called ' + sys._getframe().f_code.co_name)

    redirect_url = reverse('filelist') if not cohort_id else reverse('cohort_filelist', args=[cohort_id])

    status = 200
    result = None

    try:
        req_user = User.objects.get(id=request.user.id)
<<<<<<< HEAD
        export_dest = request.POST.get('export-dest', None)

        if not export_type or not export_dest:
            raise Exception("Can't perform export--destination and/or export type weren't provided!")

        dataset = None
        bq_proj_id = None

        if cohort_id:
            cohort = Cohort.objects.get(id=cohort_id)

=======
        req = request.GET or request.POST

        if export_type not in ["file_manifest", "cohort"]:
            raise Exception("Unrecognized export type seen: {}".format(export_type))

        BqExportClass = get_export_class(export_type)

        dataset = settings.BIGQUERY_EXPORT_DATASET_ID
        bq_proj_id = settings.BIGQUERY_EXPORT_PROJECT_ID

        cohort = None
        for_cohort = False
        if cohort_id:
            cohort = Cohort.objects.get(id=cohort_id)
            for_cohort = True
>>>>>>> e04629ca
            try:
                Cohort_Perms.objects.get(user=req_user, cohort=cohort)
            except ObjectDoesNotExist as e:
                messages.error(request, "You must be the owner of a cohort, or have been granted access by the owner, "
                               + "in order to export its data.")
                return redirect(redirect_url)

<<<<<<< HEAD
        # If destination is GCS
        file_format = request.POST.get('file-format', 'CSV')
        gcs_bucket = request.POST.get('gcs-bucket', None)
        file_name = None

        # If destination is BQ
        dest_table = None

        if export_dest == 'table':
            dataset = request.POST.get('project-dataset', '').split(":")[1]
            proj_id = request.POST.get('project-dataset', '').split(":")[0]

            if not len(dataset):
                messages.error(request, "You must provide a Google Cloud Platform dataset to which your data can be exported.")
                return redirect(redirect_url)

            gcp = None
            if not len(proj_id):
                messages.error(request, "You must provide a Google Cloud Project to which your data can be exported.")
                return redirect(redirect_url)
            else:
                try:
                    gcp = GoogleProject.objects.get(project_id=proj_id, active=1)
                except ObjectDoesNotExist as e:
                    messages.error(request,"A Google Cloud Project with that ID could not be located. Please be sure "
                        + "to register your project first.")
                    return redirect(redirect_url)

            bq_proj_id = gcp.project_id

            if request.POST.get('table-type', '') == 'new':
                dest_table = request.POST.get('new-table-name', None)
                if dest_table:
                    # Check the user-provided table name against the whitelist for Google BQ table names
                    # truncate at max length regardless of what we received
                    dest_table = request.POST.get('new-table-name', '')[0:1024]
                    tbl_whitelist = re.compile(r'([^A-Za-z0-9_])',re.UNICODE)
                    match = tbl_whitelist.search(str(dest_table))
                    if match:
                        messages.error(request,"There are invalid characters in your table name; only numbers, "
                           + "letters, and underscores are permitted.")
                        return redirect(redirect_url)
                else:
                    dest_table = request.POST.get('table-name', None)

        elif export_dest == 'gcs':
            bq_proj_id = settings.GCLOUD_PROJECT_ID
            file_name = request.POST.get('file-name', None)
            if file_name:
                file_name = request.POST.get('file-name', '')[0:1024]
                file_whitelist = re.compile(r'([^A-Za-z0-9_\-\./])', re.UNICODE)
                match = file_whitelist.search(str(file_name))
                if match:
                    messages.error(request, "There are invalid characters in your file name; only numbers, letters, "
                        + " periods (.), slashes, dashes, and underscores are permitted.")
                    return redirect(redirect_url)

        if not dest_table:
            table_str_start = "isb_cgc_cohort_files" if cohort_id else "isb_cgc_files"
            cohort_id_str = "_{}".format(cohort_id) if cohort_id else ""
            dest_table = "{}{}_{}_{}".format(
                table_str_start,
                cohort_id_str,
                re.sub(r"[\s,\.'-]+","_",req_user.email.split('@')[0].lower()),
                datetime.datetime.now().strftime("%Y%m%d_%H%M")
            )

        if not file_name:
            file_name = dest_table
        file_name += ('.json' if 'JSON' in file_format and '.json' not in file_name else '.csv' if '.csv' not in file_name else '') + ".gz"

        filter_conditions = ""
        union_queries = []
        inc_filters = json.loads(request.POST.get('filters', '{}'))
=======
        timestamp = datetime.datetime.utcnow()
        dest_table = "{}manifest_{}".format(
            ((("cohort_{}_".format(str(cohort.id))) if cohort else "") + "file_" if export_type == 'file_manifest' else ""),
            timestamp.strftime('%Y%m%d_%H%M%S')
        )

        filter_conditions = ""
        cohort_conditions = ""
        union_queries = []
        inc_filters = json.loads(req.get('filters', '{}'))
>>>>>>> e04629ca
        if inc_filters.get('case_barcode'):
            case_barcode = inc_filters.get('case_barcode')
            inc_filters['case_barcode'] = ["%{}%".format(case_barcode),]

        filter_params = None
        if len(inc_filters):
            filter_and_params = BigQuerySupport.build_bq_filter_and_params(inc_filters, field_prefix='md.' if export_type == 'file_manifest' else None)
            filter_params = filter_and_params['parameters']
            filter_conditions = "AND {}".format(filter_and_params['filter_string'])
<<<<<<< HEAD

        date_added = datetime.datetime.now().strftime("%Y-%m-%d %H:%M:%S")
=======
        if for_cohort:
            cohort_filter_and_params = cohort.get_filters_for_bq()
            cohort_conditions = cohort_filter_and_params['filter_string']
            filter_params = filter_params or []
            filter_params.extend(cohort_filter_and_params['parameters'])

        date_added = timestamp.strftime("%Y-%m-%d %H:%M:%S")

        # Our BQ exporter class instance
        bcs = BqExportClass(bq_proj_id, dataset, dest_table, for_cohort=for_cohort)

        # TODO: support versioning!
        versions = versions or DataVersion.objects.filter(active=True)
>>>>>>> e04629ca

        # Exporting File Manifest
        # Some files only have case barcodes, but some have sample barcodes. We have to make sure
        # to export any files linked to a case if any sample from that case is in the cohort, but
<<<<<<< HEAD
        # if files are linked to a sample, we only export them if the specific sample is in the cohort.

        if export_type == 'file_manifest':
            file_tables = DataSource.objects.select_related('version').filter(
                version__active=1, source_type=DataSource.BIGQUERY, version__data_type=DataVersion.FILE_DATA
            )

            print("File tables seen: {}".format(file_tables))
            if cohort_id:
                query_string_base = """
                     SELECT md.sample_barcode, md.case_barcode, md.file_name_key as cloud_storage_location, md.file_size as file_size_bytes,
                      md.platform, md.data_type, md.data_category, md.experimental_strategy as exp_strategy, md.data_format,
                      md.file_node_id, md.case_node_id, md.project_short_name, {cohort_id} as cohort_id, build, 
                      md.index_file_name_key as index_file_cloud_storage_location, md.index_file_id, 
                      PARSE_TIMESTAMP("%Y-%m-%d %H:%M:%S","{date_added}", "{tz}") as date_added
                     FROM `{metadata_table}` md
                     JOIN (SELECT case_barcode, sample_barcode
                         FROM `{deployment_project}.{deployment_dataset}.{deployment_cohort_table}`
                         WHERE cohort_id = {cohort_id}
                         GROUP BY case_barcode, sample_barcode
                     ) cs
                     ON ((NOT cs.sample_barcode ='' AND cs.sample_barcode=md.sample_barcode) OR (cs.case_barcode=md.case_barcode))
                     WHERE TRUE {filter_conditions}
                     GROUP BY md.sample_barcode, md.case_barcode, cloud_storage_location, file_size_bytes,
                      md.platform, md.data_type, md.data_category, exp_strategy, md.data_format,
                      file_node_id, case_node_id, md.project_short_name, cohort_id, build, date_added, 
                      md.index_file_name_key, md.index_file_id
=======
        # if files are linked to a sample, we only export them if the specific sample is in the cohort
        if export_type == 'file_manifest':
            file_tables = DataSource.objects.prefetch_related(Prefetch(
                'datasettypes',
                queryset=DataSetType.objects.filter(data_type=DataSetType.FILE_DATA)
            )).filter(
                source_type=DataSource.BIGQUERY, version__in=versions, datasettypes__data_type=DataSetType.FILE_DATA
            )

            cohort_table = DataSource.objects.prefetch_related(Prefetch(
                'datasettypes',
                queryset=DataSetType.objects.filter(data_type=DataSetType.CLINICAL_DATA)
            )).filter(
                source_type=DataSource.BIGQUERY, version__in=versions, datasettypes__data_type=DataSetType.CLINICAL_DATA
            ).first()

            if for_cohort:
                query_string_base = """
                     WITH cohort_table AS (
                        SELECT sample_barcode, case_barcode
                        FROM `{cohort_table}`
                        WHERE {cohort_conditions}
                     ) 
                     SELECT md.sample_barcode, md.case_barcode, md.program_name, 
                      md.file_name_key as cloud_storage_location, md.file_size as file_size_bytes, md.platform, 
                      md.data_type, md.data_category, md.experimental_strategy as exp_strategy, md.data_format,
                      md.node, md.file_node_id, md.case_node_id, 
                      COALESCE(md.project_short_name_pdc,md.project_short_name_gdc) AS project_short_name, 
                      {cohort_id} as cohort_id, build, md.index_file_name_key as index_file_cloud_storage_location, 
                      md.index_file_id, PARSE_TIMESTAMP("%Y-%m-%d %H:%M:%S","{date_added}", "{tz}") as date_exported
                     FROM `{metadata_table}` md
                     JOIN cohort_table ct
                     ON ((ct.sample_barcode IS NOT NULL AND ct.sample_barcode=md.sample_barcode) OR (ct.case_barcode=md.case_barcode))
                     WHERE TRUE {filter_conditions}
                     GROUP BY md.sample_barcode, md.case_barcode, md.program_name, cloud_storage_location, file_size_bytes,
                      md.platform, md.data_type, md.data_category, exp_strategy, md.data_format,
                      file_node_id, case_node_id, project_short_name, cohort_id, build, date_exported, 
                      md.index_file_name_key, md.index_file_id, md.node
>>>>>>> e04629ca
                     ORDER BY md.sample_barcode
                """
            else:
                query_string_base = """
<<<<<<< HEAD
                     SELECT md.sample_barcode, md.case_barcode, md.file_name_key as cloud_storage_location, md.file_size as file_size_bytes,
                      md.platform, md.data_type, md.data_category, md.experimental_strategy as exp_strategy, md.data_format,
                      md.file_node_id, md.case_node_id, md.project_short_name,
                      {cohort_id} as cohort_id, build, md.index_file_name_key as index_file_cloud_storage_location,
                      md.index_file_id,
                      PARSE_TIMESTAMP("%Y-%m-%d %H:%M:%S","{date_added}", "{tz}") as date_added
                     FROM `{metadata_table}` md
                     WHERE TRUE {filter_conditions}
                     GROUP BY md.sample_barcode, md.case_barcode, cloud_storage_location, file_size_bytes,
                      md.platform, md.data_type, md.data_category, exp_strategy, md.data_format,
                      file_node_id, case_node_id, md.project_short_name, cohort_id, build, date_added, 
                      md.index_file_name_key, md.index_file_id
=======
                     SELECT md.sample_barcode, md.case_barcode, md.program_name, 
                      COALESCE(md.project_short_name_pdc,md.project_short_name_gdc) AS project_short_name, 
                      md.file_name_key as cloud_storage_location, md.file_size as file_size_bytes, md.platform, 
                      md.data_type, md.data_category, md.experimental_strategy as exp_strategy, md.data_format,
                      md.node, md.file_node_id, md.case_node_id, build, 
                      md.index_file_name_key as index_file_cloud_storage_location, md.index_file_id,
                      PARSE_TIMESTAMP("%Y-%m-%d %H:%M:%S","{date_added}", "{tz}") as date_exported
                     FROM `{metadata_table}` md
                     WHERE TRUE {filter_conditions}
                     GROUP BY md.sample_barcode, md.case_barcode, md.program_name, cloud_storage_location, file_size_bytes,
                      md.platform, md.data_type, md.data_category, exp_strategy, md.data_format,
                      file_node_id, case_node_id, project_short_name, build, date_exported, 
                      md.index_file_name_key, md.index_file_id, md.node
>>>>>>> e04629ca
                     ORDER BY md.sample_barcode
                """

            cohort_id_str = cohort_id if cohort_id else 0
            for tbl in file_tables:
                union_queries.append(query_string_base.format(
<<<<<<< HEAD
                    metadata_table=tbl.name,
                    deployment_project=settings.BIGQUERY_PROJECT_ID,
                    deployment_dataset=settings.BIGQUERY_COHORT_DATASET_ID,
                    deployment_cohort_table=settings.BIGQUERY_COHORT_TABLE_ID,
=======
                    cohort_conditions=cohort_conditions,
                    cohort_table=cohort_table.name,
                    metadata_table=tbl.name,
>>>>>>> e04629ca
                    filter_conditions=filter_conditions,
                    cohort_id=cohort_id_str,
                    date_added=date_added,
                    tz=settings.TIME_ZONE
                ))

            if len(union_queries) > 1:
                query_string = ") UNION ALL (".join(union_queries)
                query_string = '(' + query_string + ')'
            else:
                query_string = union_queries[0]
            query_string = '#standardSQL\n' + query_string

<<<<<<< HEAD
            if export_dest == 'table':
                # Store file manifest to BigQuery
                bcs = BigQueryExportFileList(bq_proj_id, dataset, dest_table, user_project=True)
                result = bcs.export_file_list_query_to_bq(query_string, filter_params, cohort_id)
            elif export_dest == 'gcs':
                # Store file list to BigQuery
                bcs = BigQueryExportFileList(bq_proj_id, None, None, gcs_bucket, file_name)
                result = bcs.export_file_list_to_gcs(file_format, query_string, filter_params)
            else:
                raise Exception("File manifest export destination not recognized.")
        # Exporting Cohort Records
        elif export_type == 'cohort':
            query_string_base = """
                SELECT DISTINCT cs.cohort_id, cs.case_barcode, cs.sample_barcode, 
                clin.case_node_id, clin.project_short_name,
                  PARSE_TIMESTAMP("%Y-%m-%d %H:%M:%S","{date_added}") as date_added
                FROM `{deployment_project}.{deployment_dataset}.{deployment_cohort_table}` cs
                JOIN `{program_bioclin_table}` clin
                ON clin.case_barcode = cs.case_barcode
                WHERE cs.cohort_id = {cohort_id} {filter_conditions}
            """

            if cohort_id:
                cohort_programs = Cohort.objects.get(id=cohort_id).get_programs()
            else:
                # for general file list without cohort, "program name can be passed in
                if inc_filters.get('program_name'):
                    program_name_list = inc_filters.get('program_name')
                    cohort_programs = Program.objects.filter(name__in=program_name_list)
                    del inc_filters['program_name']
                else:
                    # cohort_programs = Program.objects.all()
                    cohort_programs = Program.objects.filter(active=True, is_public=True)

            for program in cohort_programs:
                bioclin_tables = DataSource.objects.filter(
                    version__active=1, source_type=DataSource.BIGQUERY,
                    version__data_type=DataVersion.BIOSPECIMEN_DATA, programs__id=program.id
                )
                union_queries.append(
                    query_string_base.format(
                        program_bioclin_table=settings.BQ_PROG_BIOCLIN_TABLE_ID[program.name],
                        deployment_project=settings.BIGQUERY_PROJECT_ID,
                        deployment_dataset=settings.BIGQUERY_COHORT_DATASET_ID,
                        deployment_cohort_table=settings.BIGQUERY_COHORT_TABLE_ID,
                        filter_conditions=filter_conditions,
                        cohort_id=cohort_id,
                        date_added=date_added,
                        tz=settings.TIME_ZONE
                    )
                )
=======
            # Store file manifest to BigQuery
            result = bcs.export_file_list_query_to_bq(query_string, filter_params, cohort_id)

            # Set user permissions

        # Exporting Cohort Records
        elif export_type == 'cohort':
            query_string_base = """
                 WITH cohort_table AS (
                    SELECT sample_barcode, case_barcode
                    FROM `{cohort_table}`
                    WHERE {cohort_conditions}
                 )             
                SELECT DISTINCT {cohort_id} AS cohort_id, clin.case_barcode, clin.sample_barcode, clin.case_node_id, 
                clin.sample_node_id, clin.program_name, 
                COALESCE(clin.project_short_name_pdc, clin.project_short_name_gdc) AS project_short_name,
                PARSE_TIMESTAMP("%Y-%m-%d %H:%M:%S","{date_added}") as date_exported, clin.node
                FROM cohort_table ct
                JOIN `{metadata_table}` clin
                ON clin.case_barcode = ct.case_barcode
                WHERE TRUE {filter_conditions}
                ORDER BY clin.program_name, clin.sample_barcode
            """

            case_table = cohort.get_programs().get_data_sources(versions=versions, data_type=DataSetType.CLINICAL_DATA, source_type=DataSource.BIGQUERY).first()
            union_queries.append(
                query_string_base.format(
                    cohort_conditions=cohort_conditions,
                    cohort_table=case_table.name,
                    metadata_table=case_table.name,
                    filter_conditions=filter_conditions,
                    cohort_id=cohort_id,
                    date_added=date_added,
                    tz=settings.TIME_ZONE
                )
            )
>>>>>>> e04629ca

            if len(union_queries) > 1:
                query_string = ") UNION ALL (".join(union_queries)
                query_string = '(' + query_string + ')'
            else:
                query_string = union_queries[0]
            query_string = '#standardSQL\n' + query_string

            # Export the data
<<<<<<< HEAD
            if export_dest == 'table':
                bcs = BigQueryExportCohort(bq_proj_id, dataset, dest_table, user_project=True)
                result = bcs.export_cohort_query_to_bq(query_string, filter_params, cohort_id)
            elif export_dest == 'gcs':
                # Store file list to BigQuery
                bcs = BigQueryExportCohort(bq_proj_id, None, None, None, gcs_bucket, file_name, user_project=True)
                result = bcs.export_cohort_to_gcs(file_format, query_string, filter_params)
            else:
                raise Exception("Cohort export destination not recognized.")

        if cohort_id:
=======
            result = bcs.export_cohort_query_to_bq(query_string, filter_params, cohort_id)

        if for_cohort:
>>>>>>> e04629ca
            if export_type == 'file_manifest':
                msg_cohort_str = "cohort {}'s file manifest".format(cohort_id)
            else:
                msg_cohort_str = "cohort {}".format(cohort_id)
        else:
            msg_cohort_str = "file manifest"

        # If export fails, we warn the user
        if result['status'] == 'error':
<<<<<<< HEAD
            status = 400
            if 'message' not in result:
                result['message'] = "We were unable to export {}--please contact the administrator.".format(
                    msg_cohort_str)

        else:
            # If the export is taking a while, inform the user
            if result['status'] == 'long_running':
                result['message'] = "The export of {} to {} ".format(
                    msg_cohort_str,
                    "table {}:{}.{}".format(bq_proj_id, dataset, dest_table)
                    if export_dest == 'table' else "GCS file gs://{}/{}".format(gcs_bucket, file_name)
                ) + "is underway; check your {} in 1-2 minutes for the results.".format("BQ dataset" if export_dest == 'table' else "GCS bucket")
            else:
                result['message'] = "{} was successfully exported to {}.".format(
                    msg_cohort_str,
                    "table {}:{}.{} ({} rows)".format(bq_proj_id, dataset, dest_table, result['message'])
                    if export_dest == 'table' else "GCS file gs://{}/{} ({})".format(
                        gcs_bucket, file_name, result['message']
                    )
                )

    except Exception as e:
        if cohort_id:
=======
            response = JsonResponse({
                    'message': result.get(
                        'message',
                        "We were unable to export {}--please contact the administrator.".format(msg_cohort_str)
                    ),
                'status': 400
            }, status=400)
        else:
            bcs.set_table_access(req_user.email)
            if export_type == 'file_manifest' and for_cohort:
                cohort.last_exported_table = dest_table
                cohort.last_exported_date = datetime.datetime.utcnow()
                cohort.save()
            msg_template = get_template('isb_cgc/bq-manifest-export-msg.html')
            msg = msg_template.render(context={
                'tables': [{
                    'full_id':  result['table_id'],
                    'uri': "https://console.cloud.google.com/bigquery?p={}&d={}&t={}&page=table".format(
                        settings.BIGQUERY_EXPORT_PROJECT_ID,
                        settings.BIGQUERY_EXPORT_DATASET_ID,
                        dest_table
                    ),
                    'error': result['status'] == 'error'}],
                'long_running': bool(result['status'] == 'long_running'),
                'errors': bool(result['status'] == 'error'),
                'email': request.user.email
            })
            response = JsonResponse({
                'status': 200,
                'message': msg
            }, status=200)

    except Exception as e:
        if for_cohort:
>>>>>>> e04629ca
            if export_type == 'file_manifest':
                cohort_error_str = "cohort {}'s file manifest".format(cohort_id)
            else:
                cohort_error_str = "cohort {}".format(cohort_id)
        else:
            cohort_error_str = "file manifest"

        logger.error("[ERROR] While trying to export {}:".format(cohort_error_str))
        logger.exception(e)
        status = 500
        result = {
            'status': 'error',
            'message': "There was an error while trying to export your file list - please contact the administrator."
        }

<<<<<<< HEAD
    return JsonResponse(result, status=status)
=======
    response.set_cookie("downloadToken", req.get('downloadToken'))

    return response
>>>>>>> e04629ca
<|MERGE_RESOLUTION|>--- conflicted
+++ resolved
@@ -31,11 +31,7 @@
 import django
 from google_helpers.bigquery.cohort_support import BigQuerySupport
 from google_helpers.bigquery.cohort_support import BigQueryCohortSupport
-<<<<<<< HEAD
-from google_helpers.bigquery.export_support import BigQueryExportCohort, BigQueryExportFileList
-=======
 from django.template.loader import get_template
->>>>>>> e04629ca
 from django.contrib import messages
 from django.contrib.auth.decorators import login_required
 from django.contrib.auth.models import User, AnonymousUser
@@ -264,22 +260,6 @@
         shared_with_users = User.objects.filter(id__in=shared_with_ids)
 
         template = 'cohorts/cohort_details.html'
-<<<<<<< HEAD
-        template_values['cohort'] = cohort
-        template_values['total_samples'] = cohort.sample_size()
-        template_values['total_cases'] = cohort.case_size()
-        template_values['shared_with_users'] = shared_with_users
-        template_values['cohort_programs'] = cohort_programs
-        template_values['export_url'] = reverse('export_cohort_data', kwargs={'cohort_id': cohort_id, 'export_type': 'cohort'})
-        template_values['programs_this_cohort'] = [x['id'] for x in cohort_programs]
-        template_values['creation_filters'] = cohort.get_creation_filters()
-        template_values['current_filters'] = cohort.get_current_filters()
-        template_values['revision_history'] = cohort.get_revision_history()
-        template_values['only_user_data'] = cohort.only_user_data()
-        template_values['has_user_data'] = cohort.has_user_data()
-
-        logger.info("[STATUS] Completed cohort_detail")
-=======
         template_values.update({
             'cohort': cohort,
             'export_url': reverse('export_cohort_data', kwargs={'cohort_id': cohort.id, 'export_type': "cohort"}),
@@ -291,7 +271,6 @@
             'current_filters': cohort.get_filters_for_ui(True),
             'is_social': bool(request.user.is_authenticated and (len(request.user.socialaccount_set.all()) > 0))
         })
->>>>>>> e04629ca
 
     except ObjectDoesNotExist:
         messages.error(request, 'The cohort you were looking for does not exist.')
@@ -671,18 +650,10 @@
             cohort = Cohort.objects.get(id=cohort_id, active=True)
             programs_this_cohort = [x for x in cohort.get_programs().values_list('name', flat=True)]
             download_url = reverse("download_cohort_filelist", kwargs={'cohort_id': cohort_id})
-<<<<<<< HEAD
-            export_url = reverse('export_cohort_data', kwargs={'cohort_id': cohort_id, 'export_type': 'file_manifest'})
-        else:
-            download_url = reverse("download_filelist")
-            export_url = reverse('export_data', kwargs={'export_type': 'file_manifest'})
-
-=======
             export_url = reverse("export_cohort_data", kwargs={'cohort_id': cohort_id, 'export_type': 'file_manifest'})
         else:
             download_url = reverse("download_filelist")
             export_url = reverse("export_data", kwargs={'export_type': 'file_manifest'})
->>>>>>> e04629ca
         logger.debug("[STATUS] Returning response from cohort_filelist")
 
         return render(request, template, {'request': request,
@@ -1120,14 +1091,9 @@
 
 # Master method for exporting data types to BQ, GCS, etc.
 @login_required
-<<<<<<< HEAD
-@csrf_protect
-def export_data(request, cohort_id=None, export_type=None, export_sub_type=None):
-=======
 @otp_required
 @csrf_protect
 def export_data(request, cohort_id=None, export_type=None, versions=None):
->>>>>>> e04629ca
     if debug: logger.debug('Called ' + sys._getframe().f_code.co_name)
 
     redirect_url = reverse('filelist') if not cohort_id else reverse('cohort_filelist', args=[cohort_id])
@@ -1137,19 +1103,6 @@
 
     try:
         req_user = User.objects.get(id=request.user.id)
-<<<<<<< HEAD
-        export_dest = request.POST.get('export-dest', None)
-
-        if not export_type or not export_dest:
-            raise Exception("Can't perform export--destination and/or export type weren't provided!")
-
-        dataset = None
-        bq_proj_id = None
-
-        if cohort_id:
-            cohort = Cohort.objects.get(id=cohort_id)
-
-=======
         req = request.GET or request.POST
 
         if export_type not in ["file_manifest", "cohort"]:
@@ -1165,7 +1118,6 @@
         if cohort_id:
             cohort = Cohort.objects.get(id=cohort_id)
             for_cohort = True
->>>>>>> e04629ca
             try:
                 Cohort_Perms.objects.get(user=req_user, cohort=cohort)
             except ObjectDoesNotExist as e:
@@ -1173,82 +1125,6 @@
                                + "in order to export its data.")
                 return redirect(redirect_url)
 
-<<<<<<< HEAD
-        # If destination is GCS
-        file_format = request.POST.get('file-format', 'CSV')
-        gcs_bucket = request.POST.get('gcs-bucket', None)
-        file_name = None
-
-        # If destination is BQ
-        dest_table = None
-
-        if export_dest == 'table':
-            dataset = request.POST.get('project-dataset', '').split(":")[1]
-            proj_id = request.POST.get('project-dataset', '').split(":")[0]
-
-            if not len(dataset):
-                messages.error(request, "You must provide a Google Cloud Platform dataset to which your data can be exported.")
-                return redirect(redirect_url)
-
-            gcp = None
-            if not len(proj_id):
-                messages.error(request, "You must provide a Google Cloud Project to which your data can be exported.")
-                return redirect(redirect_url)
-            else:
-                try:
-                    gcp = GoogleProject.objects.get(project_id=proj_id, active=1)
-                except ObjectDoesNotExist as e:
-                    messages.error(request,"A Google Cloud Project with that ID could not be located. Please be sure "
-                        + "to register your project first.")
-                    return redirect(redirect_url)
-
-            bq_proj_id = gcp.project_id
-
-            if request.POST.get('table-type', '') == 'new':
-                dest_table = request.POST.get('new-table-name', None)
-                if dest_table:
-                    # Check the user-provided table name against the whitelist for Google BQ table names
-                    # truncate at max length regardless of what we received
-                    dest_table = request.POST.get('new-table-name', '')[0:1024]
-                    tbl_whitelist = re.compile(r'([^A-Za-z0-9_])',re.UNICODE)
-                    match = tbl_whitelist.search(str(dest_table))
-                    if match:
-                        messages.error(request,"There are invalid characters in your table name; only numbers, "
-                           + "letters, and underscores are permitted.")
-                        return redirect(redirect_url)
-                else:
-                    dest_table = request.POST.get('table-name', None)
-
-        elif export_dest == 'gcs':
-            bq_proj_id = settings.GCLOUD_PROJECT_ID
-            file_name = request.POST.get('file-name', None)
-            if file_name:
-                file_name = request.POST.get('file-name', '')[0:1024]
-                file_whitelist = re.compile(r'([^A-Za-z0-9_\-\./])', re.UNICODE)
-                match = file_whitelist.search(str(file_name))
-                if match:
-                    messages.error(request, "There are invalid characters in your file name; only numbers, letters, "
-                        + " periods (.), slashes, dashes, and underscores are permitted.")
-                    return redirect(redirect_url)
-
-        if not dest_table:
-            table_str_start = "isb_cgc_cohort_files" if cohort_id else "isb_cgc_files"
-            cohort_id_str = "_{}".format(cohort_id) if cohort_id else ""
-            dest_table = "{}{}_{}_{}".format(
-                table_str_start,
-                cohort_id_str,
-                re.sub(r"[\s,\.'-]+","_",req_user.email.split('@')[0].lower()),
-                datetime.datetime.now().strftime("%Y%m%d_%H%M")
-            )
-
-        if not file_name:
-            file_name = dest_table
-        file_name += ('.json' if 'JSON' in file_format and '.json' not in file_name else '.csv' if '.csv' not in file_name else '') + ".gz"
-
-        filter_conditions = ""
-        union_queries = []
-        inc_filters = json.loads(request.POST.get('filters', '{}'))
-=======
         timestamp = datetime.datetime.utcnow()
         dest_table = "{}manifest_{}".format(
             ((("cohort_{}_".format(str(cohort.id))) if cohort else "") + "file_" if export_type == 'file_manifest' else ""),
@@ -1259,7 +1135,6 @@
         cohort_conditions = ""
         union_queries = []
         inc_filters = json.loads(req.get('filters', '{}'))
->>>>>>> e04629ca
         if inc_filters.get('case_barcode'):
             case_barcode = inc_filters.get('case_barcode')
             inc_filters['case_barcode'] = ["%{}%".format(case_barcode),]
@@ -1269,10 +1144,6 @@
             filter_and_params = BigQuerySupport.build_bq_filter_and_params(inc_filters, field_prefix='md.' if export_type == 'file_manifest' else None)
             filter_params = filter_and_params['parameters']
             filter_conditions = "AND {}".format(filter_and_params['filter_string'])
-<<<<<<< HEAD
-
-        date_added = datetime.datetime.now().strftime("%Y-%m-%d %H:%M:%S")
-=======
         if for_cohort:
             cohort_filter_and_params = cohort.get_filters_for_bq()
             cohort_conditions = cohort_filter_and_params['filter_string']
@@ -1286,40 +1157,10 @@
 
         # TODO: support versioning!
         versions = versions or DataVersion.objects.filter(active=True)
->>>>>>> e04629ca
 
         # Exporting File Manifest
         # Some files only have case barcodes, but some have sample barcodes. We have to make sure
         # to export any files linked to a case if any sample from that case is in the cohort, but
-<<<<<<< HEAD
-        # if files are linked to a sample, we only export them if the specific sample is in the cohort.
-
-        if export_type == 'file_manifest':
-            file_tables = DataSource.objects.select_related('version').filter(
-                version__active=1, source_type=DataSource.BIGQUERY, version__data_type=DataVersion.FILE_DATA
-            )
-
-            print("File tables seen: {}".format(file_tables))
-            if cohort_id:
-                query_string_base = """
-                     SELECT md.sample_barcode, md.case_barcode, md.file_name_key as cloud_storage_location, md.file_size as file_size_bytes,
-                      md.platform, md.data_type, md.data_category, md.experimental_strategy as exp_strategy, md.data_format,
-                      md.file_node_id, md.case_node_id, md.project_short_name, {cohort_id} as cohort_id, build, 
-                      md.index_file_name_key as index_file_cloud_storage_location, md.index_file_id, 
-                      PARSE_TIMESTAMP("%Y-%m-%d %H:%M:%S","{date_added}", "{tz}") as date_added
-                     FROM `{metadata_table}` md
-                     JOIN (SELECT case_barcode, sample_barcode
-                         FROM `{deployment_project}.{deployment_dataset}.{deployment_cohort_table}`
-                         WHERE cohort_id = {cohort_id}
-                         GROUP BY case_barcode, sample_barcode
-                     ) cs
-                     ON ((NOT cs.sample_barcode ='' AND cs.sample_barcode=md.sample_barcode) OR (cs.case_barcode=md.case_barcode))
-                     WHERE TRUE {filter_conditions}
-                     GROUP BY md.sample_barcode, md.case_barcode, cloud_storage_location, file_size_bytes,
-                      md.platform, md.data_type, md.data_category, exp_strategy, md.data_format,
-                      file_node_id, case_node_id, md.project_short_name, cohort_id, build, date_added, 
-                      md.index_file_name_key, md.index_file_id
-=======
         # if files are linked to a sample, we only export them if the specific sample is in the cohort
         if export_type == 'file_manifest':
             file_tables = DataSource.objects.prefetch_related(Prefetch(
@@ -1358,25 +1199,10 @@
                       md.platform, md.data_type, md.data_category, exp_strategy, md.data_format,
                       file_node_id, case_node_id, project_short_name, cohort_id, build, date_exported, 
                       md.index_file_name_key, md.index_file_id, md.node
->>>>>>> e04629ca
                      ORDER BY md.sample_barcode
                 """
             else:
                 query_string_base = """
-<<<<<<< HEAD
-                     SELECT md.sample_barcode, md.case_barcode, md.file_name_key as cloud_storage_location, md.file_size as file_size_bytes,
-                      md.platform, md.data_type, md.data_category, md.experimental_strategy as exp_strategy, md.data_format,
-                      md.file_node_id, md.case_node_id, md.project_short_name,
-                      {cohort_id} as cohort_id, build, md.index_file_name_key as index_file_cloud_storage_location,
-                      md.index_file_id,
-                      PARSE_TIMESTAMP("%Y-%m-%d %H:%M:%S","{date_added}", "{tz}") as date_added
-                     FROM `{metadata_table}` md
-                     WHERE TRUE {filter_conditions}
-                     GROUP BY md.sample_barcode, md.case_barcode, cloud_storage_location, file_size_bytes,
-                      md.platform, md.data_type, md.data_category, exp_strategy, md.data_format,
-                      file_node_id, case_node_id, md.project_short_name, cohort_id, build, date_added, 
-                      md.index_file_name_key, md.index_file_id
-=======
                      SELECT md.sample_barcode, md.case_barcode, md.program_name, 
                       COALESCE(md.project_short_name_pdc,md.project_short_name_gdc) AS project_short_name, 
                       md.file_name_key as cloud_storage_location, md.file_size as file_size_bytes, md.platform, 
@@ -1390,23 +1216,15 @@
                       md.platform, md.data_type, md.data_category, exp_strategy, md.data_format,
                       file_node_id, case_node_id, project_short_name, build, date_exported, 
                       md.index_file_name_key, md.index_file_id, md.node
->>>>>>> e04629ca
                      ORDER BY md.sample_barcode
                 """
 
             cohort_id_str = cohort_id if cohort_id else 0
             for tbl in file_tables:
                 union_queries.append(query_string_base.format(
-<<<<<<< HEAD
-                    metadata_table=tbl.name,
-                    deployment_project=settings.BIGQUERY_PROJECT_ID,
-                    deployment_dataset=settings.BIGQUERY_COHORT_DATASET_ID,
-                    deployment_cohort_table=settings.BIGQUERY_COHORT_TABLE_ID,
-=======
                     cohort_conditions=cohort_conditions,
                     cohort_table=cohort_table.name,
                     metadata_table=tbl.name,
->>>>>>> e04629ca
                     filter_conditions=filter_conditions,
                     cohort_id=cohort_id_str,
                     date_added=date_added,
@@ -1420,59 +1238,6 @@
                 query_string = union_queries[0]
             query_string = '#standardSQL\n' + query_string
 
-<<<<<<< HEAD
-            if export_dest == 'table':
-                # Store file manifest to BigQuery
-                bcs = BigQueryExportFileList(bq_proj_id, dataset, dest_table, user_project=True)
-                result = bcs.export_file_list_query_to_bq(query_string, filter_params, cohort_id)
-            elif export_dest == 'gcs':
-                # Store file list to BigQuery
-                bcs = BigQueryExportFileList(bq_proj_id, None, None, gcs_bucket, file_name)
-                result = bcs.export_file_list_to_gcs(file_format, query_string, filter_params)
-            else:
-                raise Exception("File manifest export destination not recognized.")
-        # Exporting Cohort Records
-        elif export_type == 'cohort':
-            query_string_base = """
-                SELECT DISTINCT cs.cohort_id, cs.case_barcode, cs.sample_barcode, 
-                clin.case_node_id, clin.project_short_name,
-                  PARSE_TIMESTAMP("%Y-%m-%d %H:%M:%S","{date_added}") as date_added
-                FROM `{deployment_project}.{deployment_dataset}.{deployment_cohort_table}` cs
-                JOIN `{program_bioclin_table}` clin
-                ON clin.case_barcode = cs.case_barcode
-                WHERE cs.cohort_id = {cohort_id} {filter_conditions}
-            """
-
-            if cohort_id:
-                cohort_programs = Cohort.objects.get(id=cohort_id).get_programs()
-            else:
-                # for general file list without cohort, "program name can be passed in
-                if inc_filters.get('program_name'):
-                    program_name_list = inc_filters.get('program_name')
-                    cohort_programs = Program.objects.filter(name__in=program_name_list)
-                    del inc_filters['program_name']
-                else:
-                    # cohort_programs = Program.objects.all()
-                    cohort_programs = Program.objects.filter(active=True, is_public=True)
-
-            for program in cohort_programs:
-                bioclin_tables = DataSource.objects.filter(
-                    version__active=1, source_type=DataSource.BIGQUERY,
-                    version__data_type=DataVersion.BIOSPECIMEN_DATA, programs__id=program.id
-                )
-                union_queries.append(
-                    query_string_base.format(
-                        program_bioclin_table=settings.BQ_PROG_BIOCLIN_TABLE_ID[program.name],
-                        deployment_project=settings.BIGQUERY_PROJECT_ID,
-                        deployment_dataset=settings.BIGQUERY_COHORT_DATASET_ID,
-                        deployment_cohort_table=settings.BIGQUERY_COHORT_TABLE_ID,
-                        filter_conditions=filter_conditions,
-                        cohort_id=cohort_id,
-                        date_added=date_added,
-                        tz=settings.TIME_ZONE
-                    )
-                )
-=======
             # Store file manifest to BigQuery
             result = bcs.export_file_list_query_to_bq(query_string, filter_params, cohort_id)
 
@@ -1509,7 +1274,6 @@
                     tz=settings.TIME_ZONE
                 )
             )
->>>>>>> e04629ca
 
             if len(union_queries) > 1:
                 query_string = ") UNION ALL (".join(union_queries)
@@ -1519,23 +1283,9 @@
             query_string = '#standardSQL\n' + query_string
 
             # Export the data
-<<<<<<< HEAD
-            if export_dest == 'table':
-                bcs = BigQueryExportCohort(bq_proj_id, dataset, dest_table, user_project=True)
-                result = bcs.export_cohort_query_to_bq(query_string, filter_params, cohort_id)
-            elif export_dest == 'gcs':
-                # Store file list to BigQuery
-                bcs = BigQueryExportCohort(bq_proj_id, None, None, None, gcs_bucket, file_name, user_project=True)
-                result = bcs.export_cohort_to_gcs(file_format, query_string, filter_params)
-            else:
-                raise Exception("Cohort export destination not recognized.")
-
-        if cohort_id:
-=======
             result = bcs.export_cohort_query_to_bq(query_string, filter_params, cohort_id)
 
         if for_cohort:
->>>>>>> e04629ca
             if export_type == 'file_manifest':
                 msg_cohort_str = "cohort {}'s file manifest".format(cohort_id)
             else:
@@ -1545,32 +1295,6 @@
 
         # If export fails, we warn the user
         if result['status'] == 'error':
-<<<<<<< HEAD
-            status = 400
-            if 'message' not in result:
-                result['message'] = "We were unable to export {}--please contact the administrator.".format(
-                    msg_cohort_str)
-
-        else:
-            # If the export is taking a while, inform the user
-            if result['status'] == 'long_running':
-                result['message'] = "The export of {} to {} ".format(
-                    msg_cohort_str,
-                    "table {}:{}.{}".format(bq_proj_id, dataset, dest_table)
-                    if export_dest == 'table' else "GCS file gs://{}/{}".format(gcs_bucket, file_name)
-                ) + "is underway; check your {} in 1-2 minutes for the results.".format("BQ dataset" if export_dest == 'table' else "GCS bucket")
-            else:
-                result['message'] = "{} was successfully exported to {}.".format(
-                    msg_cohort_str,
-                    "table {}:{}.{} ({} rows)".format(bq_proj_id, dataset, dest_table, result['message'])
-                    if export_dest == 'table' else "GCS file gs://{}/{} ({})".format(
-                        gcs_bucket, file_name, result['message']
-                    )
-                )
-
-    except Exception as e:
-        if cohort_id:
-=======
             response = JsonResponse({
                     'message': result.get(
                         'message',
@@ -1605,7 +1329,6 @@
 
     except Exception as e:
         if for_cohort:
->>>>>>> e04629ca
             if export_type == 'file_manifest':
                 cohort_error_str = "cohort {}'s file manifest".format(cohort_id)
             else:
@@ -1621,10 +1344,6 @@
             'message': "There was an error while trying to export your file list - please contact the administrator."
         }
 
-<<<<<<< HEAD
-    return JsonResponse(result, status=status)
-=======
     response.set_cookie("downloadToken", req.get('downloadToken'))
 
-    return response
->>>>>>> e04629ca
+    return response
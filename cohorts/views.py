--- conflicted
+++ resolved
@@ -1813,12 +1813,7 @@
 
         # If nothing was found, our  total file count will reflect that
         if do_filter_count:
-<<<<<<< HEAD
             metadata_data_attr = fetch_build_data_attr(build, panel_type, cohort_id is None)
-            print(metadata_data_attr.keys())
-=======
-            metadata_data_attr = fetch_build_data_attr(build, type=panel_type)
->>>>>>> d0c629e8
             if len(result['metadata_data_counts']):
                 for attr in result['metadata_data_counts']:
                     if attr in metadata_data_attr:

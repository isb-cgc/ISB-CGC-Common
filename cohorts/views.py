--- conflicted
+++ resolved
@@ -527,11 +527,7 @@
         template_values['total_cases'] = cohort.case_size()
         template_values['shared_with_users'] = shared_with_users
         template_values['cohort_programs'] = cohort_programs
-<<<<<<< HEAD
-        template_values['export_url'] = reverse('export_data', kwargs={'cohort_id': cohort_id, 'export_type': 'cohort'})
-=======
         template_values['export_url'] = reverse('export_cohort_data', kwargs={'cohort_id': cohort_id, 'export_type': 'cohort'})
->>>>>>> cd28b61e
         template_values['programs_this_cohort'] = [x['id'] for x in cohort_programs]
         template_values['creation_filters'] = cohort.get_creation_filters()
         template_values['current_filters'] = cohort.get_current_filters()

--- conflicted
+++ resolved
@@ -1068,7 +1068,6 @@
         logger.error("[ERROR] While building the filter panel:")
         logger.exception(e)
 
-<<<<<<< HEAD
     return render(request, template, template_values)
 
 
@@ -1102,7 +1101,4 @@
             'message': "There was an error while trying to export your file list - please contact the administrator."
         }
 
-    return JsonResponse(result, status=status)
-=======
-    return render(request, template, template_values)
->>>>>>> 02ceb610
+    return JsonResponse(result, status=status)
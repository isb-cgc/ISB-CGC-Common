"""
Copyright 2017-2018, Institute for Systems Biology

Licensed under the Apache License, Version 2.0 (the "License");
you may not use this file except in compliance with the License.
You may obtain a copy of the License at

   http://www.apache.org/licenses/LICENSE-2.0

Unless required by applicable law or agreed to in writing, software
distributed under the License is distributed on an "AS IS" BASIS,
WITHOUT WARRANTIES OR CONDITIONS OF ANY KIND, either express or implied.
See the License for the specific language governing permissions and
limitations under the License.
"""

import collections
import csv
import json
import traceback
import re
import datetime
import time

import django
from google_helpers.bigquery.cohort_support import BigQuerySupport
from google_helpers.bigquery.cohort_support import BigQueryCohortSupport
from google_helpers.bigquery.export_support import BigQueryExportCohort, BigQueryExportFileList
from django.contrib import messages
from django.contrib.auth.decorators import login_required
from django.contrib.auth.models import User
from django.contrib.auth.models import User as Django_User
from django.conf import settings
from django.core import serializers
from django.core.exceptions import ObjectDoesNotExist, MultipleObjectsReturned
from django.core.urlresolvers import reverse
from django.db.models import Count
from django.http import HttpResponse, JsonResponse
from django.http import StreamingHttpResponse
from django.shortcuts import render, redirect
from django.utils import formats
from django.views.decorators.csrf import csrf_protect
from django.utils.html import escape
from workbooks.models import Workbook, Worksheet, Worksheet_plot

from accounts.models import GoogleProject
from metadata_helpers import *
from metadata_counting import *
from file_helpers import *
from models import Cohort, Samples, Cohort_Perms, Source, Filters, Cohort_Comments
from projects.models import Program, Project, User_Data_Tables, Public_Metadata_Tables, Public_Data_Tables
from accounts.sa_utils import auth_dataset_whitelists_for_user

BQ_ATTEMPT_MAX = 10

TCGA_PROJECT_SET = fetch_isbcgc_project_set()

debug = settings.DEBUG # RO global for this file

MAX_FILE_LIST_ENTRIES = settings.MAX_FILE_LIST_REQUEST
MAX_SEL_FILES = settings.MAX_FILES_IGV
BLACKLIST_RE = settings.BLACKLIST_RE
BQ_SERVICE = None

logger = logging.getLogger('main_logger')

USER_DATA_ON = settings.USER_DATA_ON

def convert(data):
    if isinstance(data, basestring):
        return str(data)
    elif isinstance(data, collections.Mapping):
        return dict(map(convert, data.iteritems()))
    elif isinstance(data, collections.Iterable):
        return type(data)(map(convert, data))
    else:
        return data

def get_sample_case_list(user, inc_filters=None, cohort_id=None, program_id=None, build='HG19', comb_mut_filters='OR'):

    if program_id is None and cohort_id is None:
        # We must always have a program_id or a cohort_id - we cannot have neither, because then
        # we have no way to know where to source our samples from
        raise Exception("No Program or Cohort ID was provided when trying to obtain sample and case lists!")

    if inc_filters and program_id is None:
        # You cannot filter samples without specifying the program they apply to
        raise Exception("Filters were supplied, but no program was indicated - you cannot filter samples without knowing the program!")

    samples_and_cases = {'items': [], 'cases': [], 'count': 0}

    sample_ids = {}
    sample_tables = {}
    valid_attrs = {}
    project_ids = ()
    filters = {}
    mutation_filters = None
    user_data_filters = None
    data_type_filters = False

    if inc_filters is None:
        inc_filters = {}

    # Divide our filters into 'mutation' and 'non-mutation' sets
    for key in inc_filters:
        if 'MUT:' in key:
            if not mutation_filters:
                mutation_filters = {}
            mutation_filters[key] = inc_filters[key]['values']

        elif 'user_' in key:
            if not user_data_filters:
                user_data_filters = {}
            user_data_filters[key] = inc_filters[key]
        else:
            if 'data_type' in key:
                data_type_filters = True
            filters[key] = inc_filters[key]

    # User data filters trump all other filters; if there are any which came along
    # with the rest, only those count
    if user_data_filters:
        if user:

            db = None
            cursor = None
            filtered_programs = None
            filtered_projects = None

            try:
                db = get_sql_connection()
                cursor = db.cursor()
                project_table_set = []
                if 'user_program' in user_data_filters:
                    for project_id in user_data_filters['user_program']['values']:
                        if filtered_programs is None:
                            filtered_programs = {}
                        filtered_programs[project_id] = 1

                if 'user_project' in user_data_filters:
                    for project_id in user_data_filters['user_project']['values']:
                        if filtered_projects is None:
                            filtered_projects = {}
                            filtered_projects[project_id] = 1

                for project in Project.get_user_projects(user):
                    if (filtered_programs is None or project.program.id in filtered_programs) and (filtered_projects is None or project.id in filtered_projects):
                        project_ms_table = None
                        for tables in User_Data_Tables.objects.filter(project_id=project.id):
                            if 'user_' not in tables.metadata_samples_table:
                                logger.warn('[WARNING] User project metadata_samples table may have a malformed name: '
                                    + (tables.metadata_samples_table.__str__() if tables.metadata_samples_table is not None else 'None')
                                    + ' for project ' + str(project.id) + '; skipping')
                            else:
                                project_ms_table = tables.metadata_samples_table
                                # Do not include projects that are low level data
                                datatype_query = ("SELECT data_type from %s where project_id=" % tables.metadata_data_table) + '%s'
                                cursor = db.cursor()
                                cursor.execute(datatype_query, (project.id,))
                                for row in cursor.fetchall():
                                    if row[0] == 'low_level':
                                        project_ms_table = None

                        if project_ms_table is not None:
                            project_table_set.append({'project': project.id, 'table': project_ms_table})

                if len(project_table_set) > 0:
                    for project_table in project_table_set:
                        cursor.execute("SELECT DISTINCT %s FROM %s;" % ('sample_barcode, case_barcode', project_table['table'],))
                        for row in cursor.fetchall():
                            samples_and_cases['items'].append({'sample_barcode': row[0], 'project_id': project_table['project'], 'case_barcode': row[1]})

                        samples_and_cases['count'] = len(samples_and_cases['items'])

                        cursor.execute("SELECT DISTINCT %s FROM %s;" % ('case_barcode', project_table['table'],))

                        for row in cursor.fetchall():
                            if row[0] is not None:
                                samples_and_cases['cases'].append(row[0])
                else:
                    logger.warn('[WARNING] No valid project tables were found!')

            except Exception as e:
                logger.exception(e)
            finally:
                if cursor: cursor.close()
                if db and db.open: db.close()
        else:
            logger.error("[ERROR] User not authenticated; can't create a user data cohort!")

        return samples_and_cases
        # end user_data

    cohort_query = """
        SELECT sample_barcode cs_sample_barcode, project_id
        FROM cohorts_samples
        WHERE cohort_id = %s
    """

    data_type_query = """
        SELECT sample_barcode da_sample_barcode, metadata_data_type_availability_id
        FROM %s
    """

    # returns an object or None
    program_tables = Public_Metadata_Tables.objects.filter(program_id=program_id).first()
    data_avail_table = None
    data_type_subquery = None

    db = None
    cursor = None

    try:
        params_tuple = ()

        db = get_sql_connection()
        cursor = db.cursor()
        db.autocommit(True)

        where_clause = None

        # construct the WHERE clauses needed
        if len(filters) > 0:
            filter_copy = copy.deepcopy(filters)
            where_clause = build_where_clause(filter_copy, program=program_id)

        filter_table = None
        tmp_mut_table = None
        tmp_filter_table = None
        base_table = None

        if program_id:
            base_table = program_tables.samples_table
        elif cohort_id and len(filters) <= 0:
            base_table = 'cohorts_samples'

        if program_id:
            data_avail_table = program_tables.sample_data_availability_table

        db.autocommit(True)

        # If there is a mutation filter, make a temporary table from the sample barcodes that this query
        # returns
        if mutation_filters:
            build_queries = {}

            # Split the filters into 'not any' and 'all other filters'
            for mut_filt in mutation_filters:
                build = mut_filt.split(':')[1]

                if build not in build_queries:
                    build_queries[build] = {
                        'raw_filters': {},
                        'filter_str_params': [],
                        'queries': [],
                        'not_any': None
                    }

                if 'NOT:' in mut_filt and 'category' in mut_filt and 'any' in mutation_filters[mut_filt]:
                    if not build_queries[build]['not_any']:
                        build_queries[build]['not_any'] = {}
                    build_queries[build]['not_any'][mut_filt] = mutation_filters[mut_filt]
                else:
                    build_queries[build]['raw_filters'][mut_filt] = mutation_filters[mut_filt]

            # If the combination is with AND, further split the 'not-not-any' filters, because they must be
            # queried separately and JOIN'd. OR is done with UNION DISINCT and all of one build can go into
            # a single query.
            for build in build_queries:
                if comb_mut_filters == 'AND':
                    filter_num = 0
                    for filter in build_queries[build]['raw_filters']:
                        # Individual selection filters need to be broken out if we're ANDing
                        if ':specific' in filter:
                            for indiv_selex in build_queries[build]['raw_filters'][filter]:
                                this_filter = {}
                                this_filter[filter] = [indiv_selex,]
                                build_queries[build]['filter_str_params'].append(BigQuerySupport.build_bq_filter_and_params(
                                    this_filter, comb_mut_filters, build + '_{}'.format(str(filter_num))
                                ))
                                filter_num += 1
                        else:
                            this_filter = {}
                            this_filter[filter] = build_queries[build]['raw_filters'][filter]
                            build_queries[build]['filter_str_params'].append(BigQuerySupport.build_bq_filter_and_params(
                                this_filter, comb_mut_filters, build+'_{}'.format(str(filter_num))
                            ))
                            filter_num += 1
                elif comb_mut_filters == 'OR':
                    if len(build_queries[build]['raw_filters']):
                        build_queries[build]['filter_str_params'].append(BigQuerySupport.build_bq_filter_and_params(
                            build_queries[build]['raw_filters'], comb_mut_filters, build
                        ))

            # Create the queries and their parameters
            for build in build_queries:
                bq_table_info = BQ_MOLECULAR_ATTR_TABLES[Program.objects.get(id=program_id).name][build]
                sample_barcode_col = bq_table_info['sample_barcode_col']
                bq_dataset = bq_table_info['dataset']
                bq_table = bq_table_info['table']
                bq_data_project_id = settings.BIGQUERY_DATA_PROJECT_NAME

                # Build the query for any filter which *isn't* a not-any query.
                query_template = \
                    ("SELECT {barcode_col}"
                     " FROM `{data_project_id}.{dataset_name}.{table_name}`"
                     " WHERE {where_clause}"
                     " GROUP BY {barcode_col} ")

                for filter_str_param in build_queries[build]['filter_str_params']:
                    build_queries[build]['queries'].append(
                        query_template.format(dataset_name=bq_dataset, data_project_id=bq_data_project_id,
                                              table_name=bq_table, barcode_col=sample_barcode_col,
                                              where_clause=filter_str_param['filter_string']))

                # Here we build not-any queries
                if build_queries[build]['not_any']:
                    query_template = """
                        SELECT {barcode_col}
                        FROM `{data_project_id}.{dataset_name}.{table_name}`
                        WHERE {barcode_col} NOT IN (
                          SELECT {barcode_col}
                          FROM `{data_project_id}.{dataset_name}.{table_name}`
                          WHERE {where_clause}
                          GROUP BY {barcode_col})
                        GROUP BY {barcode_col}
                    """

                    any_count = 0
                    for not_any in build_queries[build]['not_any']:
                        filter = not_any.replace("NOT:", "")
                        any_filter = {}
                        any_filter[filter] = build_queries[build]['not_any'][not_any]
                        any_filter_str_param = BigQuerySupport.build_bq_filter_and_params(
                            any_filter,param_suffix=build+'_any_{}'.format(any_count)
                        )

                        build_queries[build]['filter_str_params'].append(any_filter_str_param)

                        any_count += 1

                        build_queries[build]['queries'].append(query_template.format(
                            dataset_name=bq_dataset, data_project_id=bq_data_project_id, table_name=bq_table,
                            barcode_col=sample_barcode_col, where_clause=any_filter_str_param['filter_string']))

            query = None
            # Collect the queries for chaining below with UNION or JOIN
            queries = [q for build in build_queries for q in build_queries[build]['queries']]
            # Because our parameters are uniquely named, they can be combined into a single list
            params = [z for build in build_queries for y in build_queries[build]['filter_str_params'] for z in y['parameters']]

            if len(queries) > 1:
                if comb_mut_filters == 'OR':
                    query = """ UNION DISTINCT """.join(queries)
                else:
                    query_template = """
                        SELECT q0.sample_barcode_tumor
                        FROM ({query1}) q0
                        {join_clauses}
                    """

                    join_template = """
                        JOIN ({query}) q{ct}
                        ON q{ct}.sample_barcode_tumor = q0.sample_barcode_tumor
                    """

                    joins = []

                    for i,val in enumerate(queries[1:]):
                        joins.append(join_template.format(query=val, ct=str(i+1)))

                    query = query_template.format(query1=queries[0], join_clauses=" ".join(joins))
            else:
                query = queries[0]

            barcodes = []
            results = BigQuerySupport.execute_query_and_fetch_results(query, params)

            if results and len(results) > 0:
                for barcode in results:
                    barcodes.append(str(barcode['f'][0]['v']))

            else:
                logger.info("Mutation filter result returned no results!")
                # Put in one 'not found' entry to zero out the rest of the queries
                barcodes = ['NONE_FOUND', ]

            tmp_mut_table = 'bq_res_table_' + str(user.id) + "_" + make_id(6)

            make_tmp_mut_table_str = """
                CREATE TEMPORARY TABLE %s (
                   tumor_sample_id VARCHAR(100)
               );
            """ % tmp_mut_table

            cursor.execute(make_tmp_mut_table_str)

            insert_tmp_table_str = """
                INSERT INTO %s (tumor_sample_id) VALUES
            """ % tmp_mut_table

            param_vals = ()
            first = True

            for barcode in barcodes:
                param_vals += (barcode,)
                if first:
                    insert_tmp_table_str += '(%s)'
                    first = False
                else:
                    insert_tmp_table_str += ',(%s)'

            insert_tmp_table_str += ';'

            cursor.execute(insert_tmp_table_str, param_vals)
            db.commit()

        # If there is a cohort, make a temporary table based on it and make it the base table
        start = time.time()

        if data_avail_table:
            data_type_subquery = data_type_query % data_avail_table

        data_type_join = ''

        # If there are filters, create a temporary table filtered off the base table
        if len(filters) > 0:
            tmp_filter_table = "filtered_samples_tmp_" + user.id.__str__() + "_" + make_id(6)
            filter_table = tmp_filter_table

            if data_type_subquery and data_type_filters:
                data_type_join = 'LEFT JOIN (%s) da ON da_sample_barcode = sample_barcode ' % data_type_subquery

            if cohort_id:
                cohort_subquery = cohort_query % cohort_id

                make_tmp_table_str = """
                    CREATE TEMPORARY TABLE %s
                    (INDEX (sample_barcode))
                    SELECT sample_barcode, case_barcode, project_id
                    FROM %s
                    JOIN (%s) cs ON cs_sample_barcode = sample_barcode
                    %s
                  """ % (tmp_filter_table, base_table, cohort_subquery, data_type_join,)

            else:
                make_tmp_table_str = """
                  CREATE TEMPORARY TABLE %s
                  (INDEX (sample_barcode))
                  SELECT sample_barcode, case_barcode, project_short_name
                  FROM %s
                  %s
                """ % (tmp_filter_table, base_table, data_type_join,)

            if tmp_mut_table:
                make_tmp_table_str += ' JOIN %s ON tumor_sample_id = sample_barcode' % tmp_mut_table

            make_tmp_table_str += ' WHERE %s ' % where_clause['query_str']
            params_tuple += where_clause['value_tuple']

            make_tmp_table_str += ";"

            cursor.execute(make_tmp_table_str, params_tuple)
            db.commit()

        elif tmp_mut_table:
            tmp_filter_table = "filtered_samples_tmp_" + user.id.__str__() + "_" + make_id(6)
            filter_table = tmp_filter_table
            make_tmp_table_str = """
                CREATE TEMPORARY TABLE %s
                (INDEX (sample_barcode))
                SELECT *
                FROM %s
                JOIN %s ON tumor_sample_id = sample_barcode
            """ % (tmp_filter_table, base_table, tmp_mut_table,)

            if cohort_id and program_id:
                cohort_subquery = cohort_query % cohort_id
                make_tmp_table_str += ' JOIN (%s) cs ON cs_sample_barcode = sample_barcode' % cohort_subquery

            cursor.execute(make_tmp_table_str)
            db.commit()
        elif cohort_id:
            filter_table = 'cohorts_samples'
        else:
            filter_table = base_table

        # Query the resulting 'filter_table' (which might just be our original base_table) for the samples
        # and cases
        # If there was a cohort ID, project IDs will have been stored in the cohort_samples table and we do not
        # need to look them up; if there was no cohort, we must do a join to projects_project and auth_user to
        # determine the project based on the program
        if cohort_id:
            if len(filters) <= 0 and not mutation_filters:
                cursor.execute(('SELECT DISTINCT sample_barcode, case_barcode, project_id FROM %s' % filter_table) + ' WHERE cohort_id = %s;', (cohort_id,))
            else:
                cursor.execute('SELECT DISTINCT sample_barcode, case_barcode, project_id FROM %s' % filter_table)
        else:
            cursor.execute("""
                SELECT DISTINCT ms.sample_barcode, ms.case_barcode, ps.id
                FROM %s ms JOIN (
                    SELECT pp.id AS id, pp.name AS name
                    FROM projects_project pp
                      JOIN auth_user au ON au.id = pp.owner_id
                    WHERE au.is_active = 1 AND au.username = 'isb' AND au.is_superuser = 1 AND pp.active = 1
                      AND pp.program_id = %s
                ) ps ON ps.name = SUBSTRING(ms.project_short_name,LOCATE('-',ms.project_short_name)+1);
            """ % (filter_table, program_id,))

        for row in cursor.fetchall():
            samples_and_cases['items'].append({'sample_barcode': row[0], 'case_barcode': row[1], 'project_id': row[2]})

        # Fetch the project IDs for these samples

        samples_and_cases['count'] = len(samples_and_cases['items'])

        for row in cursor.fetchall():
            samples_and_cases['cases'].append(row[0])

        return samples_and_cases

    except Exception as e:
        logger.error("[ERROR] While getting the sample and case list:")
        logger.exception(e)
    finally:
        if cursor: cursor.close()
        if db and db.open: db.close()


# Given a cohort ID, fetch out the unique set of case IDs associated with those samples
def get_cases_by_cohort(cohort_id):

    cases = []

    db = get_sql_connection()
    cursor = None

    try:
        projects = {}

        cursor = db.cursor()

        cursor.execute("""
            SELECT DISTINCT cs.project_id,udt.metadata_samples_table,au.username,au.is_superuser
            FROM cohorts_samples cs
                    LEFT JOIN projects_user_data_tables udt
                    ON udt.project_id = cs.project_id
                    JOIN auth_user au
                    ON au.id = udt.user_id
            WHERE cohort_id = %s;
        """,(cohort_id,))

        for row in cursor.fetchall():
            projects[row[1]] = row[2] + (":su" if row[3] == 1 else ":user")

        case_fetch = """
            SELECT ms.%s
            FROM cohorts_samples cs
            JOIN %s ms
            ON cs.sample_barcode = ms.%s
        """

        for project_table in projects:
            case_col = 'case_barcode'
            sample_col = 'sample_barcode'

            # If the owner of this projects_project entry is ISB-CGC, use the ISB-CGC column identifiers
            # if projects[project_table] == 'isb:su':
            #     case_col = 'case_col'
            #     sample_col = 'sample_barcode'

            query_str = case_fetch % (case_col,project_table,sample_col,)
            query_str += ' WHERE cs.cohort_id = %s;'

            cursor.execute(query_str,(cohort_id,))

            for row in cursor.fetchall():
                cases.append(row[0])

        return set(cases)

    except (Exception) as e:
        logger.exception(e)
    finally:
        if cursor: cursor.close()
        if db and db.open: db.close()

@login_required
def public_cohort_list(request):
    return cohorts_list(request, is_public=True)

@login_required
def cohorts_list(request, is_public=False, workbook_id=0, worksheet_id=0, create_workbook=False):
    if debug: logger.debug('Called '+sys._getframe().f_code.co_name)

    # check to see if user has read access to 'All TCGA Data' cohort
    isb_superuser = User.objects.get(username='isb')
    superuser_perm = Cohort_Perms.objects.get(user=isb_superuser)
    user_all_data_perm = Cohort_Perms.objects.filter(user=request.user, cohort=superuser_perm.cohort)
    if not user_all_data_perm:
        Cohort_Perms.objects.create(user=request.user, cohort=superuser_perm.cohort, perm=Cohort_Perms.READER)

    # add_data_cohort = Cohort.objects.filter(name='All TCGA Data')

    users = User.objects.filter(is_superuser=0)
    cohort_perms = Cohort_Perms.objects.filter(user=request.user).values_list('cohort', flat=True)
    cohorts = Cohort.objects.filter(id__in=cohort_perms, active=True).order_by('-last_date_saved')

    cohorts.has_private_cohorts = False
    shared_users = {}

    for item in cohorts:
        item.perm = item.get_perm(request).get_perm_display()
        item.owner = item.get_owner()
        shared_with_ids = Cohort_Perms.objects.filter(cohort=item, perm=Cohort_Perms.READER).values_list('user', flat=True)
        item.shared_with_users = User.objects.filter(id__in=shared_with_ids)
        if not item.owner.is_superuser:
            cohorts.has_private_cohorts = True
            # if it is not a public cohort and it has been shared with other users
            # append the list of shared users to the shared_users array
            if item.shared_with_users and item.owner.id == request.user.id:
                shared_users[int(item.id)] = serializers.serialize('json', item.shared_with_users, fields=('last_name', 'first_name', 'email'))

        # print local_zone.localize(item.last_date_saved)

    # Used for autocomplete listing
    cohort_id_names = Cohort.objects.filter(id__in=cohort_perms, active=True).values('id', 'name')
    cohort_listing = []
    for cohort in cohort_id_names:
        cohort_listing.append({
            'value': int(cohort['id']),
            'label': escape(cohort['name']).encode('utf8')
        })
    workbook = None
    worksheet = None
    previously_selected_cohort_ids = []
    if workbook_id != 0:
        workbook = Workbook.objects.get(owner=request.user, id=workbook_id)
        worksheet = workbook.worksheet_set.get(id=worksheet_id)
        worksheet_cohorts = worksheet.worksheet_cohort_set.all()
        for wc in worksheet_cohorts :
            previously_selected_cohort_ids.append(wc.cohort_id)

    return render(request, 'cohorts/cohort_list.html', {'request': request,
                                                        'cohorts': cohorts,
                                                        'user_list': users,
                                                        'cohorts_listing': cohort_listing,
                                                        'shared_users':  json.dumps(shared_users),
                                                        'base_url': settings.BASE_URL,
                                                        'base_api_url': settings.BASE_API_URL,
                                                        'is_public': is_public,
                                                        'workbook': workbook,
                                                        'worksheet': worksheet,
                                                        'previously_selected_cohort_ids' : previously_selected_cohort_ids,
                                                        'create_workbook': create_workbook,
                                                        'from_workbook': bool(workbook),
                                                        })


@login_required
def cohort_select_for_new_workbook(request):
    return cohorts_list(request=request, is_public=False, workbook_id=0, worksheet_id=0, create_workbook=True)


@login_required
def cohort_select_for_existing_workbook(request, workbook_id, worksheet_id):
    return cohorts_list(request=request, is_public=False, workbook_id=workbook_id, worksheet_id=worksheet_id)


@login_required
def cohort_create_for_new_workbook(request):
    return cohort_detail(request=request, cohort_id=0, workbook_id=0, worksheet_id=0, create_workbook=True)


@login_required
def cohort_create_for_existing_workbook(request, workbook_id, worksheet_id):
    return cohort_detail(request=request, cohort_id=0, workbook_id=workbook_id, worksheet_id=worksheet_id)


@login_required
def validate_barcodes(request):
    if debug: logger.debug('Called {}'.format(sys._getframe().f_code.co_name))

    try:
        barcodes = json.loads(request.body)['barcodes']

        status = 500

        valid_entries = []
        invalid_entries = []
        entries_to_check = []
        valid_counts = None
        messages = None

        for entry in barcodes:
            entry_split = entry.split('{}')
            barcode_entry = {'case': entry_split[0], 'sample': entry_split[1], 'program': entry_split[2]}
            if (barcode_entry['sample'] == '' and barcode_entry['case'] == '') or barcode_entry['program'] == '':
                # Case barcode is required - this entry isn't valid
                invalid_entries.append(barcode_entry)
            else:
                entries_to_check.append(barcode_entry)

        if len(entries_to_check):
            result = validate_and_count_barcodes(entries_to_check,request.user.id)
            if len(result['valid_barcodes']):
                valid_entries = result['valid_barcodes']
                valid_counts = result['counts']

            if len(result['invalid_barcodes']):
                invalid_entries.extend(result['invalid_barcodes'])

            if len(result['messages']):
                messages = result['messages']

        # If there were any valid entries, we can call it 200, otherwise we send back 500
        if len(valid_entries):
            status = 200

    except Exception as e:
        logger.error("[ERROR] While validating barcodes: ")
        logger.exception(e)

    return JsonResponse({
        'valid_entries': valid_entries,
        'invalid_entries': invalid_entries,
        'counts': valid_counts,
        'messages': messages
    }, status=status)


@login_required
def cohort_detail(request, cohort_id=0, workbook_id=0, worksheet_id=0, create_workbook=False):
    if debug: logger.debug('Called {}'.format(sys._getframe().f_code.co_name))

    try:
        shared_with_users = []

        isb_user = Django_User.objects.filter(username='isb').first()
        program_list = Program.objects.filter(active=True, is_public=True, owner=isb_user)

        template_values = {
            'request': request,
            'base_url': settings.BASE_URL,
            'base_api_url': settings.BASE_API_URL,
            'programs': program_list,
            'program_prefixes': {x.name: True for x in program_list}
        }

        if workbook_id and worksheet_id :
            template_values['workbook']  = Workbook.objects.get(id=workbook_id)
            template_values['worksheet'] = Worksheet.objects.get(id=worksheet_id)
        elif create_workbook:
            template_values['create_workbook'] = True

        template = 'cohorts/new_cohort.html'

        if '/new_cohort/barcodes/' in request.path or 'create_cohort_and_create_workbook/barcodes/' in request.path or '/create/barcodes' in request.path:
            template = 'cohorts/new_cohort_barcodes.html'

        if cohort_id != 0:
            cohort = Cohort.objects.get(id=cohort_id, active=True)
            cohort.perm = cohort.get_perm(request)
            cohort.owner = cohort.get_owner()

            if not cohort.perm:
                messages.error(request, 'You do not have permission to view that cohort.')
                return redirect('cohort_list')

            cohort.mark_viewed(request)

            cohort_progs = Program.objects.filter(id__in=Project.objects.filter(id__in=Samples.objects.filter(cohort=cohort).values_list('project_id',flat=True).distinct()).values_list('program_id',flat=True).distinct())

            cohort_programs = [ {'id': x.id, 'name': escape(x.name), 'type': ('isb-cgc' if x.owner == isb_user and x.is_public else 'user-data')} for x in cohort_progs ]

            # Do not show shared users for public cohorts
            if not cohort.is_public():
                shared_with_ids = Cohort_Perms.objects.filter(cohort=cohort, perm=Cohort_Perms.READER).values_list('user', flat=True)
                shared_with_users = User.objects.filter(id__in=shared_with_ids)

            template = 'cohorts/cohort_details.html'
            template_values['cohort'] = cohort
            template_values['total_samples'] = cohort.sample_size()
            template_values['total_cases'] = cohort.case_size()
            template_values['shared_with_users'] = shared_with_users
            template_values['cohort_programs'] = cohort_programs
            template_values['export_url'] = reverse('export_data', kwargs={'cohort_id': cohort_id, 'export_type': 'cohort'})

    except ObjectDoesNotExist:
        messages.error(request, 'The cohort you were looking for does not exist.')
        return redirect('cohort_list')
    except Exception as e:
        logger.error("[ERROR] Exception while trying to view a cohort:")
        logger.exception(e)
        messages.error(request, "There was an error while trying to load that cohort's details page.")
        return redirect('cohort_list')

    return render(request, template, template_values)


'''
Saves a cohort, adds the new cohort to an existing worksheet, then redirected back to the worksheet display
'''
@login_required
def save_cohort_for_existing_workbook(request):
    return save_cohort(request=request, workbook_id=request.POST.get('workbook_id'), worksheet_id=request.POST.get("worksheet_id"))


'''
Saves a cohort, adds the new cohort to a new worksheet, then redirected back to the worksheet display
'''
@login_required
def save_cohort_for_new_workbook(request):
    return save_cohort(request=request, workbook_id=None, worksheet_id=None, create_workbook=True)

@login_required
def add_cohorts_to_worksheet(request, workbook_id=0, worksheet_id=0):
    if request.method == 'POST':
        cohorts = request.POST.getlist('cohorts')
        workbook = request.user.workbook_set.get(id=workbook_id)
        worksheet = workbook.worksheet_set.get(id=worksheet_id)

        existing_w_cohorts = worksheet.worksheet_cohort_set.all()
        existing_cohort_ids = []
        for wc in existing_w_cohorts :
            existing_cohort_ids.append(str(wc.cohort_id))

        for ec in existing_cohort_ids:
            if ec not in cohorts :
                missing_cohort = Cohort.objects.get(id=ec)
                worksheet.remove_cohort(missing_cohort)

        cohort_perms = request.user.cohort_perms_set.filter(cohort__active=True)

        for cohort in cohorts:
            cohort_model = cohort_perms.get(cohort__id=cohort).cohort
            worksheet.add_cohort(cohort_model)

    redirect_url = reverse('worksheet_display', kwargs={'workbook_id':workbook_id, 'worksheet_id': worksheet_id})
    return redirect(redirect_url)

@login_required
def remove_cohort_from_worksheet(request, workbook_id=0, worksheet_id=0, cohort_id=0):
    redirect_url = reverse('workbooks')
    try:
        if request.method == 'POST':
            # Implies ownership of workbook - don't need to check
            workbook = request.user.workbook_set.get(id=workbook_id)
            worksheet = workbook.worksheet_set.get(id=worksheet_id)

            # You are always allowed to remove a cohort from your own workbook
            cohort_model = Cohort.objects.get(id=cohort_id)
            worksheet.remove_cohort(cohort_model)
            redirect_url = reverse('worksheet_display',
                                   kwargs={'workbook_id': workbook_id, 'worksheet_id': worksheet_id})
    except ObjectDoesNotExist as e:
        logger.error("[ERROR] Workbook, worksheet, or Cohort didn't exist - couldn't remove cohort from workbook.")
        logger.exception(e)
    except Exception as e:
        logger.error("[ERROR] While trying to remove cohort ID {} from workbook ID {}: ".format(str(cohort_id),str(workbook_id)))
        logger.exception(e)

    return redirect(redirect_url)


@login_required
@csrf_protect
def save_cohort(request, workbook_id=None, worksheet_id=None, create_workbook=False):
    if debug: logger.debug('Called '+sys._getframe().f_code.co_name)

    parent = None
    cohort_progs = None
    redirect_url = reverse('cohort_list')

    try:

        if request.POST:
            name = request.POST.get('name')
            blacklist = re.compile(BLACKLIST_RE,re.UNICODE)
            match = blacklist.search(unicode(name))
            if match:
                # XSS risk, log and fail this cohort save
                match = blacklist.findall(unicode(name))
                logger.error('[ERROR] While saving a cohort, saw a malformed name: '+name+', characters: '+str(match))
                messages.error(request, "Your cohort's name contains invalid characters; please choose another name." )
                return redirect(redirect_url)

            source = request.POST.get('source')
            filters = request.POST.getlist('filters')
            barcodes = json.loads(request.POST.get('barcodes', '{}'))
            apply_filters = request.POST.getlist('apply-filters')
            apply_barcodes = request.POST.getlist('apply-barcodes')
            apply_name = request.POST.getlist('apply-name')
            mut_comb_with = request.POST.get('mut_filter_combine')

            # we only deactivate the source if we are applying filters to a previously-existing
            # source cohort
            deactivate_sources = (len(filters) > 0) and source is not None and source != 0

            # If we're only changing the name, just edit the cohort and update it
            if apply_name and not apply_filters and not deactivate_sources and not apply_barcodes:
                Cohort.objects.filter(id=source).update(name=name)
                messages.info(request, 'Changes applied successfully.')
                return redirect(reverse('cohort_details', args=[source]))

            # Given cohort_id is the only source id.
            if source:
                parent = Cohort.objects.get(id=source)
                cohort_progs = parent.get_programs()

            filter_obj = {}

            if len(filters) > 0:
                for this_filter in filters:
                    tmp = json.loads(this_filter)
                    key = tmp['feature']['name']
                    val = tmp['value']['name']
                    program_id = tmp['program']['id']

                    if 'id' in tmp['feature'] and tmp['feature']['id']:
                        key = tmp['feature']['id']

                    if 'id' in tmp['value'] and tmp['value']['id']:
                        val = tmp['value']['id']

                    if program_id not in filter_obj:
                        filter_obj[program_id] = {}

                    if key not in filter_obj[program_id]:
                        filter_obj[program_id][key] = {'values': [],}

                    if program_id <= 0 and 'program' not in filter_obj[program_id][key]:
                        # User Data
                        filter_obj[program_id][key]['program'] = tmp['user_program']

                    filter_obj[program_id][key]['values'].append(val)

            results = {}

            for prog in filter_obj:
                results[prog] = get_sample_case_list(request.user, filter_obj[prog], source, prog, comb_mut_filters=mut_comb_with)

            if cohort_progs:
                for prog in cohort_progs:
                    if prog.id not in results:
                        results[prog.id] = get_sample_case_list(request.user, {}, source, prog.id, comb_mut_filters=mut_comb_with)

            if len(barcodes) > 0:
                for program in barcodes:
                    if program not in results:
                        results[program] = {'count': 0, 'items': []}
                    for barcode in barcodes[program]:
                        results[program]['items'].append({'sample_barcode': barcode[0], 'case_barcode': barcode[1], 'project_id': barcode[2]})
                        results[program]['count'] += 1

            found_samples = False

            for prog in results:
                if int(results[prog]['count']) > 0:
                    found_samples = True

            # Do not allow 0 sample cohorts
            if not found_samples:
                messages.error(request, 'The filters selected returned 0 samples. Please alter your filters and try again.')
                if source:
                    redirect_url = reverse('cohort_details', args=[source])
                else:
                    redirect_url = reverse('cohort')
            else:
                if deactivate_sources:
                    parent.active = False
                    parent.save()

                # Create new cohort
                cohort = Cohort.objects.create(name=name)
                cohort.save()

                sample_list = []

                for prog in results:
                    items = results[prog]['items']

                    for item in items:
                        project = None
                        if 'project_id' in item:
                            project = item['project_id']
                        sample_list.append(Samples(cohort=cohort, sample_barcode=item['sample_barcode'], case_barcode=item['case_barcode'], project_id=project))

                bulk_start = time.time()
                Samples.objects.bulk_create(sample_list)
                bulk_stop = time.time()
                logger.debug('[BENCHMARKING] Time to builk create: ' + (bulk_stop - bulk_start).__str__())


                # Set permission for user to be owner
                perm = Cohort_Perms(cohort=cohort, user=request.user, perm=Cohort_Perms.OWNER)
                perm.save()

                # Create the source if it was given
                if source:
                    Source.objects.create(parent=parent, cohort=cohort, type=Source.FILTERS).save()

                # Create filters applied
                if filter_obj:
                    for prog in filter_obj:
                        if prog <= 0:
                            # User Data
                            prog_filters = filter_obj[prog]
                            for this_filter in prog_filters:
                                prog_obj = Program.objects.get(id=prog_filters[this_filter]['program'])
                                for val in prog_filters[this_filter]['values']:
                                    Filters.objects.create(resulting_cohort=cohort, program=prog_obj, name=this_filter,
                                                           value=val).save()
                        else:
                            prog_obj = Program.objects.get(id=prog)
                            prog_filters = filter_obj[prog]
                            for this_filter in prog_filters:
                                for val in prog_filters[this_filter]['values']:
                                    Filters.objects.create(resulting_cohort=cohort, program=prog_obj, name=this_filter, value=val).save()

                # Create a filter applied object representing the barcodes sent
                if barcodes:
                    for prog in results:
                        prog_obj = Program.objects.get(id=prog)
                        Filters.objects.create(
                            resulting_cohort=cohort,
                            program=prog_obj,
                            name='Barcodes',
                            value="{} barcodes from {}".format(str(len(results[prog]['items'])), prog_obj.name)
                        ).save()

                # Store cohort to BigQuery
                bq_project_id = settings.BQ_PROJECT_ID
                cohort_settings = settings.GET_BQ_COHORT_SETTINGS()
                bcs = BigQueryCohortSupport(bq_project_id, cohort_settings.dataset_id, cohort_settings.table_id)
                bq_result = bcs.add_cohort_to_bq(cohort.id, [item for sublist in [results[x]['items'] for x in results.keys()] for item in sublist])

                # If BQ insertion fails, we immediately de-activate the cohort and warn the user
                if 'insertErrors' in bq_result:
                    Cohort.objects.filter(id=cohort.id).update(active=False)
                    redirect_url = reverse('cohort_list')
                    err_msg = ''
                    if len(bq_result['insertErrors']) > 1:
                        err_msg = 'There were '+str(len(bq_result['insertErrors'])) + ' insertion errors '
                    else:
                        err_msg = 'There was an insertion error '
                    messages.error(request, err_msg+' when creating your cohort in BigQuery. Creation of the BQ cohort has failed.')

                else:
                    # Check if this was a new cohort or an edit to an existing one and redirect accordingly
                    if not source:
                        redirect_url = reverse('cohort_list')
                        messages.info(request, 'Cohort "%s" created successfully.' % escape(cohort.name))
                    else:
                        redirect_url = reverse('cohort_details', args=[cohort.id])
                        messages.info(request, 'Changes applied successfully.')

                    if workbook_id and worksheet_id :
                        Worksheet.objects.get(id=worksheet_id).add_cohort(cohort)
                        redirect_url = reverse('worksheet_display', kwargs={'workbook_id':workbook_id, 'worksheet_id' : worksheet_id})
                    elif create_workbook :
                        workbook_model  = Workbook.create("default name", "This is a default workbook description", request.user)
                        worksheet_model = Worksheet.create(workbook_model.id, "worksheet 1","This is a default description")
                        worksheet_model.add_cohort(cohort)
                        redirect_url = reverse('worksheet_display', kwargs={'workbook_id': workbook_model.id, 'worksheet_id' : worksheet_model.id})

    except Exception as e:
        redirect_url = reverse('cohort_list')
        messages.error(request, "There was an error saving your cohort; it may not have been saved correctly.")
        logger.error('[ERROR] Exception while saving a cohort:')
        logger.exception(e)

    return redirect(redirect_url)


@login_required
@csrf_protect
def delete_cohort(request):
    if debug: print >> sys.stderr,'Called '+sys._getframe().f_code.co_name
    redirect_url = 'cohort_list'
    cohort_ids = request.POST.getlist('id')
    Cohort.objects.filter(id__in=cohort_ids).update(active=False)
    return redirect(reverse(redirect_url))


@login_required
@csrf_protect
def share_cohort(request, cohort_id=0):
    if debug: logger.debug('Called '+sys._getframe().f_code.co_name)

    status = None
    result = None

    try:
        emails = re.split('\s*,\s*', request.POST['share_users'].strip())
        users_not_found = []
        users = []
        req_user = None

        try:
            req_user = User.objects.get(id=request.user.id)
        except ObjectDoesNotExist as e:
            raise Exception("{} is not a user ID in this database!".format(str(request.user.id)))

        for email in emails:
            try:
                user = User.objects.get(email=email)
                users.append(user)
            except ObjectDoesNotExist as e:
                users_not_found.append(email)

        if len(users_not_found) > 0:
            status = 'error'
            result = {
                'msg': 'The following user emails could not be found; please ask them to log into the site first: ' + ", ".join(users_not_found)
            }
        else:
            if cohort_id == 0:
                cohort_ids = request.POST.getlist('cohort-ids')
                cohorts = Cohort.objects.filter(id__in=cohort_ids)
            else:
                cohorts = Cohort.objects.filter(id=cohort_id)

            already_shared = {}
            newly_shared = {}
            owner_cohort_names = []
            for user in users:
                for cohort in cohorts:
                    # Check to make sure this user has authority to grant sharing permission
                    try:
                        owner_perms = Cohort_Perms.objects.get(user=req_user, cohort=cohort, perm=Cohort_Perms.OWNER)
                    except ObjectDoesNotExist as e:
                        raise Exception("User {} is not the owner of cohort(s) {} and so cannot alter the permissions.".format(req_user.email, str(cohort.id)))

                    # Check for pre-existing share for this user
                    check = None
                    try:
                        check = Cohort_Perms.objects.get(user=user, cohort=cohort, perm=Cohort_Perms.READER)
                    except ObjectDoesNotExist:
                        if user.email != req_user.email:
                            obj = Cohort_Perms.objects.create(user=user, cohort=cohort, perm=Cohort_Perms.READER)
                            obj.save()
                            if cohort.id not in newly_shared:
                                newly_shared[cohort.id] = []
                            newly_shared[cohort.id].append(user.email)
                        else:
                            owner_cohort_names.append(cohort.name)
                    if check:
                        if cohort.id not in already_shared:
                            already_shared[cohort.id] = []
                        already_shared[cohort.id].append(user.email)

            status = 'success'
            success_msg = ""
            note = ""

            if len(newly_shared.keys()):
                user_set = set([y for x in newly_shared for y in newly_shared[x]])
                success_msg = ('Cohort ID {} has'.format(str(newly_shared.keys()[0])) if len(newly_shared.keys()) <= 1 else 'Cohort IDs {} have'.format(", ".join([str(x) for x in newly_shared.keys()]))) +' been successfully shared with the following user(s): {}'.format(", ".join(user_set))

            if len(already_shared):
                user_set = set([y for x in already_shared for y in already_shared[x]])
                note = "NOTE: {} already shared with the following user(s): {}".format(("Cohort IDs {} were".format(", ".join([str(x) for x in already_shared.keys()])) if len(already_shared.keys()) > 1 else "Cohort ID {} was".format(str(already_shared.keys()[0]))), "; ".join(user_set))

            if len(owner_cohort_names):
                note = "NOTE: User {} is the owner of cohort(s) [{}] and does not need to be added to the share email list to view.".format(req_user.email, ", ".join(owner_cohort_names))

            if not len(success_msg):
                success_msg = note
                note = None

            result = {
                'msg': success_msg,
                'note': note
            }

    except Exception as e:
        logger.error("[ERROR] While trying to share a cohort:")
        logger.exception(e)
        status = 'error'
        result = {
            'msg': 'There was an error while trying to share this cohort. Please contact the administrator.'
        }
    finally:
        if not status:
            status = 'error'
            result = {
                'msg': 'An unknown error has occurred while sharing this cohort. Please contact the administrator.'
            }

    return JsonResponse({
        'status': status,
        'result': result
    })


@login_required
@csrf_protect
def clone_cohort(request, cohort_id):
    if debug: logger.debug('[STATUS] Called '+sys._getframe().f_code.co_name)
    redirect_url = 'cohort_details'
    return_to = None
    try:

        parent_cohort = Cohort.objects.get(id=cohort_id)
        new_name = 'Copy of %s' % parent_cohort.name
        cohort = Cohort.objects.create(name=new_name)
        cohort.save()

        # If there are sample ids
        samples = Samples.objects.filter(cohort=parent_cohort).values_list('sample_barcode', 'case_barcode', 'project_id')
        sample_list = []
        for sample in samples:
            sample_list.append(Samples(cohort=cohort, sample_barcode=sample[0], case_barcode=sample[1], project_id=sample[2]))
        bulk_start = time.time()
        Samples.objects.bulk_create(sample_list)
        bulk_stop = time.time()
        logger.debug('[BENCHMARKING] Time to builk create: ' + (bulk_stop - bulk_start).__str__())

        # Clone the filters
        filters = Filters.objects.filter(resulting_cohort=parent_cohort)
        # ...but only if there are any (there may not be)
        if filters.__len__() > 0:
            filters_list = []
            for filter_pair in filters:
                filters_list.append(Filters(name=filter_pair.name, value=filter_pair.value, resulting_cohort=cohort, program=filter_pair.program))
            Filters.objects.bulk_create(filters_list)

        # Set source
        source = Source(parent=parent_cohort, cohort=cohort, type=Source.CLONE)
        source.save()

        # Set permissions
        perm = Cohort_Perms(cohort=cohort, user=request.user, perm=Cohort_Perms.OWNER)
        perm.save()

        # BQ needs an explicit case-per-sample dataset; get that now

        cohort_progs = parent_cohort.get_programs()

        samples_and_cases = get_sample_case_list(request.user, None, cohort.id)

        # Store cohort to BigQuery
        bq_project_id = settings.BQ_PROJECT_ID
        cohort_settings = settings.GET_BQ_COHORT_SETTINGS()
        bcs = BigQueryCohortSupport(bq_project_id, cohort_settings.dataset_id, cohort_settings.table_id)
        bcs.add_cohort_to_bq(cohort.id, samples_and_cases['items'])

        return_to = reverse(redirect_url,args=[cohort.id])

    except Exception as e:
        messages.error(request, 'There was an error while trying to clone this cohort. It may not have been properly created.')
        logger.error('[ERROR] While trying to clone cohort {}:')
        logger.exception(e)
        return_to = reverse(redirect_url, args=[parent_cohort.id])

    return redirect(return_to)

@login_required
@csrf_protect
def set_operation(request):
    if debug: print >> sys.stderr,'Called '+sys._getframe().f_code.co_name
    redirect_url = '/cohorts/'

    db = None
    cursor = None

    name = None

    try:

        if request.POST:
            name = request.POST.get('name').encode('utf8')
            cohorts = []
            base_cohort = None
            subtracted_cohorts = []
            notes = ''
            samples = []

            op = request.POST.get('operation')
            if op == 'union':
                notes = 'Union of '
                cohort_ids = request.POST.getlist('selected-ids')
                cohorts = Cohort.objects.filter(id__in=cohort_ids, active=True, cohort_perms__in=request.user.cohort_perms_set.all())
                first = True
                ids = ()
                for cohort in cohorts:
                    if first:
                        notes += cohort.name
                        first = False
                    else:
                        notes += ', ' + cohort.name
                    ids += (cohort.id,)

                start = time.time()
                union_samples = Samples.objects.filter(cohort_id__in=ids).distinct().values_list('sample_barcode', 'case_barcode', 'project_id')
                samples = [{'id': x[0], 'case': x[1], 'project': x[2]} for x in union_samples]

                stop = time.time()
                logger.debug('[BENCHMARKING] Time to build union sample set: ' + (stop - start).__str__())

            elif op == 'intersect':

                start = time.time()
                cohort_ids = request.POST.getlist('selected-ids')
                cohorts = Cohort.objects.filter(id__in=cohort_ids, active=True, cohort_perms__in=request.user.cohort_perms_set.all())
                request.user.cohort_perms_set.all()

                if len(cohorts):

                    project_list = []
                    cohorts_projects = {}
                    sample_project_map = {}

                    cohort_list = tuple(int(i) for i in cohort_ids)
                    params = ('%s,' * len(cohort_ids))[:-1]

                    db = get_sql_connection()
                    cursor = db.cursor()

                    intersect_and_proj_list_def = """
                        SELECT cs.sample_barcode, cs.case_barcode, GROUP_CONCAT(DISTINCT cs.project_id SEPARATOR ';')
                        FROM cohorts_samples cs
                        WHERE cs.cohort_id IN ({0})
                        GROUP BY cs.sample_barcode,cs.case_barcode
                        HAVING COUNT(DISTINCT cs.cohort_id) = %s;
                    """.format(params)

                    cohort_list += (len(cohorts),)

                    cursor.execute(intersect_and_proj_list_def, cohort_list)

                    for row in cursor.fetchall():
                        if row[0] not in sample_project_map:
                            projs = row[2]
                            if projs[-1] == ';':
                                projs = projs[:-1]

                            projs = [ int(x) if len(x) > 0 else -1 for x in projs.split(';') ]

                            project_list += projs

                            sample_project_map[row[0]] = {'case': row[1], 'projects': projs,}

                    if cursor: cursor.close()
                    if db and db.open: db.close()

                    project_list = list(set(project_list))
                    project_models = Project.objects.filter(id__in=project_list)

                    for project in project_models:
                        cohorts_projects[project.id] = project.get_my_root_and_depth()

                    cohort_sample_list = []

                    for sample_id in sample_project_map:
                        sample = sample_project_map[sample_id]
                        # If multiple copies of this sample from different studies were found, we need to examine
                        # their studies' inheritance chains
                        if len(sample['projects']) > 1:
                            projects = sample['projects']
                            no_match = False
                            root = -1
                            max_depth = -1
                            deepest_project = -1
                            for project in projects:
                                project_rd = cohorts_projects[project]

                                if root < 0:
                                    root = project_rd['root']
                                    max_depth = project_rd['depth']
                                    deepest_project = project
                                else:
                                    if root != project_rd['root']:
                                        no_match = True
                                    else:
                                        if max_depth < 0 or project_rd['depth'] > max_depth:
                                            max_depth = project_rd['depth']
                                            deepest_project = project

                            if not no_match:
                                cohort_sample_list.append({'id':sample_id, 'case':sample['case'], 'project':deepest_project, })
                        # If only one project was found, all copies of this sample implicitly match
                        else:
                            # If a project's ID is <= 0 it's a null project ID, so just record None
                            project = (None if sample['projects'][0] <=0 else sample['projects'][0])
                            cohort_sample_list.append({'id': sample_id, 'case': sample['case'], 'project':project})

                    samples = cohort_sample_list

                    stop = time.time()

                    logger.debug('[BENCHMARKING] Time to create intersecting sample set: ' + (stop - start).__str__())

            elif op == 'complement':
                base_id = request.POST.get('base-id')
                subtract_ids = request.POST.getlist('subtract-ids')

                cohort_list = tuple(int(i) for i in subtract_ids)
                params = ('%s,' * len(subtract_ids))[:-1]

                db = get_sql_connection()
                cursor = db.cursor()

                complement_cohort_list_def = """
                    SELECT base.sample_barcode,base.case_barcode,base.project_id
                    FROM cohorts_samples base
                    LEFT JOIN (
                        SELECT DISTINCT cs.sample_barcode,cs.case_barcode,cs.project_id
                        FROM cohorts_samples cs
                        WHERE cs.cohort_id IN ({0})
                    ) AS subtract
                    ON subtract.sample_barcode = base.sample_barcode AND subtract.case_barcode = base.case_barcode AND subtract.project_id = base.project_id
                    WHERE base.cohort_id = %s AND subtract.sample_barcode IS NULL;
                """.format(params)

                cohort_list += (int(base_id),)

                cursor.execute(complement_cohort_list_def, cohort_list)

                for row in cursor.fetchall():
                    samples.append({'id': row[0], 'case': row[1], 'project': row[2]})

                notes = 'Subtracted '
                base_cohort = Cohort.objects.get(id=base_id)
                subtracted_cohorts = Cohort.objects.filter(id__in=subtract_ids)
                first = True
                for item in subtracted_cohorts:
                    if first:
                        notes += item.name
                        first = False
                    else:
                        notes += ', ' + item.name
                notes += ' from %s.' % base_cohort.name

            if len(samples):
                start = time.time()
                new_cohort = Cohort.objects.create(name=name)
                perm = Cohort_Perms(cohort=new_cohort, user=request.user, perm=Cohort_Perms.OWNER)
                perm.save()

                # Store cohort samples to CloudSQL
                sample_list = []
                for sample in samples:
                    sample_list.append(Samples(cohort=new_cohort, sample_barcode=sample['id'], case_barcode=sample['case'], project_id=sample['project']))

                bulk_start = time.time()
                Samples.objects.bulk_create(sample_list)
                bulk_stop = time.time()
                logger.debug('[BENCHMARKING] Time to builk create: ' + (bulk_stop - bulk_start).__str__())

                # get the full resulting sample and case ID set
                samples_and_cases = get_sample_case_list(request.user, None, new_cohort.id)

                # Store cohort to BigQuery
                project_id = settings.BQ_PROJECT_ID
                cohort_settings = settings.GET_BQ_COHORT_SETTINGS()
                bcs = BigQueryCohortSupport(project_id, cohort_settings.dataset_id, cohort_settings.table_id)
                bcs.add_cohort_to_bq(new_cohort.id, samples_and_cases['items'])

                # Create Sources
                if op == 'union' or op == 'intersect':
                    for cohort in cohorts:
                        source = Source.objects.create(parent=cohort, cohort=new_cohort, type=Source.SET_OPS, notes=notes)
                        source.save()
                elif op == 'complement':
                    source = Source.objects.create(parent=base_cohort, cohort=new_cohort, type=Source.SET_OPS, notes=notes)
                    source.save()
                    for cohort in subtracted_cohorts:
                        source = Source.objects.create(parent=cohort, cohort=new_cohort, type=Source.SET_OPS, notes=notes)
                        source.save()

                stop = time.time()
                logger.debug('[BENCHMARKING] Time to make cohort in set ops: '+(stop - start).__str__())
                messages.info(request, 'Cohort "%s" created successfully.' % escape(new_cohort.name))
            else:
                message = 'Operation resulted in empty set of samples. Cohort not created.'
                messages.warning(request, message)
                redirect_url = 'cohort_list'

    except Exception as e:
        logger.error('[ERROR] Exception in Cohorts/views.set_operation:')
        logger.exception(e)
        redirect_url = 'cohort_list'
        message = 'There was an error while creating your cohort%s. It may have been only partially created.' % ((', "%s".' % escape(name)) if name else '')
        messages.error(request, message)
    finally:
        if cursor: cursor.close()
        if db and db.open: db.close()

    return redirect(redirect_url)


@login_required
@csrf_protect
def union_cohort(request):
    if debug: print >> sys.stderr,'Called '+sys._getframe().f_code.co_name
    redirect_url = '/cohorts/'

    return redirect(redirect_url)


@login_required
@csrf_protect
def intersect_cohort(request):
    if debug: logger.debug('Called '+sys._getframe().f_code.co_name)
    redirect_url = '/cohorts/'
    return redirect(redirect_url)


@login_required
@csrf_protect
def set_minus_cohort(request):
    if debug: logger.debug('Called '+sys._getframe().f_code.co_name)
    redirect_url = '/cohorts/'

    return redirect(redirect_url)


@login_required
@csrf_protect
def save_comment(request):
    if debug: logger.debug('Called '+sys._getframe().f_code.co_name)
    content = request.POST.get('content').encode('utf-8')
    cohort = Cohort.objects.get(id=int(request.POST.get('cohort_id')))
    obj = Cohort_Comments.objects.create(user=request.user, cohort=cohort, content=content)
    obj.save()
    return_obj = {
        'first_name': request.user.first_name,
        'last_name': request.user.last_name,
        'date_created': formats.date_format(obj.date_created, 'DATETIME_FORMAT'),
        'content': escape(obj.content)
    }
    return HttpResponse(json.dumps(return_obj), status=200)


@login_required
@csrf_protect
def save_cohort_from_plot(request):
    if debug: logger.debug('Called '+sys._getframe().f_code.co_name)
    cohort_name = request.POST.get('cohort-name', 'Plot Selected Cohort')
    result = {}

    if cohort_name:

        blacklist = re.compile(BLACKLIST_RE,re.UNICODE)
        match = blacklist.search(unicode(cohort_name))
        if match:
            # XSS risk, log and fail this cohort save
            match = blacklist.findall(unicode(cohort_name))
            logger.error('[ERROR] While saving a cohort, saw a malformed name: '+cohort_name+', characters: '+str(match))
            result['error'] = "Your cohort's name contains invalid characters; please choose another name."
            return HttpResponse(json.dumps(result), status=200)

        # Create Cohort
        cohort = Cohort.objects.create(name=cohort_name)
        cohort.save()

        # Create Permission
        perm = Cohort_Perms.objects.create(cohort=cohort, user=request.user, perm=Cohort_Perms.OWNER)
        perm.save()

        # Create Sources, at this point only one cohort for a plot
        plot_id = request.POST.get('plot-id')
        source_plot = Worksheet_plot.objects.get(id=plot_id)
        plot_cohorts = source_plot.get_cohorts()
        source_list = []
        for c in plot_cohorts :
            source_list.append(Source(parent=c, cohort=cohort, type=Source.PLOT_SEL))
        Source.objects.bulk_create(source_list)

        # Create Samples
        samples = request.POST.get('samples', '')
        if len(samples):
            samples = json.loads(samples)
        sample_list = []
        for sample in samples:
            for project in sample['project']:
                sample_list.append(Samples(cohort=cohort, sample_barcode=sample['sample'], case_barcode=sample['case'], project_id=project))
        bulk_start = time.time()
        Samples.objects.bulk_create(sample_list)
        bulk_stop = time.time()
        logger.debug('[BENCHMARKING] Time to builk create: ' + (bulk_stop - bulk_start).__str__())

        samples_and_cases = get_sample_case_list(request.user,None,cohort.id)

        # Store cohort to BigQuery
        bq_project_id = settings.BQ_PROJECT_ID
        cohort_settings = settings.GET_BQ_COHORT_SETTINGS()
        bcs = BigQueryCohortSupport(bq_project_id, cohort_settings.dataset_id, cohort_settings.table_id)
        bcs.add_cohort_to_bq(cohort.id, samples_and_cases['items'])

        result['message'] = "Cohort '" + escape(cohort.name) + "' created from the selection set."
    else:
        result['error'] = "No cohort name was supplied - the cohort was not saved."

    return HttpResponse(json.dumps(result), status=200)


@login_required
@csrf_protect
def cohort_filelist(request, cohort_id=0, panel_type=None):
    if debug: logger.debug('Called '+sys._getframe().f_code.co_name)

    template = 'cohorts/cohort_filelist{}.html'.format("_{}".format(panel_type) if panel_type else "")

    if cohort_id == 0:
        messages.error(request, 'Cohort requested does not exist.')
        return redirect('/user_landing')

    try:
        metadata_data_attr_builds = {
            'HG19': fetch_build_data_attr('HG19', panel_type),
            'HG38': fetch_build_data_attr('HG38', panel_type)
        }

        build = request.GET.get('build', 'HG19')

        metadata_data_attr = metadata_data_attr_builds[build]

        has_access = auth_dataset_whitelists_for_user(request.user.id)

        items = None

        if panel_type:
            inc_filters = json.loads(request.GET.get('filters', '{}')) if request.GET else json.loads(
                request.POST.get('filters', '{}'))
            if request.GET.get('case_barcode', None):
                inc_filters['case_barcode'] = ["%{}%".format(request.GET.get('case_barcode')),]
            items = cohort_files(cohort_id, inc_filters=inc_filters, user=request.user, build=build, access=has_access, type=panel_type)

            for attr in items['metadata_data_counts']:
                for val in items['metadata_data_counts'][attr]:
                    metadata_data_attr[attr]['values'][val]['count'] = items['metadata_data_counts'][attr][val]
                metadata_data_attr[attr]['values'] = [metadata_data_attr[attr]['values'][x] for x in metadata_data_attr[attr]['values']]

        for attr_build in metadata_data_attr_builds:
            if attr_build != build:
                for attr in metadata_data_attr_builds[attr_build]:
                    for val in metadata_data_attr_builds[attr_build][attr]['values']:
                        metadata_data_attr_builds[attr_build][attr]['values'][val]['count'] = 0
                    metadata_data_attr_builds[attr_build][attr]['values'] = [metadata_data_attr_builds[attr_build][attr]['values'][x] for x in
                                                                             metadata_data_attr_builds[attr_build][attr]['values']]
            metadata_data_attr_builds[attr_build] = [metadata_data_attr_builds[attr_build][x] for x in metadata_data_attr_builds[attr_build]]

        cohort = Cohort.objects.get(id=cohort_id, active=True)
        cohort.perm = cohort.get_perm(request)

        # Check if cohort contains user data samples - return info message if it does.
        # Get user accessed projects
        user_projects = Project.get_user_projects(request.user)
        cohort_sample_list = Samples.objects.filter(cohort=cohort, project__in=user_projects)
        if cohort_sample_list.count():
            messages.info(
                request,
                "File listing is not available for cohort samples that come from a user uploaded project. " +
                "This functionality is currently being worked on and will become available in a future release."
            )

        return render(request, template, {'request': request,
                                            'cohort': cohort,
                                            'total_file_count': (items['total_file_count'] if items else 0),
                                            'download_url': reverse('download_filelist', kwargs={'cohort_id': cohort_id}),
                                            'export_url': reverse('export_data', kwargs={'cohort_id': cohort_id, 'export_type': 'file_manifest'}),
                                            'metadata_data_attr': metadata_data_attr_builds,
                                            'file_list': (items['file_list'] if items else []),
                                            'file_list_max': MAX_FILE_LIST_ENTRIES,
                                            'sel_file_max': MAX_SEL_FILES,
                                            'img_thumbs_url': settings.IMG_THUMBS_URL,
                                            'has_user_data': bool(cohort_sample_list.count() > 0),
<<<<<<< HEAD
                                            'build': build})
=======
                                            'build': build,
                                            'programs_this_cohort': cohort.get_program_names()})

        logger.debug("[STATUS] Returning response from cohort_filelist, with exception")

>>>>>>> da6c1a95
    except Exception as e:
        logger.error("[ERROR] While trying to view the cohort file list: ")
        logger.exception(e)
        messages.error(request, "There was an error while trying to view the file list. Please contact the administrator for help.")
        return redirect(reverse('cohort_details', args=[cohort_id]))


@login_required
def cohort_filelist_ajax(request, cohort_id=0, panel_type=None):
    status=200

    try:
        if debug: logger.debug('Called '+sys._getframe().f_code.co_name)
        if cohort_id == 0:
            response_str = '<div class="row">' \
                        '<div class="col-lg-12">' \
                        '<div class="alert alert-danger alert-dismissible">' \
                        '<button type="button" class="close" data-dismiss="alert"><span aria-hidden="true">&times;</span><span class="sr-only">Close</span></button>' \
                        'Cohort provided does not exist.' \
                        '</div></div></div>'
            return HttpResponse(response_str, status=500)

        params = {}
        do_filter_count = True
        if request.GET.get('files_per_page', None) is not None:
            files_per_page = int(request.GET.get('files_per_page'))
            params['limit'] = files_per_page
            if request.GET.get('page', None) is not None:
                do_filter_count = False
                page = int(request.GET.get('page'))
                params['page'] = page
                offset = (page - 1) * files_per_page
                params['offset'] = offset
        elif request.GET.get('limit', None) is not None:
            limit = int(request.GET.get('limit'))
            params['limit'] = limit

        if request.GET.get('offset', None) is not None:
            offset = int(request.GET.get('offset'))
            params['offset'] = offset
        if request.GET.get('sort_column', None) is not None:
            sort_column = request.GET.get('sort_column')
            params['sort_column'] = sort_column
        if request.GET.get('sort_order', None) is not None:
            sort_order = int(request.GET.get('sort_order'))
            params['sort_order'] = sort_order

        build = request.GET.get('build','HG19')

        has_access = auth_dataset_whitelists_for_user(request.user.id)

        inc_filters = json.loads(request.GET.get('filters', '{}')) if request.GET else json.loads(
            request.POST.get('filters', '{}'))
        if request.GET.get('case_barcode', None):
            inc_filters['case_barcode'] = ["%{}%".format(request.GET.get('case_barcode')), ]
        result = cohort_files(cohort_id, user=request.user, inc_filters=inc_filters, build=build, access=has_access, type=panel_type, do_filter_count=do_filter_count, **params)

        # If nothing was found, our total file count will reflect that
        if do_filter_count:
            metadata_data_attr = fetch_build_data_attr(build)
            if len(result['metadata_data_counts']):
                for attr in result['metadata_data_counts']:
                    for val in result['metadata_data_counts'][attr]:
                        metadata_data_attr[attr]['values'][val]['count'] = result['metadata_data_counts'][attr][val]
            else:
                for attr in metadata_data_attr:
                    for val in metadata_data_attr[attr]['values']:
                        metadata_data_attr[attr]['values'][val]['count'] = 0

            for attr in metadata_data_attr:
                metadata_data_attr[attr]['values'] = [metadata_data_attr[attr]['values'][x] for x in
                                                      metadata_data_attr[attr]['values']]

            del result['metadata_data_counts']
            result['metadata_data_attr'] = [metadata_data_attr[x] for x in metadata_data_attr]

    except Exception as e:
        logger.error("[ERROR] While retrieving cohort file data for AJAX call:")
        logger.exception(e)
        status=500
        result={'redirect': reverse('cohort_details', args=[cohort_id]), 'message': "Encountered an error while trying to fetch this cohort's filelist--please contact the administrator."}

    return JsonResponse(result, status=status)


@login_required
@csrf_protect
def cohort_samples_cases(request, cohort_id=0):
    if cohort_id == 0:
        messages.error(request, 'Cohort provided does not exist.')
        response = redirect('cohort_list')

    try:
        cohort_name = Cohort.objects.get(id=cohort_id).name
        samples = Samples.objects.filter(cohort=cohort_id)

        rows = (["Sample and Case List for Cohort '"+cohort_name+"'"],)
        rows += (["Sample Barcode", "Case Barcode"],)

        for sample in samples:
            rows += ([sample.sample_barcode, sample.case_barcode],)

        pseudo_buffer = Echo()
        writer = csv.writer(pseudo_buffer)
        response = StreamingHttpResponse((writer.writerow(row) for row in rows),
                                         content_type="text/csv")
        response['Content-Disposition'] = 'attachment; filename="samples_cases_in_cohort_{}.csv"'.format(str(cohort_id))

    except ObjectDoesNotExist:
        messages.error(request, "A cohort of the ID {} was not found.".format(str(cohort_id)))
        response = redirect('cohort_list')
    except Exception as e:
        logger.error("[ERROR] While trying to download a list of samples and cases for cohort {}:".format(str(cohort_id)))
        logger.exception(e)
        messages.error(request, "There was an error while attempting to obtain the list of samples and cases for cohort ID {}. Please contact the administrator.".format(str(cohort_id)))
        response = redirect('cohort_list')

    return response


class Echo(object):
    """An object that implements just the write method of the file-like
    interface.
    """
    def write(self, value):
        """Write the value by returning it, instead of storing in a buffer."""
        return value


def streaming_csv_view(request, cohort_id=0):
    if cohort_id == 0:
        messages.error(request, 'Cohort {} does not exist.'.format(str(cohort_id)))
        return redirect('cohort_list')

    try:
        cohort = Cohort.objects.get(id=cohort_id)
        total_expected = int(request.GET.get('total', '0'))

        if total_expected == 0:
            logger.warn("[ERROR] Didn't receive a total--using MAX_FILE_LIST_ENTRIES.")
            total_expected = MAX_FILE_LIST_ENTRIES

        limit = -1 if total_expected < MAX_FILE_LIST_ENTRIES else MAX_FILE_LIST_ENTRIES

        file_list = None

        build = escape(request.GET.get('build', 'HG19'))

        if not re.compile(r'[Hh][Gg](19|38)').search(build):
            raise Exception("Invalid build supplied")

        inc_filters = json.loads(request.GET.get('filters', '{}')) if request.GET else json.loads(
            request.POST.get('filters', '{}'))
        if request.GET.get('case_barcode', None):
            inc_filters['case_barcode'] = ["%{}%".format(request.GET.get('case_barcode')), ]
        items = cohort_files(cohort_id, user=request.user, inc_filters=inc_filters, limit=limit, build=build)

        if 'file_list' in items:
            file_list = items['file_list']
        else:
            if 'error' in items:
                messages.error(request, items['error']['message'])
            else:
                messages.error(request, "There was an error while attempting to retrieve this file list - please contact the administrator.")
            return redirect(reverse('cohort_filelist', kwargs={'cohort_id': cohort_id}))

        if len(file_list) < total_expected:
            messages.error(request, 'Only %d files found out of %d expected!' % (len(file_list), total_expected))
            return redirect(reverse('cohort_filelist', kwargs={'cohort_id': cohort_id}))

        if len(file_list) > 0:
            """A view that streams a large CSV file."""
            # Generate a sequence of rows. The range is based on the maximum number of
            # rows that can be handled by a single sheet in most spreadsheet
            # applications.
            rows = (["File listing for Cohort '{}', Build {}".format(cohort.name, build)],)
            rows += (["Sample", "Program", "Platform", "Exp. Strategy", "Data Category", "Data Type", "Data Format", "Cloud Storage Location", "Access Type"],)
            for file in file_list:
                rows += ([file['sample'], file['program'], file['platform'], file['exp_strat'], file['datacat'], file['datatype'], file['dataformat'], file['cloudstorage_location'], file['access'].replace("-", " ")],)
            pseudo_buffer = Echo()
            writer = csv.writer(pseudo_buffer)
            response = StreamingHttpResponse((writer.writerow(row) for row in rows),
                                             content_type="text/csv")
            timestamp = datetime.datetime.fromtimestamp(time.time()).strftime('%Y%m%d_%H%M%S')
            response['Content-Disposition'] = 'attachment; filename="file_list_cohort_{}_build_{}_{}.csv"'.format(str(cohort_id),build,timestamp)
            response.set_cookie("downloadToken", request.GET.get('downloadToken'))
            return response

    except Exception as e:
        logger.error("[ERROR] While downloading the list of files for user {}:".format(str(request.user.id)))
        logger.exception(e)
        messages.error(request,"There was an error while attempting to download your filelist--please contact the administrator.")

    return redirect(reverse('cohort_filelist', kwargs={'cohort_id': cohort_id}))


@login_required
def unshare_cohort(request, cohort_id=0):

    cohort_set = None
    status = None
    result = None
    redirect_url = None

    try:
        if request.POST.get('cohorts'):
            cohort_set = json.loads(request.POST.get('cohorts'))
        else:
            if cohort_id == 0:
                raise Exception("No cohort ID was provided!")
            else:
                cohort_set = [cohort_id]

        for cohort in cohort_set:
            owner = str(Cohort.objects.get(id=cohort).get_owner().id)
            req_user = str(request.user.id)
            # If a user_id wasn't provided, this is a user asking to remove themselves from a cohort
            unshare_user = str(request.POST.get('user_id') or request.user.id)

            # You can't remove someone from a cohort if you're not the owner,
            # unless you're removing yourself from someone else's cohort
            if req_user != owner and req_user != unshare_user:
                raise Exception('Cannot make changes to sharing on a cohort if you are not the owner.')

            cohort_perms = Cohort_Perms.objects.filter(cohort=cohort, user=unshare_user)

            for resc in cohort_perms:
                # Don't try to delete your own permissions as owner
                if str(resc.perm) != 'OWNER':
                    resc.delete()

            if req_user != owner and req_user == unshare_user:
                messages.info(request, "You have been successfully removed from cohort ID {}.".format(str(cohort_id)))
                redirect_url = 'cohort_list'
            else:
                unshared = User.objects.get(id=unshare_user)
                status = 'success'
                result = { 'msg': ('User {} was successfully removed from cohort'.format(unshared.email) +
                   ('s' if len(cohort_set) > 1 else '') + ' {}.'.format(", ".join([str(x) for x in cohort_set])))
                }

    except Exception as e:
        logger.error("[ERROR] While trying to unshare a cohort:")
        logger.exception(e)
        messages.error(request, 'There was an error while attempting to unshare the cohort(s).')
        redirect_url = 'cohort_list'

    if redirect_url:
        return redirect(redirect_url)
    else:
        return JsonResponse({
            'status': status,
            'result': result
        })


@login_required
def get_metadata(request):
    filters = json.loads(request.GET.get('filters', '{}'))
    comb_mut_filters = request.GET.get('mut_filter_combine', 'OR')
    cohort = request.GET.get('cohort_id', None)
    limit = request.GET.get('limit', None)
    program_id = request.GET.get('program_id', None)

    program_id = int(program_id) if program_id is not None else None

    user = Django_User.objects.get(id=request.user.id)

    if program_id is not None and program_id > 0:
        results = public_metadata_counts(filters[str(program_id)], cohort, user, program_id, limit, comb_mut_filters=comb_mut_filters)

        # If there is an extent cohort, to get the cohort's new totals per applied filters
        # we have to check the unfiltered programs for their numbers and tally them in
        # This includes user data!
        if cohort:
            results['cohort-total'] = results['total']
            results['cohort-cases'] = results['cases']
            cohort_pub_progs = Program.objects.filter(id__in=Project.objects.filter(id__in=Samples.objects.filter(cohort_id=cohort).values_list('project_id',flat=True).distinct()).values_list('program_id',flat=True).distinct(), is_public=True)
            for prog in cohort_pub_progs:
                if prog.id != program_id:
                    prog_res = public_metadata_counts(filters[str(prog.id)], cohort, user, prog.id, limit)
                    results['cohort-total'] += prog_res['total']
                    results['cohort-cases'] += prog_res['cases']

            cohort_user_progs = Program.objects.filter(id__in=Project.objects.filter(id__in=Samples.objects.filter(cohort_id=cohort).values_list('project_id',flat=True).distinct()).values_list('program_id', flat=True).distinct(), is_public=False)
            for prog in cohort_user_progs:
                user_prog_res = user_metadata_counts(user, {'0': {'user_program', [prog.id]}}, cohort)
                results['cohort-total'] += user_prog_res['total']
                results['cohort-cases'] += user_prog_res['cases']
    else:
        results = user_metadata_counts(user, filters, cohort)

    if not results:
        results = {}

    return JsonResponse(results)


@login_required
def get_cohort_filter_panel(request, cohort_id=0, program_id=0):
    # Check program ID against public programs
    public_program = Program.objects.filter(id=program_id).first()
    user = request.user

    if public_program:
        # Public Program
        template = 'cohorts/isb-cgc-data.html'

        filters = None

        # If we want to automatically select some filters for a new cohort, do it here
        if not cohort_id:
            # Currently we do not select anything by default
            filters = None

        clin_attr = fetch_program_attr(program_id)

        molecular_attr = {}
        molecular_attr_builds = None

        if public_program.name in BQ_MOLECULAR_ATTR_TABLES and BQ_MOLECULAR_ATTR_TABLES[public_program.name]:
            molecular_attr = {
                'categories': [{'name': MOLECULAR_CATEGORIES[x]['name'], 'value': x, 'count': 0, 'attrs': MOLECULAR_CATEGORIES[x]['attrs']} for x in MOLECULAR_CATEGORIES],
                'attrs': MOLECULAR_ATTR
            }

            molecular_attr_builds = [
                {'value': x, 'displ_text': BQ_MOLECULAR_ATTR_TABLES[public_program.name][x]['dataset']+':'+BQ_MOLECULAR_ATTR_TABLES[public_program.name][x]['table']} for x in BQ_MOLECULAR_ATTR_TABLES[public_program.name].keys() if BQ_MOLECULAR_ATTR_TABLES[public_program.name][x] is not None
            ]

            # Note which attributes are in which categories
            for cat in molecular_attr['categories']:
                for attr in cat['attrs']:
                    ma = next((x for x in molecular_attr['attrs'] if x['value'] == attr), None)
                    if ma:
                        ma['category'] = cat['value']

        data_types = fetch_program_data_types(program_id)

        results = public_metadata_counts(filters, (cohort_id if cohort_id > 0 else None), user, program_id)

        template_values = {
            'request': request,
            'attr_counts': results['count'] if 'count' in results else [],
            'data_type_counts': results['data_counts'] if 'data_counts' in results else [],
            'total_samples': int(results['total']),
            'clin_attr': clin_attr,
            'molecular_attr': molecular_attr,
            'molecular_attr_builds': molecular_attr_builds,
            'data_types': data_types,
            'metadata_filters': filters or {},
            'program': public_program,
            'metadata_counts': results
        }

        if cohort_id:
            template_values['cohort'] = Cohort.objects.get(id=cohort_id)

    else:
        # Requesting User Data filter panel
        template = 'cohorts/user-data.html'

        filters = None

        # If we want to automatically select some filters for a new cohort, do it here
        if not cohort_id:
            # Currently we do not select anything by default
            filters = None

        results = user_metadata_counts(user, filters, (cohort_id if cohort_id != 0 else None))

        template_values = {
            'request': request,
            'attr_counts': results['count'],
            'total_samples': int(results['total']),
            'total_cases': int(results['cases']),
            'metadata_filters': filters or {},
            'metadata_counts': results,
            'program': 0
        }

    return render(request, template, template_values)


<<<<<<< HEAD
@login_required
def cohort_files(request, cohort_id, limit=25, page=1, offset=0, sort_column='col-program', sort_order=0, build='HG38', access=None, type=None, do_filter_count=True):

    inc_filters = json.loads(request.GET.get('filters', '{}')) if request.GET else json.loads(request.POST.get('filters', '{}'))

    user = request.user
    user_email = user.email
    user_id = user.id

    resp = None
    db = None
    cursor = None
    query_limit = limit
    type_conditions = ""
    limit_clause = ""
    offset_clause = ""

    filter_counts = None
    file_list = []
    total_file_count = 0

    try:
        # Attempt to get the cohort perms - this will cause an excpetion if we don't have them
        Cohort_Perms.objects.get(cohort_id=cohort_id, user_id=user_id)

        if type == 'dicom':

            filter_counts = {}

            limit_clause = ""
            offset_clause = ""

            bq_cohort_table = settings.BIGQUERY_COHORT_TABLE_ID
            bq_cohort_dataset = settings.COHORT_DATASET_ID
            bq_cohort_project_id = settings.BIGQUERY_PROJECT_NAME
            data_project = settings.BIGQUERY_DATA_PROJECT_NAME

            file_list_query_base = """
                SELECT cs.case_barcode, ds.StudyInstanceUID, ds.StudyDescription, bc.disease_code, bc.project_short_name
                FROM  [{cohort_project}:{cohort_dataset}.{cohort_table}] cs
                JOIN [{data_project}:{tcga_img_dataset}.{dcf_data_table}] ds
                ON cs.case_barcode = ds.PatientID
                JOIN [{data_project}:{tcga_bioclin_dataset}.{tcga_clin_table}] bc
                ON bc.case_barcode=cs.case_barcode
                WHERE cs.cohort_id = {cohort}
                GROUP BY cs.case_barcode, ds.StudyInstanceUID, ds.StudyDescription, bc.disease_code, bc.project_short_name
            """.format(cohort_dataset=bq_cohort_dataset,
                cohort_project=bq_cohort_project_id, cohort_table=bq_cohort_table,
                data_project=data_project, dcf_data_table="TCGA_radiology_images", tcga_img_dataset="metadata",
                tcga_bioclin_dataset="TCGA_bioclin_v0", tcga_clin_table="Clinical", cohort=cohort_id)

            file_list_query = """
                {select_clause}
                {order_clause}
                {limit_clause}
                {offset_clause}
            """

            file_count_query = """
                SELECT COUNT(*)
                FROM (
                  {select_clause}
                )
            """

            # col_map: used in the sql ORDER BY clause
            # key: html column attribute 'columnId'
            # value: db table column name
            col_map = {
                'col-program': 'bc.project_short_name',
                'col-barcode': 'cs.case_barcode',
                'col-diseasecode': 'bc.disease_code',
                'col-projectname': 'bc.project_short_name',
                'col-studydesc': 'ds.StudyDescription',
                'col-studyuid': 'ds.StudyInstanceUID'
            }

            if limit > 0:
                limit_clause = ' LIMIT %s' % str(limit)
                # Offset is only valid when there is a limit
                if offset > 0:
                    offset_clause = ' OFFSET %s' % str(offset)

            order_clause = "ORDER BY " + col_map[sort_column] + (" DESC" if sort_order == 1 else "")

            if do_filter_count:
                # Query the count
                start = time.time()
                results = BigQuerySupport.execute_query_and_fetch_results(file_count_query.format(select_clause=file_list_query_base))
                stop = time.time()
                logger.debug('[BENCHMARKING] Time to query BQ for dicom count: ' + (stop - start).__str__())
                for entry in results:
                    total_file_count = int(entry['f'][0]['v'])

            # Query the file list only if there was anything to find
            if (total_file_count and do_filter_count) or not do_filter_count:
                start = time.time()
                results = BigQuerySupport.execute_query_and_fetch_results(
                    file_list_query.format(
                        select_clause=file_list_query_base, order_clause=order_clause, limit_clause=limit_clause,
                        offset_clause=offset_clause
                    )
                )
                stop = time.time()

                logger.debug('[BENCHMARKING] Time to query BQ for dicom data: ' + (stop - start).__str__())

                if len(results) > 0:
                    for entry in results:
                        file_list.append({
                            'case': entry['f'][0]['v'],
                            'study_uid': entry['f'][1]['v'],
                            'study_desc': entry['f'][2]['v'] or 'N/A',
                            'disease_code': entry['f'][3]['v'],
                            'project_short_name': entry['f'][4]['v'],
                            'program': "TCGA"
                        })

        else:
            select_clause_base = """
                 SELECT md.sample_barcode, md.case_barcode, md.disease_code, md.file_name, md.file_name_key,
                  md.index_file_name, md.access, md.acl, md.platform, md.data_type, md.data_category,
                  md.experimental_strategy, md.data_format, md.file_gdc_id, md.case_gdc_id, md.project_short_name
                 FROM {metadata_table} md
                 JOIN (
                     SELECT DISTINCT case_barcode
                     FROM cohorts_samples
                     WHERE cohort_id = {cohort_id}
                 ) cs
                 ON cs.case_barcode = md.case_barcode
                 WHERE md.file_uploaded='true' {type_conditions} {filter_conditions}
            """

            file_list_query = """
                {select_clause}
                {order_clause}
                {limit_clause}
                {offset_clause}                
            """
            col_map = {
                'col-program': 'project_short_name',
                'col-barcode': 'case_barcode',
                'col-filename': 'file_name',
                'col-diseasecode': 'disease_code',
                'col-exp-strategy': 'experimental_strategy',
                'col-platform': 'platform',
                'col-datacat': 'data_category',
                'col-datatype': 'data_type',
                'col-dataformat': 'data_format'
            }

            if type == 'igv':
                type_conditions = "AND md.data_format='BAM'"
                inc_filters['data_format'] = ['BAM']
            elif type == 'camic':
                type_conditions = "AND md.data_format='SVS'"
                inc_filters['data_format'] = ['SVS']

            db = get_sql_connection()
            cursor = db.cursor(MySQLdb.cursors.DictCursor)

            cohort_programs = Cohort.objects.get(id=cohort_id).get_programs()

            params = ()
            select_clause = ''
            count_select_clause = ''
            first_program = True
            for program in cohort_programs:
                program_data_tables = Public_Data_Tables.objects.filter(program=program, build=build)
                if len(program_data_tables) <= 0:
                    logger.debug("[STATUS] No metadata_data table for {}, build {}--skipping.".format(program.name,build))
                    # This program has no metadata_data table for this build, or at all--skip
                    continue
                program_data_table = program_data_tables[0].data_table
                filter_conditions = ''
                if len(inc_filters):
                    built_clause = build_where_clause(inc_filters, for_files=True)
                    filter_conditions = 'AND ' + built_clause['query_str']
                    params += built_clause['value_tuple']

                union_template = (" UNION " if not first_program else "") + "(" + select_clause_base + ")"
                select_clause += union_template.format(
                    cohort_id=cohort_id,
                    metadata_table=program_data_table,
                    type_conditions=type_conditions,
                    filter_conditions=filter_conditions)
                if do_filter_count:
                    count_select_clause += union_template.format(
                        cohort_id=cohort_id,
                        metadata_table=program_data_table,
                        type_conditions=type_conditions,
                        filter_conditions='')
                first_program = False

            # if first_program is still true, we found no programs with data tables for this build
            if not first_program:
                if limit > 0:
                    limit_clause = ' LIMIT %s' % str(limit)
                    # Offset is only valid when there is a limit
                    if offset > 0:
                        offset_clause = ' OFFSET %s' % str(offset)
                order_clause = "ORDER BY "+col_map[sort_column]+(" DESC" if sort_order == 1 else "")

                start = time.time()
                query = file_list_query.format(select_clause=select_clause, order_clause=order_clause, limit_clause=limit_clause,
                            offset_clause=offset_clause)
                cursor.execute(query, params)
                stop = time.time()
                logger.info("[STATUS] Time to get file-list: {}s".format(str(stop - start)))

                counts = {}
                if do_filter_count:
                    start = time.time()
                    counts = count_public_data_type(request.user, count_select_clause,
                                                inc_filters, cohort_programs, (type is not None and type != 'all'), build)
                    stop = time.time()
                    logger.info("[STATUS] Time to count public data files: {}s".format(str((stop-start))))

                if cursor.rowcount > 0:
                    for item in cursor.fetchall():
                        whitelist_found = False
                        # If this is a controlled-access entry, check for the user's access to it
                        if item['access'] == 'controlled' and access:
                            whitelists = item['acl'].split(',')
                            for whitelist in whitelists:
                                if whitelist in access:
                                    whitelist_found = True

                        file_list.append({
                            'sample': item['sample_barcode'],
                            'case': item['case_barcode'],
                            'disease_code': item['disease_code'],
                            'build': build.lower(),
                            'cloudstorage_location': item['file_name_key'] or 'N/A',
                            'index_name': item['index_file_name'] or 'N/A',
                            'access': (item['access'] or 'N/A'),
                            'user_access': str(item['access'] != 'controlled' or whitelist_found),
                            'filename': item['file_name'] or 'N/A',
                            'exp_strat': item['experimental_strategy'] or 'N/A',
                            'platform': item['platform'] or 'N/A',
                            'datacat': item['data_category'] or 'N/A',
                            'datatype': (item['data_type'] or 'N/A'),
                            'dataformat': (item['data_format'] or 'N/A'),
                            'program': item['project_short_name'].split("-")[0],
                            'case_gdc_id': (item['case_gdc_id'] or 'N/A'),
                            'file_gdc_id': (item['file_gdc_id'] or 'N/A'),
                            'project_short_name': (item['project_short_name'] or 'N/A'),
                            'cohort_id': cohort_id
                        })
                filter_counts = counts
                files_counted = False
                # Add to the file total
                if do_filter_count:
                    for attr in filter_counts:
                        if files_counted:
                            continue
                        for val in filter_counts[attr]:
                            if not files_counted and (attr not in inc_filters or val in inc_filters[attr]):
                                total_file_count += int(filter_counts[attr][val])
                        files_counted = True
            else:
                filter_counts = {}
        resp = {
            'total_file_count': total_file_count,
            'page': page,
            'file_list': file_list,
            'build': build,
            'metadata_data_counts': filter_counts
        }

    except (IndexError, TypeError) as e:
        logger.error("Error obtaining list of samples in cohort file list")
        logger.exception(e)
        resp = {'error': 'Error obtaining list of samples in cohort file list'}

    except ObjectDoesNotExist as e:
        logger.error("[ERROR] Permissions exception when retrieving cohort file list for cohort {}:".format(str(cohort_id)))
        logger.exception(e)
        resp = {'error': "User {} does not have permission to view cohort {}, and so cannot export it or its file manifest.".format(user_email, str(cohort_id))}

    except MultipleObjectsReturned as e:
        logger.error("[ERROR] Permissions exception when retrieving cohort file list for cohort {}:".format(str(cohort_id)))
        logger.exception(e)
        perms = Cohort_Perms.objects.filter(cohort_id=cohort_id, user_id=user_id).values_list('cohort_id','user_id')
        logger.error("[ERROR] Permissions found: {}".format(str(perms)))
        resp = {'error': "There was an error while retrieving cohort {}'s permissions--please contact the administrator.".format(str(cohort_id))}

    except Exception as e:
        logger.error("[ERROR] Exception obtaining file list and platform counts:")
        logger.exception(e)
        resp = {'error': 'Error getting counts'}

    finally:
        if cursor: cursor.close()
        if db and db.open: db.close()

    logger.debug("[STATUS] Returning response from cohort_files")

    return resp


=======
>>>>>>> da6c1a95
# Master method for exporting data types to BQ, GCS, etc.
@login_required
@csrf_protect
def export_data(request, cohort_id=0, export_type=None, export_sub_type=None):
    if debug: logger.debug('Called ' + sys._getframe().f_code.co_name)

    redirect_url = reverse('cohort_list') if not cohort_id else reverse('cohort_filelist', args=[cohort_id])

    status = 200
    result = None

    try:
        req_user = User.objects.get(id=request.user.id)
        export_dest = request.POST.get('export-dest', None)

        if not export_type or not export_dest:
            raise Exception("Can't perform export--destination and/or export type weren't provided!")

        dataset = None
        bq_proj_id = None

        if not cohort_id:
            messages.error(request, "You must provide a valid cohort ID in order to export its information.")
            return redirect(redirect_url)

        cohort = Cohort.objects.get(id=cohort_id)

        try:
            Cohort_Perms.objects.get(user=req_user, cohort=cohort)
        except ObjectDoesNotExist as e:
            messages.error(request, "You must be the owner of a cohort, or have been granted access by the owner, in order to export its data.")
            return redirect(redirect_url)

        # If destination is GCS
        file_format = request.POST.get('file-format', 'CSV')
        gcs_bucket = request.POST.get('gcs-bucket', None)
        file_name = None

        # If destination is BQ
        table = None

        if export_dest == 'table':
            dataset = request.POST.get('project-dataset', '').split(":")[1]
            proj_id = request.POST.get('project-dataset', '').split(":")[0]

            if not len(dataset):
                messages.error(request, "You must provide a Google Cloud Platform dataset to which your cohort's "
                    + "data can be exported.")
                return redirect(redirect_url)

            gcp = None
            if not len(proj_id):
                messages.error(request, "You must provide a Google Cloud Project to which your cohort's data "
                    + "can be exported.")
                return redirect(redirect_url)
            else:
                try:
                    gcp = GoogleProject.objects.get(project_id=proj_id, active=1)
                except ObjectDoesNotExist as e:
                    messages.error(request,"A Google Cloud Project with that ID could not be located. Please be sure "
                        + "to register your project first.")
                    return redirect(redirect_url)

            bq_proj_id = gcp.project_id

            if request.POST.get('table-type', '') == 'new':
                table = request.POST.get('new-table-name', None)
                if table:
                    # Check the user-provided table name against the whitelist for Google BQ table names
                    # truncate at max length regardless of what we received
                    table = request.POST.get('new-table-name', '')[0:1024]
                    tbl_whitelist = re.compile(ur'([^A-Za-z0-9_])',re.UNICODE)
                    match = tbl_whitelist.search(unicode(table))
                    if match:
                        messages.error(request,"There are invalid characters in your table name; only numbers, "
                           + "letters, and underscores are permitted.")
                        return redirect(redirect_url)
                else:
                    table = request.POST.get('table-name', None)

        elif export_dest == 'gcs':
            bq_proj_id = settings.PROJECT_NAME
            file_name = request.POST.get('file-name', None)
            if file_name:
                file_name = request.POST.get('file-name', '')[0:1024]
                file_whitelist = re.compile(ur'([^A-Za-z0-9_\-\./])', re.UNICODE)
                match = file_whitelist.search(unicode(file_name))
                if match:
                    messages.error(request, "There are invalid characters in your file name; only numbers, letters, "
                        + " periods (.), slashes, dashes, and underscores are permitted.")
                    return redirect(redirect_url)

        if not table:
            table = "isb_cgc_cohort_files_{}_{}_{}".format(
                cohort_id,
                re.sub(r"[\s,\.'-]+","_",req_user.email.split('@')[0].lower()),
                datetime.datetime.now().strftime("%Y%m%d_%H%M")
            )

        if not file_name:
            file_name = table
        file_name += ('.json' if 'JSON' in file_format and '.json' not in file_name else '.csv' if '.csv' not in file_name else '') + ".gz"

        build = escape(request.POST.get('build', 'HG19')).lower()

        if export_type == 'file_manifest' and not re.compile(r'[Hh][Gg](19|38)').search(build):
            raise Exception("Invalid build supplied")

        filter_conditions = ""
        cohort_programs = Cohort.objects.get(id=cohort_id).get_programs()
        union_queries = []
        inc_filters = json.loads(request.POST.get('filters', '{}'))
        if inc_filters.get('case_barcode'):
            case_barcode = inc_filters.get('case_barcode')
            inc_filters['case_barcode'] = ["%{}%".format(case_barcode),]

        filter_params = None
        if len(inc_filters):
            filter_and_params = BigQuerySupport.build_bq_filter_and_params(inc_filters, field_prefix='md.' if export_type == 'file_manifest' else None)
            filter_params = filter_and_params['parameters']
            filter_conditions = "AND {}".format(filter_and_params['filter_string'])

        date_added = datetime.datetime.now().strftime("%Y-%m-%d %H:%M:%S")

        # Exporting File Manifest
        # Some files only have case barcodes, but some have sample barcodes. We have to make sure
        # to export any files linked to a case if any sample from that case is in the cohort, but
        # if files are linked to a sample, we only export them if the specific sample is in the cohort.
        if export_type == 'file_manifest':
            query_string_base = """
                 SELECT md.sample_barcode, md.case_barcode, md.file_name_key as cloud_storage_location,
                  md.platform, md.data_type, md.data_category, md.experimental_strategy as exp_strategy, md.data_format,
                  md.file_gdc_id as gdc_file_uuid, md.case_gdc_id as gdc_case_uuid, md.project_short_name,
                  {cohort_id} as cohort_id, "{build}" as build,
                  PARSE_TIMESTAMP("%Y-%m-%d %H:%M:%S","{date_added}", "{tz}") as date_added
                 FROM `{metadata_table}` md
                 JOIN (SELECT case_barcode, sample_barcode
                     FROM `{deployment_project}.{deployment_dataset}.{deployment_cohort_table}`
                     WHERE cohort_id = {cohort_id}
                     GROUP BY case_barcode, sample_barcode
                 ) cs
                 ON ((NOT cs.sample_barcode ='' AND cs.sample_barcode=md.sample_barcode) OR (cs.case_barcode=md.case_barcode))
                 WHERE TRUE {filter_conditions}
                 GROUP BY md.sample_barcode, md.case_barcode, cloud_storage_location,
                  md.platform, md.data_type, md.data_category, exp_strategy, md.data_format,
                  gdc_file_uuid, gdc_case_uuid, md.project_short_name, cohort_id, build, date_added
                 ORDER BY md.sample_barcode
            """

            for program in cohort_programs:
                try:
                    program_bq_tables = Public_Data_Tables.objects.get(program=program,build=build.upper())
                except ObjectDoesNotExist:
                    # No table for this combination of program and build--skip
                    logger.info("[STATUS] No BQ table found for {}, build {}--skipping.".format(program.name, build))
                    continue
                except MultipleObjectsReturned:
                    logger.info("[STATUS] Multiple BQ tables found for {}, build {}--using the first one!".format(program.name, build))
                    program_bq_tables = Public_Data_Tables.objects.filter(program=program,build=build.upper()).first()

                metadata_table = "{}.{}.{}".format(
                    settings.BIGQUERY_DATA_PROJECT_NAME, program_bq_tables.bq_dataset,
                    program_bq_tables.data_table.lower(),
                )

                union_queries.append(
                    query_string_base.format(
                        metadata_table=metadata_table,
                        deployment_project=settings.BIGQUERY_PROJECT_NAME,
                        deployment_dataset=settings.COHORT_DATASET_ID,
                        deployment_cohort_table=settings.BIGQUERY_COHORT_TABLE_ID,
                        filter_conditions=filter_conditions,
                        cohort_id=cohort_id,
                        date_added=date_added,
                        build=build,
                        tz=settings.TIME_ZONE
                    )
                )
            if len(union_queries) > 1:
                query_string = ") UNION ALL (".join(union_queries)
                query_string = '(' + query_string + ')'
            else:
                query_string = union_queries[0]
            query_string = '#standardSQL\n'+query_string

            if export_dest == 'table':
                # Store file manifest to BigQuery
                bcs = BigQueryExportFileList(bq_proj_id, dataset, table)
                result = bcs.export_file_list_query_to_bq(query_string, filter_params, cohort_id)
            elif export_dest == 'gcs':
                # Store file list to BigQuery
                bcs = BigQueryExportFileList(bq_proj_id, None, None, gcs_bucket, file_name)
                result = bcs.export_file_list_to_gcs(file_format, query_string, filter_params)
            else:
                raise Exception("File manifest export destination not recognized.")
        # Exporting Cohort Records
        elif export_type == 'cohort':
            query_string_base = """
                SELECT cs.cohort_id, cs.case_barcode, cs.sample_barcode, clin.case_gdc_id as case_gdc_uuid, clin.project_short_name,
                  PARSE_TIMESTAMP("%Y-%m-%d %H:%M:%S","{date_added}") as date_added
                FROM `{deployment_project}.{deployment_dataset}.{deployment_cohort_table}` cs
                {biospec_clause}
                JOIN `{metadata_project}.{metadata_dataset}.{clin_table}` clin
                ON clin.case_barcode = cs.case_barcode
                WHERE cs.cohort_id = {cohort_id} {filter_conditions}
            """

            biospec_clause_base = """
                JOIN `{metadata_project}.{metadata_dataset}.{biospec_table}` bios
                ON bios.sample_barcode = cs.sample_barcode
            """

            for program in cohort_programs:

                program_bq_tables = Public_Metadata_Tables.objects.filter(program=program)[0]

                biospec_clause = ""
                if program_bq_tables.biospec_bq_table:
                    biospec_clause = biospec_clause_base.format(
                        metadata_project=settings.BIGQUERY_DATA_PROJECT_NAME,
                        metadata_dataset=program_bq_tables.bq_dataset,
                        biospec_table=program_bq_tables.biospec_bq_table
                    )

                union_queries.append(
                    query_string_base.format(
                        metadata_project=settings.BIGQUERY_DATA_PROJECT_NAME,
                        metadata_dataset=program_bq_tables.bq_dataset,
                        clin_table=program_bq_tables.clin_bq_table,
                        deployment_project=settings.BIGQUERY_PROJECT_NAME,
                        deployment_dataset=settings.COHORT_DATASET_ID,
                        deployment_cohort_table=settings.BIGQUERY_COHORT_TABLE_ID,
                        filter_conditions=filter_conditions,
                        cohort_id=cohort_id,
                        date_added=date_added,
                        tz=settings.TIME_ZONE,
                        biospec_clause=biospec_clause
                    )
                )

            if len(union_queries) > 1:
                query_string = ") UNION ALL (".join(union_queries)
                query_string = '(' + query_string + ')'
            else:
                query_string = union_queries[0]
            query_string = '#standardSQL\n' + query_string

            # Export the data
            if export_dest == 'table':
                bcs = BigQueryExportCohort(bq_proj_id, dataset, table)
                result = bcs.export_cohort_query_to_bq(query_string, filter_params, cohort_id)
            elif export_dest == 'gcs':
                # Store file list to BigQuery
                bcs = BigQueryExportCohort(bq_proj_id, None, None, None, gcs_bucket, file_name)
                result = bcs.export_cohort_to_gcs(file_format, query_string, filter_params)
            else:
                raise Exception("Cohort export destination not recognized.")

        # If export fails, we warn the user
        if result['status'] == 'error':
            status = 400
            if 'message' not in result:
                result['message'] = "We were unable to export Cohort {}--please contact the administrator.".format(
                    str(cohort_id) + (
                        "'s file manifest".format(str(cohort_id)) if export_type == 'file_manifest' else ""
                    ))
        else:
            result['message'] = "Cohort {} was successfully exported to {}.".format(
                str(cohort_id) + ("'s file manifest".format(str(cohort_id)) if export_type == 'file_manifest' else ""),
                "table {}:{}.{} ({} rows)".format(bq_proj_id, dataset, table, result['message'])
                if export_dest == 'table' else "GCS file gs://{}/{} ({})".format(
                    gcs_bucket, file_name, result['message']
                )
            )

    except Exception as e:
        logger.error("[ERROR] While trying to export Cohort {}:".format(
            str(cohort_id) + ("'s file manifest".format(str(cohort_id)) if export_type == 'file_manifest' else "")
        ))
        logger.exception(e)
        status = 500
        result = {
            'status': 'error',
            'message': "There was an error while trying to export your file list - please contact the administrator."
        }

    return JsonResponse(result, status=status)<|MERGE_RESOLUTION|>--- conflicted
+++ resolved
@@ -1668,15 +1668,11 @@
                                             'sel_file_max': MAX_SEL_FILES,
                                             'img_thumbs_url': settings.IMG_THUMBS_URL,
                                             'has_user_data': bool(cohort_sample_list.count() > 0),
-<<<<<<< HEAD
-                                            'build': build})
-=======
                                             'build': build,
                                             'programs_this_cohort': cohort.get_program_names()})
 
         logger.debug("[STATUS] Returning response from cohort_filelist, with exception")
 
->>>>>>> da6c1a95
     except Exception as e:
         logger.error("[ERROR] While trying to view the cohort file list: ")
         logger.exception(e)
@@ -2061,310 +2057,6 @@
     return render(request, template, template_values)
 
 
-<<<<<<< HEAD
-@login_required
-def cohort_files(request, cohort_id, limit=25, page=1, offset=0, sort_column='col-program', sort_order=0, build='HG38', access=None, type=None, do_filter_count=True):
-
-    inc_filters = json.loads(request.GET.get('filters', '{}')) if request.GET else json.loads(request.POST.get('filters', '{}'))
-
-    user = request.user
-    user_email = user.email
-    user_id = user.id
-
-    resp = None
-    db = None
-    cursor = None
-    query_limit = limit
-    type_conditions = ""
-    limit_clause = ""
-    offset_clause = ""
-
-    filter_counts = None
-    file_list = []
-    total_file_count = 0
-
-    try:
-        # Attempt to get the cohort perms - this will cause an excpetion if we don't have them
-        Cohort_Perms.objects.get(cohort_id=cohort_id, user_id=user_id)
-
-        if type == 'dicom':
-
-            filter_counts = {}
-
-            limit_clause = ""
-            offset_clause = ""
-
-            bq_cohort_table = settings.BIGQUERY_COHORT_TABLE_ID
-            bq_cohort_dataset = settings.COHORT_DATASET_ID
-            bq_cohort_project_id = settings.BIGQUERY_PROJECT_NAME
-            data_project = settings.BIGQUERY_DATA_PROJECT_NAME
-
-            file_list_query_base = """
-                SELECT cs.case_barcode, ds.StudyInstanceUID, ds.StudyDescription, bc.disease_code, bc.project_short_name
-                FROM  [{cohort_project}:{cohort_dataset}.{cohort_table}] cs
-                JOIN [{data_project}:{tcga_img_dataset}.{dcf_data_table}] ds
-                ON cs.case_barcode = ds.PatientID
-                JOIN [{data_project}:{tcga_bioclin_dataset}.{tcga_clin_table}] bc
-                ON bc.case_barcode=cs.case_barcode
-                WHERE cs.cohort_id = {cohort}
-                GROUP BY cs.case_barcode, ds.StudyInstanceUID, ds.StudyDescription, bc.disease_code, bc.project_short_name
-            """.format(cohort_dataset=bq_cohort_dataset,
-                cohort_project=bq_cohort_project_id, cohort_table=bq_cohort_table,
-                data_project=data_project, dcf_data_table="TCGA_radiology_images", tcga_img_dataset="metadata",
-                tcga_bioclin_dataset="TCGA_bioclin_v0", tcga_clin_table="Clinical", cohort=cohort_id)
-
-            file_list_query = """
-                {select_clause}
-                {order_clause}
-                {limit_clause}
-                {offset_clause}
-            """
-
-            file_count_query = """
-                SELECT COUNT(*)
-                FROM (
-                  {select_clause}
-                )
-            """
-
-            # col_map: used in the sql ORDER BY clause
-            # key: html column attribute 'columnId'
-            # value: db table column name
-            col_map = {
-                'col-program': 'bc.project_short_name',
-                'col-barcode': 'cs.case_barcode',
-                'col-diseasecode': 'bc.disease_code',
-                'col-projectname': 'bc.project_short_name',
-                'col-studydesc': 'ds.StudyDescription',
-                'col-studyuid': 'ds.StudyInstanceUID'
-            }
-
-            if limit > 0:
-                limit_clause = ' LIMIT %s' % str(limit)
-                # Offset is only valid when there is a limit
-                if offset > 0:
-                    offset_clause = ' OFFSET %s' % str(offset)
-
-            order_clause = "ORDER BY " + col_map[sort_column] + (" DESC" if sort_order == 1 else "")
-
-            if do_filter_count:
-                # Query the count
-                start = time.time()
-                results = BigQuerySupport.execute_query_and_fetch_results(file_count_query.format(select_clause=file_list_query_base))
-                stop = time.time()
-                logger.debug('[BENCHMARKING] Time to query BQ for dicom count: ' + (stop - start).__str__())
-                for entry in results:
-                    total_file_count = int(entry['f'][0]['v'])
-
-            # Query the file list only if there was anything to find
-            if (total_file_count and do_filter_count) or not do_filter_count:
-                start = time.time()
-                results = BigQuerySupport.execute_query_and_fetch_results(
-                    file_list_query.format(
-                        select_clause=file_list_query_base, order_clause=order_clause, limit_clause=limit_clause,
-                        offset_clause=offset_clause
-                    )
-                )
-                stop = time.time()
-
-                logger.debug('[BENCHMARKING] Time to query BQ for dicom data: ' + (stop - start).__str__())
-
-                if len(results) > 0:
-                    for entry in results:
-                        file_list.append({
-                            'case': entry['f'][0]['v'],
-                            'study_uid': entry['f'][1]['v'],
-                            'study_desc': entry['f'][2]['v'] or 'N/A',
-                            'disease_code': entry['f'][3]['v'],
-                            'project_short_name': entry['f'][4]['v'],
-                            'program': "TCGA"
-                        })
-
-        else:
-            select_clause_base = """
-                 SELECT md.sample_barcode, md.case_barcode, md.disease_code, md.file_name, md.file_name_key,
-                  md.index_file_name, md.access, md.acl, md.platform, md.data_type, md.data_category,
-                  md.experimental_strategy, md.data_format, md.file_gdc_id, md.case_gdc_id, md.project_short_name
-                 FROM {metadata_table} md
-                 JOIN (
-                     SELECT DISTINCT case_barcode
-                     FROM cohorts_samples
-                     WHERE cohort_id = {cohort_id}
-                 ) cs
-                 ON cs.case_barcode = md.case_barcode
-                 WHERE md.file_uploaded='true' {type_conditions} {filter_conditions}
-            """
-
-            file_list_query = """
-                {select_clause}
-                {order_clause}
-                {limit_clause}
-                {offset_clause}                
-            """
-            col_map = {
-                'col-program': 'project_short_name',
-                'col-barcode': 'case_barcode',
-                'col-filename': 'file_name',
-                'col-diseasecode': 'disease_code',
-                'col-exp-strategy': 'experimental_strategy',
-                'col-platform': 'platform',
-                'col-datacat': 'data_category',
-                'col-datatype': 'data_type',
-                'col-dataformat': 'data_format'
-            }
-
-            if type == 'igv':
-                type_conditions = "AND md.data_format='BAM'"
-                inc_filters['data_format'] = ['BAM']
-            elif type == 'camic':
-                type_conditions = "AND md.data_format='SVS'"
-                inc_filters['data_format'] = ['SVS']
-
-            db = get_sql_connection()
-            cursor = db.cursor(MySQLdb.cursors.DictCursor)
-
-            cohort_programs = Cohort.objects.get(id=cohort_id).get_programs()
-
-            params = ()
-            select_clause = ''
-            count_select_clause = ''
-            first_program = True
-            for program in cohort_programs:
-                program_data_tables = Public_Data_Tables.objects.filter(program=program, build=build)
-                if len(program_data_tables) <= 0:
-                    logger.debug("[STATUS] No metadata_data table for {}, build {}--skipping.".format(program.name,build))
-                    # This program has no metadata_data table for this build, or at all--skip
-                    continue
-                program_data_table = program_data_tables[0].data_table
-                filter_conditions = ''
-                if len(inc_filters):
-                    built_clause = build_where_clause(inc_filters, for_files=True)
-                    filter_conditions = 'AND ' + built_clause['query_str']
-                    params += built_clause['value_tuple']
-
-                union_template = (" UNION " if not first_program else "") + "(" + select_clause_base + ")"
-                select_clause += union_template.format(
-                    cohort_id=cohort_id,
-                    metadata_table=program_data_table,
-                    type_conditions=type_conditions,
-                    filter_conditions=filter_conditions)
-                if do_filter_count:
-                    count_select_clause += union_template.format(
-                        cohort_id=cohort_id,
-                        metadata_table=program_data_table,
-                        type_conditions=type_conditions,
-                        filter_conditions='')
-                first_program = False
-
-            # if first_program is still true, we found no programs with data tables for this build
-            if not first_program:
-                if limit > 0:
-                    limit_clause = ' LIMIT %s' % str(limit)
-                    # Offset is only valid when there is a limit
-                    if offset > 0:
-                        offset_clause = ' OFFSET %s' % str(offset)
-                order_clause = "ORDER BY "+col_map[sort_column]+(" DESC" if sort_order == 1 else "")
-
-                start = time.time()
-                query = file_list_query.format(select_clause=select_clause, order_clause=order_clause, limit_clause=limit_clause,
-                            offset_clause=offset_clause)
-                cursor.execute(query, params)
-                stop = time.time()
-                logger.info("[STATUS] Time to get file-list: {}s".format(str(stop - start)))
-
-                counts = {}
-                if do_filter_count:
-                    start = time.time()
-                    counts = count_public_data_type(request.user, count_select_clause,
-                                                inc_filters, cohort_programs, (type is not None and type != 'all'), build)
-                    stop = time.time()
-                    logger.info("[STATUS] Time to count public data files: {}s".format(str((stop-start))))
-
-                if cursor.rowcount > 0:
-                    for item in cursor.fetchall():
-                        whitelist_found = False
-                        # If this is a controlled-access entry, check for the user's access to it
-                        if item['access'] == 'controlled' and access:
-                            whitelists = item['acl'].split(',')
-                            for whitelist in whitelists:
-                                if whitelist in access:
-                                    whitelist_found = True
-
-                        file_list.append({
-                            'sample': item['sample_barcode'],
-                            'case': item['case_barcode'],
-                            'disease_code': item['disease_code'],
-                            'build': build.lower(),
-                            'cloudstorage_location': item['file_name_key'] or 'N/A',
-                            'index_name': item['index_file_name'] or 'N/A',
-                            'access': (item['access'] or 'N/A'),
-                            'user_access': str(item['access'] != 'controlled' or whitelist_found),
-                            'filename': item['file_name'] or 'N/A',
-                            'exp_strat': item['experimental_strategy'] or 'N/A',
-                            'platform': item['platform'] or 'N/A',
-                            'datacat': item['data_category'] or 'N/A',
-                            'datatype': (item['data_type'] or 'N/A'),
-                            'dataformat': (item['data_format'] or 'N/A'),
-                            'program': item['project_short_name'].split("-")[0],
-                            'case_gdc_id': (item['case_gdc_id'] or 'N/A'),
-                            'file_gdc_id': (item['file_gdc_id'] or 'N/A'),
-                            'project_short_name': (item['project_short_name'] or 'N/A'),
-                            'cohort_id': cohort_id
-                        })
-                filter_counts = counts
-                files_counted = False
-                # Add to the file total
-                if do_filter_count:
-                    for attr in filter_counts:
-                        if files_counted:
-                            continue
-                        for val in filter_counts[attr]:
-                            if not files_counted and (attr not in inc_filters or val in inc_filters[attr]):
-                                total_file_count += int(filter_counts[attr][val])
-                        files_counted = True
-            else:
-                filter_counts = {}
-        resp = {
-            'total_file_count': total_file_count,
-            'page': page,
-            'file_list': file_list,
-            'build': build,
-            'metadata_data_counts': filter_counts
-        }
-
-    except (IndexError, TypeError) as e:
-        logger.error("Error obtaining list of samples in cohort file list")
-        logger.exception(e)
-        resp = {'error': 'Error obtaining list of samples in cohort file list'}
-
-    except ObjectDoesNotExist as e:
-        logger.error("[ERROR] Permissions exception when retrieving cohort file list for cohort {}:".format(str(cohort_id)))
-        logger.exception(e)
-        resp = {'error': "User {} does not have permission to view cohort {}, and so cannot export it or its file manifest.".format(user_email, str(cohort_id))}
-
-    except MultipleObjectsReturned as e:
-        logger.error("[ERROR] Permissions exception when retrieving cohort file list for cohort {}:".format(str(cohort_id)))
-        logger.exception(e)
-        perms = Cohort_Perms.objects.filter(cohort_id=cohort_id, user_id=user_id).values_list('cohort_id','user_id')
-        logger.error("[ERROR] Permissions found: {}".format(str(perms)))
-        resp = {'error': "There was an error while retrieving cohort {}'s permissions--please contact the administrator.".format(str(cohort_id))}
-
-    except Exception as e:
-        logger.error("[ERROR] Exception obtaining file list and platform counts:")
-        logger.exception(e)
-        resp = {'error': 'Error getting counts'}
-
-    finally:
-        if cursor: cursor.close()
-        if db and db.open: db.close()
-
-    logger.debug("[STATUS] Returning response from cohort_files")
-
-    return resp
-
-
-=======
->>>>>>> da6c1a95
 # Master method for exporting data types to BQ, GCS, etc.
 @login_required
 @csrf_protect

"""
Copyright 2017-2018, Institute for Systems Biology

Licensed under the Apache License, Version 2.0 (the "License");
you may not use this file except in compliance with the License.
You may obtain a copy of the License at

   http://www.apache.org/licenses/LICENSE-2.0

Unless required by applicable law or agreed to in writing, software
distributed under the License is distributed on an "AS IS" BASIS,
WITHOUT WARRANTIES OR CONDITIONS OF ANY KIND, either express or implied.
See the License for the specific language governing permissions and
limitations under the License.
"""

import logging

from allauth.account import views as account_views
from allauth.socialaccount.models import SocialAccount
from django.conf import settings
from django.contrib import messages
from django.contrib.auth.decorators import login_required
from django.core.exceptions import ObjectDoesNotExist, MultipleObjectsReturned
from django.http import JsonResponse
from django.shortcuts import render, redirect
from django.core.urlresolvers import reverse
from django.views.decorators.csrf import csrf_protect
from google_helpers.stackdriver import StackDriverLogger
from google_helpers.bigquery.service import get_bigquery_service
from google_helpers.directory_service import get_directory_resource
from google_helpers.resourcemanager_service import get_special_crm_resource
from google_helpers.storage_service import get_storage_resource
from google_helpers.bigquery.bq_support import BigQuerySupport
from googleapiclient.errors import HttpError
from django.contrib.auth.models import User
from models import *
from projects.models import User_Data_Tables
from django.utils.html import escape
from sa_utils import verify_service_account, register_service_account, \
                     unregister_all_gcp_sa, unregister_sa, service_account_dict, \
                     do_nih_unlink, deactivate_nih_add_to_open, controlled_auth_datasets

from dcf_support import service_account_info_from_dcf_for_project

from json import loads as json_loads

logger = logging.getLogger('main_logger')

OPEN_ACL_GOOGLE_GROUP = settings.OPEN_ACL_GOOGLE_GROUP
SERVICE_ACCOUNT_LOG_NAME = settings.SERVICE_ACCOUNT_LOG_NAME
SERVICE_ACCOUNT_BLACKLIST_PATH = settings.SERVICE_ACCOUNT_BLACKLIST_PATH
GOOGLE_ORG_WHITELIST_PATH = settings.GOOGLE_ORG_WHITELIST_PATH
MANAGED_SERVICE_ACCOUNTS_PATH = settings.MANAGED_SERVICE_ACCOUNTS_PATH

@login_required
def extended_logout_view(request):

    response = None
    try:
        # deactivate NIH_username entry if exists
        user = User.objects.get(id=request.user.id)
        deactivate_nih_add_to_open(request.user.id, user.email)
        response = account_views.logout(request)

    except ObjectDoesNotExist as e:
        logger.error("[ERROR] User with ID of {} not found!".format(str(request.user.id)))
        logger.exception(e)
        messages.error(request, "There was an error while attempting to log out - please contact the administrator.")
        return redirect(reverse('landing_page'))
    except Exception as e:
        logger.error("[ERROR] While attempting to log out:")
        logger.exception(e)
        messages.error(request,"There was an error while attempting to log out - please contact the administrator.")
        return redirect(reverse('user_detail', args=[request.user.id]))
    return response

@login_required
def unlink_accounts(request):
    user_id = request.user.id

    try:
        message = do_nih_unlink(user_id)
        if message:
            messages.error(request, message)
            return redirect(reverse('user_detail', args=[user_id]))

    except Exception as e:
        logger.error("[ERROR] While unlinking accounts:")
        logger.exception(e)
        messages.error(request, 'There was an error when attempting to unlink your NIH user account - please contact the administrator.')

    # redirect to user detail page
    return redirect(reverse('user_detail', args=[user_id]))


# GCP RELATED VIEWS

'''
Returns page that has user Google Cloud Projects
'''
@login_required
def user_gcp_list(request, user_id):
    context = {}
    template = 'GenespotRE/user_gcp_list.html'

    try:
        if int(request.user.id) == int(user_id):

            try:
                user = User.objects.get(id=user_id)
                gcp_list = GoogleProject.objects.filter(user=user, active=1)
                social_account = SocialAccount.objects.get(user_id=user_id)
                sa_dict = {}

                user_details = {
                    'date_joined': user.date_joined,
                    'email': user.email,
                    'extra_data': social_account.extra_data,
                    'first_name': user.first_name,
                    'id': user.id,
                    'last_login': user.last_login,
                    'last_name': user.last_name
                }
<<<<<<< HEAD
                for gcp in gcp_list:
                    sa_dict[gcp.id] = _buid_sa_list_for_gcp(request, user_id, gcp.id, gcp)
                context = {'user': user, 'user_details': user_details, 'gcp_list': gcp_list, 'sa_dict': sa_dict}
=======

                gcp_and_sa_tuples = []
                for gcp in gcp_list:
                    sa_dicts, sa_err_msg = _buid_sa_list_for_gcp(request, user_id, gcp.id, gcp)
                    if sa_err_msg is not None:
                        template = '500.html'
                        return render(request, template, context)
                    gcp_and_sa_tuples.append((gcp, sa_dicts))
                context = {'user': user, 'user_details': user_details, 'gcp_sa_tups': gcp_and_sa_tuples}
>>>>>>> fc53fc55

            except (MultipleObjectsReturned, ObjectDoesNotExist) as e:
                logger.error("[ERROR] While fetching user GCP list: ")
                logger.exception(e)
                messages.error(request,"There was an error while attempting to list your Google Cloud Projects - please contact the administrator.")

        else:
            messages.error(request,"You are not allowed to view that user's Google Cloud Project list.")
            logger.warn("[WARN] While trying to view a user GCP list, saw mismatched IDs. Request ID: {}, GCP list requested: {}".format(str(request.user.id),str(user_id)))
            template = '403.html'
    except Exception as e:
        logger.error("[ERROR] While trying to view the GCP list:")
        logger.exception(e)
        messages.error(request,"There was an error while attempting to list your Google Cloud Projects - please contact the administrator.")
        template = '500.html'

    return render(request, template, context)


def _buid_sa_list_for_gcp(request, user_id, gcp_id, gcp_context):

    retval = []
    sa_messages = None

    try:
        if settings.SA_VIA_DCF:
            sa_info, sa_messages = service_account_info_from_dcf_for_project(user_id, gcp_id)
            if sa_messages:
                for message in sa_messages:
                    logger.error("[ERROR] {}:".format(message))
                    messages.error(request, message)
                return None, sa_messages

            for sa_dict in sa_info:
                sa_data = {}
                retval.append(sa_data)
                sa_data['name'] = sa_dict['sa_name']
                # for modal names:
                sa_data['esc_name'] = sa_dict['sa_name'].replace('@', "-at-").replace('.', '-dot-')
                now_time = pytz.utc.localize(datetime.datetime.utcnow())
                exp_time = datetime.datetime.fromtimestamp(sa_data['sa_exp'])
                sa_data['is_expired'] = exp_time < now_time
                sa_data['authorized_date'] = exp_time + datetime.timedelta(days=-7)
                auth_names = []
                auth_ids = []
                sa_data['num_auth'] = len(sa_data['sa_dataset_ids'])
                logger.info("[INFO] Listing ADs for GCP {} {}:".format(gcp_id, len(sa_data['sa_dataset_ids'])))
                for auth_data in sa_data['sa_dataset_ids']:
                    logger.info("[INFO] AD {}:".format(gcp_id, str(auth_data)))
                    protected_dataset = AuthorizedDataset.objects.get(whitelist_id=auth_data)
                    auth_names.append(protected_dataset.name)
                    auth_ids.append(str(protected_dataset.id))
                sa_data['auth_dataset_names'] = ', '.join(auth_names)
                sa_data['auth_dataset_ids'] = ', '.join(auth_ids)

                #  for sa in sa_list:
                #    ret_entry = {
                #         'gcp_id': sa['google_project_id'],
                #        'sa_dataset_ids': sa['project_access'],
                #         'sa_name': sa['service_account_email'],
                #         'sa_exp': sa['project_access_exp']
                #     }
                #      retval.append(ret_entry)

        else:

            # google_project = models.ForeignKey(GoogleProject, null=False)
            # service_account = models.CharField(max_length=1024, null=False)
            # active = models.BooleanField(default=False, null=False)
            # authorized_date = models.DateTimeField(auto_now=True)

            active_sas = gcp_context.active_service_accounts()
            for service_account in active_sas:
                logger.info("[INFO] Listing SA {}:".format(service_account.service_account))
                auth_datasets = service_account.get_auth_datasets()
                sa_data = {}
                retval.append(sa_data)
                sa_data['name'] = service_account.service_account
                # for modal names:
                sa_data['esc_name'] = service_account.service_account.replace('@', "-at-").replace('.', '-dot-')
                sa_data['is_expired'] = service_account.is_expired()
                sa_data['authorized_date'] = service_account.authorized_date
                auth_names = []
                auth_ids = []
                sa_data['num_auth'] = len(auth_datasets)
                logger.info("[INFO] Listing ADs for GCP {} {}:".format(gcp_id, len(auth_datasets)))
                for auth_data in auth_datasets:
                    auth_names.append(auth_data.name)
                    auth_ids.append(str(auth_data.id))
                sa_data['auth_dataset_names'] = ', '.join(auth_names)
                sa_data['auth_dataset_ids'] = ', '.join(auth_ids)

                # We should get back all service accounts, even ones that have expired (I hope). Note we no longer should be
                # getting back "inactive" service accounts; that is for DCF to sort out and manage internally.
                #


                # we need:
                #
                # service_account.get_auth_datasets
                # dataset names, separated by ","
                # if we have auth datasets and they are expired, want the authorized_date as: 'M d, Y, g:i a'
                # dataset ids, separated by ", "

    except Exception as e:
        logger.error("[ERROR] While detailing a GCP: ")
        logger.exception(e)
        sa_messages = ["There was an error while attempting to list Service Accouts."]

    return retval, sa_messages


@login_required
def verify_gcp(request, user_id):
    status = None
    response = {}
    try:
        gcp = None
        gcp_id = request.GET.get('gcp-id', None)
        is_refresh = bool(request.GET.get('is_refresh', '')=='true')

        try:
            gcp = GoogleProject.objects.get(project_id=gcp_id, active=1)
            # Can't register the same GCP twice - return immediately
            if not is_refresh:
                return JsonResponse({'message': 'A Google Cloud Project with the project ID {} has already been registered.'.format(gcp_id)}, status='500')
        except ObjectDoesNotExist:
            if is_refresh:
                return JsonResponse({'message': 'GCP ID {} does not exist and so cannot be refreshed'.format(str(gcp_id))}, status='500')

        crm_service = get_special_crm_resource()
        iam_policy = crm_service.projects().getIamPolicy(
            resource=gcp_id, body={}).execute()
        bindings = iam_policy['bindings']
        roles = {}
        user = User.objects.get(id=user_id)
        user_found = False

        for val in bindings:
            role = val['role']
            members = val['members']

            for member in members:
                if member.startswith('user:'):
                    email = member.split(':')[1]
                    if email not in roles:
                        roles[email] = {}
                        roles[email]['roles'] = []
                        roles[email]['registered_user'] = bool(User.objects.filter(email=email).first())
                    if user.email.lower() == email.lower():
                        user_found = True
                    roles[email]['roles'].append(role)

        if not user_found:
            status='403'
            logger.error("[ERROR] While attempting to {} GCP ID {}: ".format("register" if not is_refresh else "refresh",gcp_id))
            logger.error("User {} was not found on GCP {}'s IAM policy.".format(user.email,gcp_id))
            response['message'] = 'Your user email ({}) was not found in GCP {}. You may not {} a project you do not belong to.'.format(user.email,gcp_id,"register" if not is_refresh else "refresh")
            if is_refresh:
                gcp.user.set(gcp.user.all().exclude(id=user.id))
                gcp.save()
                response['redirect']=reverse('user_gcp_list',kwargs={'user_id': user.id})
        else:
            response = {'roles': roles,'gcp_id': gcp_id}
            status='200'

    except Exception as e:
        if type(e) is HttpError:
            logger.error("[ERROR] While trying to access IAM policies for GCP ID {}:".format(gcp_id))
            response['message'] = 'There was an error accessing this project. Please verify that you have entered the correct Google Cloud Project ID--not the Number or the Name--and set the permissions correctly.'
            status = '403'
        else:
            logger.error("[ERROR] While trying to verify GCP ID {}:".format(gcp_id))
            response['message'] = 'There was an error while attempting to verify this project. Please verify that you have entered the correct Google Cloud Project ID--not the Number or the Name--and set the permissions correctly.'
            status = '500'
        logger.exception(e)

    return JsonResponse(response, status=status)


@login_required
def register_gcp(request, user_id):
    is_refresh = False

    redirect_view = 'user_gcp_list'
    args={'user_id': request.user.id}

    try:
        # log the reports using Cloud logging API
        st_logger = StackDriverLogger.build_from_django_settings()
        log_name = SERVICE_ACCOUNT_LOG_NAME

        if request.POST:
            crm_service = get_special_crm_resource()

            project_id = request.POST.get('gcp_id', None)
            register_users = request.POST.getlist('register_users')
            is_refresh = bool(request.POST.get('is_refresh', '') == 'true')

            project = crm_service.projects().get(projectId=project_id).execute()

            project_name = project['name']

            gcp_users = User.objects.filter(email__in=register_users)

            if not user_id:
                raise Exception("User ID not provided.")
            elif not project_id:
                raise Exception("Project ID not provided.")
            elif not len(register_users) or not gcp_users.count():
                # A set of users to register or refresh is required
                msg = "[STATUS] No registered user set found for GCP {} of project {}; {} aborted.".format(
                    "refresh" if is_refresh else "registration",project_id,"refresh" if is_refresh else "registration")
                logger.warn(msg)
                st_logger.write_text_log_entry(log_name,msg)
                messages.error(request, "The registered user set was empty, so the project could not be {}.".format("refreshed" if is_refresh else "registered"))
                return redirect('user_gcp_list', user_id=request.user.id)
            else:
                try:
                    gcp = GoogleProject.objects.get(project_id=project_id,
                                                    active=1)
                    if not is_refresh:
                        messages.info(request, "A Google Cloud Project with the id {} already exists.".format(project_id))

                except ObjectDoesNotExist:
                    gcp,created = GoogleProject.objects.update_or_create(
                        project_name=project_name,project_id=project_id,
                        defaults={
                           'big_query_dataset': '',
                           'active': 1
                        }
                    )
                    gcp.save()
                    if not created:
                        msg="[STATUS] User {} has re-registered GCP {}".format(User.objects.get(id=user_id).email,project_id)
                        logger.info(msg)
                        st_logger.write_text_log_entry(log_name,msg)

            if is_refresh:
                if project_name != gcp.project_name:
                    gcp.project_name = project_name

                users_to_add = gcp_users.exclude(id__in=gcp.user.all())
                users_to_remove = gcp.user.all().exclude(id__in=gcp_users)
                if len(users_to_add):
                    msg = "The following user{} added to GCP {}: {}".format(
                        ("s were" if len(users_to_add) > 1 else " was"),
                        project_id,
                        ", ".join(users_to_add.values_list('email',flat=True)))
                else:
                    msg = "There were no new users to add to GCP {}.".format(project_id)
                if len(users_to_remove):
                    msg += " The following user{} removed from GCP {}: {}".format(
                        ("s were" if len(users_to_remove) > 1 else " was"),
                        project_id,
                        ", ".join(users_to_remove.values_list('email',flat=True)))
                else:
                    msg += " There were no users to remove from GCP {}.".format(project_id)

                messages.info(request, msg)

            gcp.user.set(gcp_users)
            gcp.save()

            if not gcp.user.all().count():
                raise Exception("GCP {} has no users!".format(project_id))

            if request.POST.get('detail','') == 'true':
                redirect_view = 'gcp_detail'
                args['gcp_id'] = gcp.id

            return redirect(reverse(redirect_view, kwargs=args))

        return render(request, 'GenespotRE/register_gcp.html', {})

    except Exception as e:
        logger.error("[ERROR] While {} a Google Cloud Project:".format("refreshing" if is_refresh else "registering"))
        logger.exception(e)
        messages.error(request, "There was an error while attempting to register/refresh this Google Cloud Project - please contact the administrator.")

    return redirect(reverse(redirect_view, kwargs=args))



@login_required
def gcp_detail(request, user_id, gcp_id):
    try:
        logger.info("[INFO] gcp_detail {}:".format(gcp_id))
        context = {}
        context['gcp'] = GoogleProject.objects.get(id=gcp_id, active=1)
        logger.info("[INFO] Listing SAs for GCP {}:".format(gcp_id))
        if settings.SA_VIA_DCF:
            context['sa_list'] = []
            gcp_project_id = context['gcp'].project_id
            sa_info, sa_messages = service_account_info_from_dcf_for_project(user_id, gcp_project_id)
            if sa_messages:
                for message in sa_messages:
                    logger.error("[ERROR] {}:".format(message))
                    messages.error(request, message)
                return render(request, 'GenespotRE/gcp_detail.html', context)

            for sa_dict in sa_info:
                sa_data = {}
                context['sa_list'].append(sa_data)
                sa_data['name'] = sa_dict['sa_name']
                # for modal names:
                sa_data['esc_name'] = sa_dict['sa_name'].replace('@', "-at-").replace('.', '-dot-')
                now_time = pytz.utc.localize(datetime.datetime.utcnow())
                exp_time = datetime.datetime.fromtimestamp(sa_data['sa_exp'])
                sa_data['is_expired'] = exp_time < now_time
                sa_data['authorized_date'] = exp_time + datetime.timedelta(days=-7)
                auth_names = []
                auth_ids = []
                sa_data['num_auth'] = len(sa_data['sa_dataset_ids'])
                logger.info("[INFO] Listing ADs for GCP {} {}:".format(gcp_id, len(sa_data['sa_dataset_ids'])))
                for auth_data in sa_data['sa_dataset_ids']:
                    logger.info("[INFO] AD {}:".format(gcp_id, str(auth_data)))
                    protected_dataset = AuthorizedDataset.objects.get(whitelist_id=auth_data)
                    auth_names.append(protected_dataset.name)
                    auth_ids.append(str(protected_dataset.id))
                sa_data['auth_dataset_names'] = ', '.join(auth_names)
                sa_data['auth_dataset_ids'] = ', '.join(auth_ids)

            #  for sa in sa_list:
            #    ret_entry = {
            #         'gcp_id': sa['google_project_id'],
            #        'sa_dataset_ids': sa['project_access'],
            #         'sa_name': sa['service_account_email'],
            #         'sa_exp': sa['project_access_exp']
            #     }
            #      retval.append(ret_entry)

        else:
            context['sa_list'] = []

            #google_project = models.ForeignKey(GoogleProject, null=False)
            #service_account = models.CharField(max_length=1024, null=False)
            #active = models.BooleanField(default=False, null=False)
            #authorized_date = models.DateTimeField(auto_now=True)

            active_sas = context['gcp'].active_service_accounts()
            for service_account in active_sas:
                logger.info("[INFO] Listing SA {}:".format(service_account.service_account))
                auth_datasets = service_account.get_auth_datasets()
                sa_data = {}
                context['sa_list'].append(sa_data)
                sa_data['name'] = service_account.service_account
                # for modal names:
                sa_data['esc_name'] = service_account.service_account.replace('@', "-at-").replace('.', '-dot-')
                sa_data['is_expired'] = service_account.is_expired()
                sa_data['authorized_date'] = service_account.authorized_date
                auth_names = []
                auth_ids = []
                sa_data['num_auth'] = len(auth_datasets)
                logger.info("[INFO] Listing ADs for GCP {} {}:".format(gcp_id, len(auth_datasets)))
                for auth_data in auth_datasets:
                    auth_names.append(auth_data.name)
                    auth_ids.append(str(auth_data.id))
                sa_data['auth_dataset_names'] = ', '.join(auth_names)
                sa_data['auth_dataset_ids'] = ', '.join(auth_ids)

            # We should get back all service accounts, even ones that have expired (I hope). Note we no longer should be
            # getting back "inactive" service accounts; that is for DCF to sort out and manage internally.
            #


        # we need:
        #
        # service_account.get_auth_datasets
        # dataset names, separated by ","
        # if we have auth datasets and they are expired, want the authorized_date as: 'M d, Y, g:i a'
        # dataset ids, separated by ", "

    except Exception as e:
        logger.error("[ERROR] While detailing a GCP: ")
        logger.exception(e)
        messages.error(request,
                       "Encountered an error while trying to detail this Google Cloud Project - please contact the administrator.")


    return render(request, 'GenespotRE/gcp_detail.html', context)


@login_required
def user_gcp_delete(request, user_id, gcp_id):

    try:
        if request.POST:
            user = User.objects.get(id=user_id)
            logger.info("[STATUS] User {} is unregistering GCP {}".format(user.email,gcp_id))
            gcp = GoogleProject.objects.get(id=gcp_id, active=1)
            unregister_all_gcp_sa(user_id, gcp_id)
            gcp.user.clear()
            gcp.active=False
            gcp.save()
    except Exception as e:
        logger.error("[ERROR] While deleting a GCP: ")
        logger.exception(e)
        messages.error(request, "Encountered an error while trying to delete this Google Cloud Project - please contact the administrator.")

    return redirect('user_gcp_list', user_id=request.user.id)


@login_required
def verify_sa(request, user_id):
    status = None
    result = None
    try:
        st_logger = StackDriverLogger.build_from_django_settings()

        if request.POST.get('gcp_id'):
            user_email = request.user.email
            gcp_id = request.POST.get('gcp_id')
            user_sa = request.POST.get('user_sa')
            datasets = request.POST.getlist('datasets')
            is_refresh = bool(request.POST.get('is_refresh') == 'true')
            is_adjust = bool(request.POST.get('is_adjust') == 'true')
            remove_all = bool(request.POST.get('select-datasets') == 'remove')

            # If we have received a 'remove all' request, there's nothing to verify, so set the datasets to empty
            if remove_all:
                datasets = []

            logger.info("[INFO] Verifying Service Account {} for datasets {}".format(user_sa, str(datasets)))
            result = verify_service_account(gcp_id, user_sa, datasets, user_email, user_id, is_refresh, is_adjust, remove_all)
            logger.info("[INFO] Verified Service Account {} for datasets {}".format(user_sa, str(datasets)))

            if 'message' in result.keys():
                logger.info("[INFO] Gotta message")
                status = '400'
                st_logger.write_struct_log_entry(SERVICE_ACCOUNT_LOG_NAME, {'message': '{}: For user {}, {}'.format(user_sa, user_email, result['message'])})
                # Users attempting to refresh a project they're not on go back to their GCP list (because this GCP was probably removed from it)
                if 'redirect' in result.keys():
                    result['redirect'] = reverse('user_gcp_list', kwargs={'user_id': request.user.id})
                if 'user_not_found' in result.keys():
                    gcp = GoogleProject.objects.get(project_id=gcp_id, active=1)
                    user=User.objects.get(id=request.user.id)
                    gcp.user.set(gcp.user.all().exclude(id=user.id))
                    gcp.save()
            else:
                if result['all_user_datasets_verified']:
                    logger.info("[INFO] all verified")
                    st_logger.write_struct_log_entry(SERVICE_ACCOUNT_LOG_NAME, {'message': '{}: Service account was successfully verified for user {}.'.format(user_sa,user_email)})
                else:
                    logger.info("[INFO] not all verified")
                    st_logger.write_struct_log_entry(SERVICE_ACCOUNT_LOG_NAME, {'message': '{}: Service account was not successfully verified for user {}.'.format(user_sa,user_email)})
                result['user_sa'] = user_sa
                result['datasets'] = datasets
                status = '200'
        else:
            result = {'message': 'There was no Google Cloud Project provided.'}
            status = '404'
    except Exception as e:
        logger.error("[ERROR] While verifying Service Accounts: ")
        logger.exception(e)
        result = {'message': 'There was an error while trying to verify this service account. Please contact an administrator.'}
        status = '500'

    return JsonResponse(result, status=status)


@login_required
def register_sa(request, user_id):
    st_logger = StackDriverLogger.build_from_django_settings()

    try:
        # This is a Service Account dataset adjustment or an initial load of the service account registration page
        if request.GET.get('sa_name') or request.GET.get('gcp_id'):
            template = 'GenespotRE/register_sa.html'
            context = {
                'authorized_datasets': controlled_auth_datasets()
            }

            if request.GET.get('sa_name'):
                template = 'GenespotRE/adjust_sa.html'
                sa_dict, sa_msgs = service_account_dict(user_id, request.GET.get('sa_name'))
                # FIXME!!! What to do next if there is an error message (Coming from DCF)??
                if sa_msgs:
                    for sa_msg in sa_msgs:
                        messages.error(request, sa_msg)

                context['gcp_id'] = sa_dict['gcp_id']
                context['sa_dataset_ids'] = sa_dict['sa_dataset_ids']
                context['sa_name'] = sa_dict['sa_name']

            else:
                gcp_id = escape(request.GET.get('gcp_id'))
                crm_service = get_special_crm_resource()
                gcp = crm_service.projects().get(
                    projectId=gcp_id).execute()
                context['gcp_id'] = gcp_id
                context['default_sa_id'] = gcp['projectNumber']+'-compute@developer.gserviceaccount.com'

            return render(request, template, context)

        # This is an attempt to formally register (or refresh) the service account, post verification
        elif request.POST.get('gcp_id'):
            user_email = request.user.email
            gcp_id = request.POST.get('gcp_id')
            user_sa = request.POST.get('user_sa')
            datasets = request.POST.get('datasets').split(',')
            is_refresh = bool(request.POST.get('is_refresh') == 'true')
            is_adjust = bool(request.POST.get('is_adjust') == 'true')
            remove_all = bool(request.POST.get('remove_all') == 'true')
            err_msgs = register_service_account(user_email, user_id, gcp_id, user_sa, datasets, is_refresh, is_adjust, remove_all)

            for msg_tuple in err_msgs:
                if msg_tuple[1] == 'error':
                    messages.error(request, msg_tuple[0])
                elif msg_tuple[1] == 'warning':
                    messages.warning(request, msg_tuple[0])
                else:
                    logger.info("[INFO] {}".format(msg_tuple))

            return redirect('user_gcp_list', user_id=user_id)
        else:
            messages.error(request, 'There was no Google Cloud Project provided.', 'warning')
            return redirect('user_gcp_list', user_id=user_id)

    except Exception as e:
        logger.error("[ERROR] While registering a Service Account: ")
        logger.exception(e)
        messages.error(request, "Unable to register this Service Account - please contact the administrator.")
        return redirect('user_gcp_list', user_id=user_id)


@login_required
def delete_sa(request, user_id, sa_name):
    # FIXME: No longer have an SA_ID to work with
    try:
        if request.POST:
            unregister_sa(user_id, sa_name)
    except Exception as e:
        logger.error("[ERROR] While trying to unregister Service Account {}: ".format(sa_name))
        logger.exception(e)
        messages.error(request, "Encountered an error while trying to remove this service account - please contact the administrator.")

    return redirect('user_gcp_list', user_id=user_id)


@login_required
def register_bucket(request, user_id, gcp_id):
    st_logger = StackDriverLogger.build_from_django_settings()

    if request.POST:
        bucket_name = request.POST.get('bucket_name', None)
        gcp = GoogleProject.objects.get(id=gcp_id, active=1)
        found_bucket = False

        # Check bucketname not null
        if not bucket_name:
            messages.error(request, 'There was no bucket name provided.')
            return redirect('gcp_detail', user_id=user_id, gcp_id=gcp_id)
        else:
            try:
                bucket = Bucket.objects.get(bucket_name=bucket_name)
                if bucket.google_project.project_id != gcp.project_id:
                    messages.error(
                        request,
                        "A bucket with the name {} has already been registered under a different project.".format(escape(bucket_name)) +
                        " If you feel you've received this message in error, please contact the administrator."
                    )
                else:
                    messages.error(
                        request,
                        "A bucket with the name {} has already been registered under project {}.".format(escape(bucket_name),gcp.project_id) +
                        " Buckets can only be registered to a project once. If you feel you've received this message in error, please contact the administrator."
                    )
                return redirect('gcp_detail', user_id=user_id, gcp_id=gcp_id)
            except MultipleObjectsReturned:
                messages.error(
                    request,
                    "More than one bucket with the name {} has already been registered.".format(escape(bucket_name)) +
                    " Buckets can only be registered once."
                )
                return redirect('gcp_detail', user_id=user_id, gcp_id=gcp_id)
            except ObjectDoesNotExist:
                pass

        # Check that bucket is in project
        try:
            storage_service = get_storage_resource()
            buckets = storage_service.buckets().list(project=gcp.project_id).execute()

            if 'items' in buckets.keys():
                bucket_list = buckets['items']

                for bucket in bucket_list:
                    if bucket['name'] == bucket_name:
                        found_bucket = True

                if found_bucket:
                    bucket = Bucket(google_project=gcp, bucket_name=bucket_name)
                    bucket.save()
                else:
                    messages.error(request, 'The bucket, {0}, was not found in the Google Cloud Project, {1}.'.format(
                        bucket_name, gcp.project_id))

        except HttpError as e:
            if e.resp.status == 403:
                messages.error(request, 'Access to the bucket {0} in Google Cloud Project {1} was denied.'.format(
                    bucket_name, gcp.project_id))
            elif e.resp.get('content-type', '').startswith('application/json'):
                err_val = json_loads(e.content).get('error')
                if err_val:
                    e_message = err_val.get('message')
                else:
                    e_message = "HTTP error {0}".format(str(e.resp.status))
                messages.error(request,
                               'Error returned trying to access bucket {0} in Google Cloud Project {1}: {2}.'.format(
                                bucket_name, gcp.project_id, e_message))
            else:
                messages.error(request, 'There was an unknown error processing this request.')

            st_logger.write_struct_log_entry(SERVICE_ACCOUNT_LOG_NAME, {
                'message': '{0}: There was an error accessing the Google Cloud Project bucket list.'.format(
                    str(gcp.project_id))})
            logger.info(e)

    return redirect('gcp_detail', user_id=user_id, gcp_id=gcp_id)


@login_required
def delete_bucket(request, user_id, bucket_id):
    if request.POST:
        gcp_id = request.POST.get('gcp_id')
        bucket = Bucket.objects.get(id=bucket_id)

        # Check to make sure it's not being used by user data
        user_data_tables = User_Data_Tables.objects.filter(google_bucket_id=bucket_id, project__active=True)
        if len(user_data_tables):
            messages.error(request, 'The bucket, {0}, is being used for uploaded program data. Please delete the program(s) before deleting this bucket. This includes any programs uploaded by other users to ths same bucket.'.format(bucket.bucket_name))
        else:
            bucket.delete()
        return redirect('gcp_detail', user_id=user_id, gcp_id=gcp_id)
    return redirect('user_gcp_list', user=user_id)


@login_required
def register_bqdataset(request, user_id, gcp_id):
    if request.POST:
        bqdataset_name = request.POST.get('bqdataset_name', None)
        gcp = GoogleProject.objects.get(id=gcp_id, active=1)
        found_dataset = False

        # Check bqdatasetname not null
        if not bqdataset_name:
            messages.error(request, 'There was no dataset name provided.')
            return redirect('gcp_detail', user_id=user_id, gcp_id=gcp_id)
        else:
            bqdataset_name = bqdataset_name.strip()
            try:
                BqDataset.objects.get(dataset_name=bqdataset_name,google_project=gcp)
                messages.error(request,"A dataset with the name {} has already been registered for project {}.".format(escape(bqdataset_name),gcp.project_id))
                return redirect('gcp_detail', user_id=user_id, gcp_id=gcp_id)
            except MultipleObjectsReturned:
                messages.error(request, "Multiple datasets with the name {} have already been registered for project {}.".format(
                    escape(bqdataset_name),gcp.project_id))
                return redirect('gcp_detail', user_id=user_id, gcp_id=gcp_id)
            except ObjectDoesNotExist:
                pass

        # Check that bqdataset is in project
        try:
            bq_service = get_bigquery_service()
            datasets = bq_service.datasets().list(projectId=gcp.project_id).execute()

            if 'datasets' in datasets.keys():
                dataset_list = datasets['datasets']

                for dataset in dataset_list:
                    if dataset['datasetReference']['datasetId'] == bqdataset_name:
                        found_dataset = True

            if found_dataset:
                bqdataset = BqDataset(google_project=gcp, dataset_name=bqdataset_name)
                bqdataset.save()
            else:
                messages.error(request, 'The dataset, {0}, was not found in the Google Cloud Project, {1}.'.format(
                    bqdataset_name, gcp.project_id))

        except HttpError as e:
            st_logger = StackDriverLogger.build_from_django_settings()
            messages.error(request, 'There was an unknown error processing this request.')
            st_logger.write_struct_log_entry(SERVICE_ACCOUNT_LOG_NAME, {
                'message': '{0}: There was an error accessing the Google Cloud Project dataset list.'.format(
                    str(gcp.project_id))})
            logger.info(e)

    return redirect('gcp_detail', user_id=user_id, gcp_id=gcp_id)


@login_required
def delete_bqdataset(request, user_id, bqdataset_id):

    if request.POST:
        gcp_id = request.POST.get('gcp_id')
        bqdataset = BqDataset.objects.get(id=bqdataset_id)

        # Check to make sure it's not being used by user data
        user_data_tables = User_Data_Tables.objects.filter(google_bq_dataset_id=bqdataset_id, project__active=True)
        if len(user_data_tables):
            messages.error(request,
                           'The dataset, {0}, is being used for uploaded program data. Please delete the program(s) before unregistering this dataset. This includes any programs uploaded by other users to ths same dataset.'.format(
                               bqdataset.dataset_name))
        else:
            bqdataset.delete()
        return redirect('gcp_detail', user_id=user_id, gcp_id=gcp_id)
    return redirect('user_gcp_list', user_id=user_id)


@login_required
@csrf_protect
def get_user_buckets(request, user_id):
    result = None
    status = '200'

    try:
        if int(request.user.id) != int(user_id):
            raise Exception("User {} is not the owner of the requested GCS buckets.".format(str(request.user.id)))

        req_user = User.objects.get(id=request.user.id)

        result = {
            'status': '',
            'data': {
                'projects': []
            }
        }

        gcps = GoogleProject.objects.filter(user=req_user, active=1)

        if not gcps.count():
            status = '500'
            result = {
                'status': 'error',
                'msg': "We couldn't find any Google Cloud Projects registered for you. Please register at least one "
                    + "project and GCS bucket before attempting to export."
            }
            logger.info("[STATUS] No registered GCPs found for user {} (ID: {}).".format(req_user.email, str(req_user.id)))
        else:
            for gcp in gcps:
                this_proj = {
                    'buckets': [x.bucket_name for x in gcp.bucket_set.all()],
                    'name': gcp.project_id
                }
                if len(this_proj['buckets']):
                    result['data']['projects'].append(this_proj)

            if not len(result['data']['projects']):
                status = '500'
                result = {
                    'status': 'error',
                    'msg': "No registered GCS buckets were found in your Google Cloud Projects. Please register "
                        + "at least one bucket in one of your projects before attempting to export."
                }
                logger.info(
                    "[STATUS] No registered buckets were found for user {} (ID: {}).".format(req_user.email,str(req_user.id)))
            else:
                status = '200'
                result['status'] = 'success'


    except Exception as e:
        logger.error("[ERROR] While retrieving user {}'s registered GCS buckets:".format(str(user_id)))
        logger.exception(e)
        result = {'message': "There was an error while retrieving your GCS buckets--please contact the administrator.".format(str(request.user.id)), 'status': 'error'}
        status='500'

    return JsonResponse(result, status=status)


@login_required
def get_user_datasets(request,user_id):

    result = None
    status = '200'

    try:
        if int(request.user.id) != int(user_id):
            raise Exception("User {} is not the owner of the requested datasets.".format(str(request.user.id)))

        req_user = User.objects.get(id=request.user.id)

        result = {
            'status': '',
            'data': {
                'projects': []
            }
        }

        gcps = GoogleProject.objects.filter(user=req_user, active=1)

        if not gcps.count():
            status = '500'
            result = {
                'status': 'error',
                'msg': "We couldn't find any Google Cloud Projects registered for you. Please register at least one "
                    + "project and BigQuery dataset before attempting to export your cohort."
            }
            logger.info("[STATUS] No registered GCPs found for user {} (ID: {}).".format(req_user.email, str(req_user.id)))
        else:
            for gcp in gcps:
                bqds = [x.dataset_name for x in gcp.bqdataset_set.all()]

                this_proj = {
                    'datasets': {},
                    'name': gcp.project_id
                }
                bqs = BigQuerySupport(gcp.project_id, None, None)
                bq_tables = bqs.get_tables()
                for table in bq_tables:
                    if table['dataset'] in bqds:
                        if table['dataset'] not in this_proj['datasets']:
                            this_proj['datasets'][table['dataset']] = []
                        if table['table_id']:
                            this_proj['datasets'][table['dataset']].append(table['table_id'])
                if len(this_proj['datasets']):
                    result['data']['projects'].append(this_proj)

            if not len(result['data']['projects']):
                status = '500'
                result = {
                    'status': 'error',
                    'msg': "No registered BigQuery datasets were found in your Google Cloud Projects. Please register "
                        + "at least one dataset in one of your projects before attempting to export your cohort."
                }
                logger.info(
                    "[STATUS] No registered datasets were found for user {} (ID: {}).".format(req_user.email,str(req_user.id)))
            else:
                status = '200'
                result['status'] = 'success'


    except Exception as e:
        logger.error("[ERROR] While retrieving user {}'s registered BQ datasets and tables:".format(str(user_id)))
        logger.exception(e)
        result = {'message': "There was an error while retrieving your datasets and BQ tables. Please contact the administrator.".format(str(request.user.id)), 'status': 'error'}
        status='500'

    return JsonResponse(result, status=status)<|MERGE_RESOLUTION|>--- conflicted
+++ resolved
@@ -111,7 +111,6 @@
                 user = User.objects.get(id=user_id)
                 gcp_list = GoogleProject.objects.filter(user=user, active=1)
                 social_account = SocialAccount.objects.get(user_id=user_id)
-                sa_dict = {}
 
                 user_details = {
                     'date_joined': user.date_joined,
@@ -122,11 +121,6 @@
                     'last_login': user.last_login,
                     'last_name': user.last_name
                 }
-<<<<<<< HEAD
-                for gcp in gcp_list:
-                    sa_dict[gcp.id] = _buid_sa_list_for_gcp(request, user_id, gcp.id, gcp)
-                context = {'user': user, 'user_details': user_details, 'gcp_list': gcp_list, 'sa_dict': sa_dict}
-=======
 
                 gcp_and_sa_tuples = []
                 for gcp in gcp_list:
@@ -136,7 +130,6 @@
                         return render(request, template, context)
                     gcp_and_sa_tuples.append((gcp, sa_dicts))
                 context = {'user': user, 'user_details': user_details, 'gcp_sa_tups': gcp_and_sa_tuples}
->>>>>>> fc53fc55
 
             except (MultipleObjectsReturned, ObjectDoesNotExist) as e:
                 logger.error("[ERROR] While fetching user GCP list: ")

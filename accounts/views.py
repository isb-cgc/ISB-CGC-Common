"""

Copyright 2015, Institute for Systems Biology

Licensed under the Apache License, Version 2.0 (the "License");
you may not use this file except in compliance with the License.
You may obtain a copy of the License at

   http://www.apache.org/licenses/LICENSE-2.0

Unless required by applicable law or agreed to in writing, software
distributed under the License is distributed on an "AS IS" BASIS,
WITHOUT WARRANTIES OR CONDITIONS OF ANY KIND, either express or implied.
See the License for the specific language governing permissions and
limitations under the License.

"""

import logging
import datetime
import sys

from allauth.account import views as account_views
from allauth.socialaccount.models import SocialAccount
from django.conf import settings
from django.contrib import messages
from django.contrib.auth.decorators import login_required
from django.core.exceptions import ObjectDoesNotExist, MultipleObjectsReturned
from django.http import JsonResponse
from django.shortcuts import render, redirect
from google_helpers.stackdriver import StackDriverLogger
from google_helpers.bigquery_service import get_bigquery_service
from google_helpers.directory_service import get_directory_resource
from google_helpers.resourcemanager_service import get_special_crm_resource
from google_helpers.storage_service import get_storage_resource
from googleapiclient.errors import HttpError
from models import *
from projects.models import User_Data_Tables

logger = logging.getLogger(__name__)
OPEN_ACL_GOOGLE_GROUP = settings.OPEN_ACL_GOOGLE_GROUP
CONTROLLED_ACL_GOOGLE_GROUP = settings.ACL_GOOGLE_GROUP
SERVICE_ACCOUNT_LOG_NAME = settings.SERVICE_ACCOUNT_LOG_NAME

@login_required
def extended_logout_view(request):
    # deactivate NIH_username entry if exists
    try:
        nih_user = NIH_User.objects.get(user_id=request.user.id)
        nih_user.active = False
        nih_user.dbGaP_authorized = False
        nih_user.save()
        logger.info("NIH user {} inactivated".format(nih_user.NIH_username))
    except (ObjectDoesNotExist, MultipleObjectsReturned), e:
        if type(e) is MultipleObjectsReturned:
            logger.warn("Error %s on logout: more than one NIH User with user id %d" % (str(e), request.user.id))

    # remove from CONTROLLED_ACL_GOOGLE_GROUP if exists
    directory_service, http_auth = get_directory_resource()
    user_email = User.objects.get(id=request.user.id).email
    try:
        directory_service.members().delete(groupKey=CONTROLLED_ACL_GOOGLE_GROUP, memberKey=str(user_email)).execute(http=http_auth)
        logger.info("Attempting to delete user {} from group {}. "
                    "If an error message doesn't follow, they were successfully deleted"
                    .format(str(user_email), CONTROLLED_ACL_GOOGLE_GROUP))
    except HttpError, e:
        logger.info(e)

    # add user to OPEN_ACL_GOOGLE_GROUP if they are not yet on it
    try:
        body = {"email": user_email, "role": "MEMBER"}
        directory_service.members().insert(groupKey=OPEN_ACL_GOOGLE_GROUP, body=body).execute(http=http_auth)
        logger.info("Attempting to insert user {} into group {}. "
                    "If an error message doesn't follow, they were successfully added."
                    .format(str(user_email), OPEN_ACL_GOOGLE_GROUP))
    except HttpError, e:
        logger.info(e)

    response = account_views.logout(request)
    return response


class ACLDeleteAction(object):
    def __init__(self, acl_group_name, user_email):
        self.acl_group_name = acl_group_name
        self.user_email = user_email


class UnlinkAccountsResult(object):
    def __init__(self, unlinked_nih_users, acl_delete_actions):
        self.unlinked_nih_users = unlinked_nih_users
        self.acl_delete_actions = acl_delete_actions


def unlink_accounts_and_get_acl_tasks(user_id, acl_group_name):
    """
    This function modifies the 'NIH_User' objects!

    1. Finds a NIH_User object with the given user_id that has the "linked" field set to True. The "linked"
       field is then set to "False".
       Exception case: If there are multiple NIH_User objects with the given user_id that also have "linked"
       set to True

    2. Creates a list of associated email addresses of NIH_user objects that have to be removed from
       the controlled data ACL group.


    Args:
        user_id: ID of the User object associated with the NIH_User object.
        acl_group_name: Name of the access control Google Group.

    Returns: An UnlinkAccountsResult object.

    Throws: ObjectDoesNotExist if no NIH_User object is found with the given user_id
    """

    unlinked_nih_user_list = []
    ACLDeleteAction_list = []

    try:
        nih_account_to_unlink = NIH_User.objects.get(user_id=user_id, linked=True)
        nih_account_to_unlink.linked = False
        nih_account_to_unlink.save()
        unlinked_nih_user_list.append((user_id, nih_account_to_unlink.NIH_username))

    except MultipleObjectsReturned, e:
        nih_user_query_set = NIH_User.objects.filter(user_id=user_id, linked=True)

        for nih_account_to_unlink in nih_user_query_set:
            nih_account_to_unlink.linked = False
            nih_account_to_unlink.save()
            unlinked_nih_user_list.append((user_id, nih_account_to_unlink.NIH_username))

    user_email = User.objects.get(id=user_id).email

    ACLDeleteAction_list.append(ACLDeleteAction(acl_group_name, user_email))

    return UnlinkAccountsResult(unlinked_nih_user_list, ACLDeleteAction_list)


@login_required
def unlink_accounts(request):
    user_id = request.user.id

    try:
        unlink_accounts_result = unlink_accounts_and_get_acl_tasks(user_id, CONTROLLED_ACL_GOOGLE_GROUP)
    except ObjectDoesNotExist as e:
        user_email = User.objects.get(id=user_id).email
        logger.error("NIH_User not found for user_id {}. Error: {}".format(user_id, e))
        messages.error(request, "No linked NIH users were found for user {}.".format(user_email))
        return redirect('/users/' + str(user_id))

    num_unlinked = len(unlink_accounts_result.unlinked_nih_users)
    if num_unlinked > 1:
        logger.warn("Error: more than one NIH User account linked to user id %d".format(user_id))

    directory_service, http_auth = get_directory_resource()
    for action in unlink_accounts_result.acl_delete_actions:
        user_email = action.user_email
        try:
            directory_service.members().delete(groupKey=action.acl_group_name,
                                               memberKey=user_email).execute(http=http_auth)
        except HttpError, e:
            logger.error("{} could not be deleted from {}, probably because they were not a member" .format(user_email, CONTROLLED_ACL_GOOGLE_GROUP))
            logger.exception(e)

    # redirect to user detail page
    return redirect('/users/' + str(user_id))


# GCP RELATED VIEWS

'''
Returns page that has user Google Cloud Projects
'''
@login_required
def user_gcp_list(request, user_id):
    if int(request.user.id) == int(user_id):

        user = User.objects.get(id=user_id)
        gcp_list = GoogleProject.objects.filter(user=user)
        social_account = SocialAccount.objects.get(user_id=user_id)

        user_details = {
            'date_joined': user.date_joined,
            'email': user.email,
            'extra_data': social_account.extra_data,
            'first_name': user.first_name,
            'id': user.id,
            'last_login': user.last_login,
            'last_name': user.last_name
        }

        context = {'user': user,
                   'user_details': user_details,
                   'gcp_list': gcp_list}

        return render(request, 'GenespotRE/user_gcp_list.html', context)
    else:
        return render(request, '403.html')
    pass

@login_required
def verify_gcp(request, user_id):
    try:
        gcp_id = request.GET.get('gcp-id', None)
        crm_service = get_special_crm_resource()
        print >> sys.stderr, 'CRM Service: ', crm_service
        iam_policy = crm_service.projects().getIamPolicy(
            resource=gcp_id, body={}).execute()
        print >> sys.stderr, 'IAM policy: ', iam_policy
        bindings = iam_policy['bindings']
        roles = {}
        user = User.objects.get(id=user_id)
        user_found = False
        for val in bindings:
            role = val['role']
            members = val['members']
            roles[role] = []

            for member in members:
                if member.startswith('user:'):
                    email = member.split(':')[1]
                    if user.email == email:
                        user_found = True
                    registered_user = bool(User.objects.filter(email=email).first())
                    roles[role].append({'email': email,
                                       'registered_user': registered_user})

        if not user_found:
            return JsonResponse({'message': 'You were not found on the project. You may not register a project you do not belong to.'}, status='403')
        else:
            return JsonResponse({'roles': roles,
                                'gcp_id': gcp_id}, status='200')
    except HttpError as e:
        print >> sys.stderr, 'Error:', e
        return JsonResponse({'message': 'There was an error accessing your project. Please verify that you have entered the correct Google Cloud Project ID and set the permissions correctly.'}, status='403')

@login_required
def register_gcp(request, user_id):
    if request.POST:
        project_id = request.POST.get('gcp_id', None)
        project_name = project_id

        register_users = request.POST.getlist('register_users')
        if not user_id or not project_id or not project_name:
            pass
        else:
            try:
                gcp = GoogleProject.objects.get(project_name=project_name,
                                                project_id=project_id)
            except ObjectDoesNotExist:
                gcp = GoogleProject.objects.create(project_name=project_name,
                                                   project_id=project_id,
                                                   big_query_dataset='')
                gcp.save()

        users = User.objects.filter(email__in=register_users)

        for user in users:
            gcp.user.add(user)
            gcp.save()
        return redirect('user_gcp_list', user_id=request.user.id)
    return render(request, 'GenespotRE/register_gcp.html', {})

@login_required
def gcp_detail(request, user_id, gcp_id):
    context = {}
    context['gcp'] = GoogleProject.objects.get(id=gcp_id)

    return render(request, 'GenespotRE/gcp_detail.html', context)


@login_required
def user_gcp_delete(request, user_id, gcp_id):
    if request.POST:
        gcp = GoogleProject.objects.get(id=gcp_id)

        # Remove Service Accounts associated to this Google Project and remove them from acl_google_groups
        service_accounts = ServiceAccount.objects.filter(google_project_id=gcp.id)

        try:
            directory_service, http_auth = get_directory_resource()
            for service_account in service_accounts:
                directory_service.members().delete(groupKey=service_account.authorized_dataset.acl_google_group, memberKey=service_account.service_account).execute(http=http_auth)


                logger.info("Attempting to delete user {} from group {}. "
                            "If an error message doesn't follow, they were successfully deleted"
                            .format(service_account.service_account, CONTROLLED_ACL_GOOGLE_GROUP))
        except HttpError, e:
            logger.info(e)

        gcp.delete()

    return redirect('user_gcp_list', user_id=request.user.id)


def verify_service_account(gcp_id, service_account, datasets):
    # Only verify for protected datasets
    dataset_objs = AuthorizedDataset.objects.filter(id__in=datasets, public=False)
    dataset_obj_ids = dataset_objs.values_list('id', flat=True)
    dataset_obj_names = dataset_objs.values_list('name', flat=True)

    # log the reports using Cloud logging API
    st_logger = StackDriverLogger.build_from_django_settings()

    log_name = SERVICE_ACCOUNT_LOG_NAME
    resp = {
        'message': '{0}: Begin verification of service account.'.format(service_account)
    }
    st_logger.write_struct_log_entry(log_name, resp)
    # 1. GET ALL USERS ON THE PROJECT.
    try:
        crm_service = get_special_crm_resource()
        iam_policy = crm_service.projects().getIamPolicy(
            resource=gcp_id, body={}).execute()
        bindings = iam_policy['bindings']
        roles = {}
        verified_sa = False
        for val in bindings:
            role = val['role']
            members = val['members']
            roles[role] = []
            for member in members:
                if member.startswith('user:'):
                    email = member.split(':')[1]
                    registered_user = bool(User.objects.filter(email=email).first())
                    roles[role].append({'email': email,
                                       'registered_user': registered_user})

                elif member.startswith('serviceAccount'):
                    if member.find(':'+service_account) > 0:
                        verified_sa = True

        # 2. VERIFY SERVICE ACCOUNT IS IN THIS PROJECT
        if not verified_sa:
            logging.info('Provided service account does not exist in project.')

            st_logger.write_struct_log_entry(log_name, {'message': '{0}: Provided service account does not exist in project {1}.'.format(service_account, gcp_id)})
            # return error that the service account doesn't exist in this project
            return {'message': 'The provided service account does not exist in the selected project'}


        # 3. VERIFY ALL USERS ARE REGISTERED AND HAVE ACCESS TO APPROPRIATE DATASETS
        user_dataset_verified = True

        for role, members in roles.items():
            for member in members:

                # IF USER IS REGISTERED
                if member['registered_user']:
                    user = User.objects.filter(email=member['email']).first()

                    # FIND NIH_USER FOR USER
                    nih_user = NIH_User.objects.filter(user_id=user.id).first()
                    member['nih_registered'] = bool(nih_user)

                    # IF USER HAS LINKED ERA COMMONS ID
                    if nih_user:

                        # FIND ALL DATASETS USER HAS ACCESS TO
                        user_datasets = UserAuthorizedDatasets.objects.filter(nih_user_id=nih_user.id).values_list('authorized_dataset', flat=True)
                        user_auth_datasets = AuthorizedDataset.objects.filter(id__in=user_datasets)
                        member['datasets'] = []
                        user_auth_dataset_ids = user_auth_datasets.values_list('id', flat=True)

                        # VERIFY THE USER HAS ACCESS TO THE PROPOSED DATASETS
                        member['datasets_valid'] = False
                        if set(dataset_obj_ids).issubset(user_auth_dataset_ids):
                            member['datasets_valid'] = True
                            if dataset_objs:
                                st_logger.write_struct_log_entry(log_name, {'message': '{0}: {1} has access to datasets [{2}].'.format(service_account, user.email, ','.join(dataset_obj_names))})

                        for item in user_auth_datasets:
                            member['datasets'].append(item.name)

                        # IF ONE USER DOES NOT HAVE ACCESS, DO NOT ALLOW TO CONTINUE
                        if not member['datasets_valid']:
                            user_dataset_verified = False
                            if dataset_objs:
<<<<<<< HEAD
                                st_logger.write_struct_log_entry(log_name, {'message': '{0}: {1} does not have access to datasets [{1}].'.format(service_account, user.email, ','.join(dataset_obj_names))})
=======
                                st_logger.write_struct_log_entry(log_name, {'message': '{0}: {1} does not have access to datasets [{2}].'.format(service_account, user.email, ','.join(dataset_obj_names))})
>>>>>>> 4e52c5ee

                    # IF USER HAS NO ERA COMMONS ID
                    else:
                        member['datasets_valid'] = False

                        # IF TRYING TO USE PROTECTED DATASETS, DENY REQUEST
                        if dataset_objs:
                            user_dataset_verified = False
<<<<<<< HEAD
                            st_logger.write_struct_log_entry(log_name, {'message': '{0}: {1} does not have access to datasets [{1}].'.format(service_account, user.email, ','.join(dataset_obj_names))})
=======
                            st_logger.write_struct_log_entry(log_name, {'message': '{0}: {1} does not have access to datasets [{2}].'.format(service_account, user.email, ','.join(dataset_obj_names))})
>>>>>>> 4e52c5ee

                # IF USER HAS NEVER LOGGED INTO OUR SYSTEM
                else:
                    member['nih_registered'] = False
                    member['datasets'] = []
                    if dataset_objs:
                        st_logger.write_struct_log_entry(log_name, {'message': '{0}: {1} does not have access to datasets [{2}].'.format(service_account, member['email'], ','.join(dataset_obj_names))})
                        user_dataset_verified = False


                # 4. VERIFY PI IS ON THE PROJECT


    except HttpError, e:
        return {'message': 'There was an error accessing your project. Please verify that you have set the permissions correctly.'}

    '''
    RETURN THE LIST OF DATASETS AND WHETHER ALL USERS HAVE ACCESS OR NOT.
    IF NOT ALL USERS HAVE ACCESS TO A DATASET, LIST THE USERS THAT DO NOT.
    '''

    return_obj = {'roles': roles,
                  'user_dataset_verified': user_dataset_verified}
    return return_obj

@login_required
def verify_sa(request, user_id):
    st_logger = StackDriverLogger.build_from_django_settings()

    if request.POST.get('gcp_id'):
        gcp_id = request.POST.get('gcp_id')
        user_sa = request.POST.get('user_sa')
        datasets = request.POST.getlist('datasets')
        status = '200'
        result = verify_service_account(gcp_id, user_sa, datasets)
        if 'message' in result.keys():
            status = '400'
            st_logger.write_struct_log_entry(SERVICE_ACCOUNT_LOG_NAME, {'message': '{0}: {1}'.format(user_sa, result['message'])})
        elif result['user_dataset_verified']:
            st_logger.write_struct_log_entry(SERVICE_ACCOUNT_LOG_NAME, {'message': '{0}: Service account was successfully verified.'.format(user_sa)})
        else:
            st_logger.write_struct_log_entry(SERVICE_ACCOUNT_LOG_NAME, {'message': '{0}: Service account was not successfully verified.'.format(user_sa)})
        result['user_sa'] = user_sa
        result['datasets'] = datasets
        return JsonResponse(result, status=status)
    else:
        return JsonResponse({'message': 'There was no Google Cloud Project provided.'}, status='404')

@login_required
def register_sa(request, user_id):
    st_logger = StackDriverLogger.build_from_django_settings()

    print request.POST
    if request.GET.get('gcp_id'):
        authorized_datasets = AuthorizedDataset.objects.filter(public=False)

        context = {'gcp_id': request.GET.get('gcp_id'),
                   'authorized_datasets': authorized_datasets}
        return render(request, 'GenespotRE/register_sa.html', context)
    elif request.POST.get('gcp_id'):
        gcp_id = request.POST.get('gcp_id')
        user_sa = request.POST.get('user_sa')
        datasets = list(request.POST.get('datasets'))
        user_gcp = GoogleProject.objects.get(project_id=gcp_id)

        if len(datasets) == 1 and datasets[0] == '':
            datasets = []
        else:
            datasets = map(int, datasets)

        # VERIFY AGAIN JUST IN CASE USER TRIED TO GAME THE SYSTEM
        result = verify_service_account(gcp_id, user_sa, datasets)
        if 'message' in result.keys():
            messages.error(request, result['message'])
            st_logger.write_struct_log_entry(SERVICE_ACCOUNT_LOG_NAME, {'message': '{0}: {1}'.format(user_sa, result['message'])})
            return redirect('user_gcp_list', user_id=user_id)

        elif result['user_dataset_verified']:
            st_logger.write_struct_log_entry(SERVICE_ACCOUNT_LOG_NAME,
                            {'message': '{0}: Service account was successfully verified.'.format(user_sa)})

            # Datasets verified, add service accounts to appropriate acl groups
            protected_datasets = AuthorizedDataset.objects.filter(id__in=datasets)

            # ADD SERVICE ACCOUNT TO ALL PUBLIC AND PROTECTED DATASETS ACL GROUPS
            public_datasets = AuthorizedDataset.objects.filter(public=True)
            directory_service, http_auth = get_directory_resource()
            for dataset in public_datasets | protected_datasets:

                service_account_obj, created = ServiceAccount.objects.update_or_create(google_project=user_gcp,
                                                                                       service_account=user_sa,
                                                                                       authorized_dataset=dataset,
                                                                                       defaults={
                                                                                           'google_project': user_gcp,
                                                                                           'service_account': user_sa,
                                                                                           'authorized_dataset': dataset,
                                                                                           'active': True
                                                                                       })

                try:
                    body = {"email": service_account_obj.service_account, "role": "MEMBER"}
                    st_logger.write_struct_log_entry(SERVICE_ACCOUNT_LOG_NAME, {'message': '{0}: Attempting to add service account to Google Group {1}.'.format(str(service_account_obj.service_account), dataset.acl_google_group)})
                    directory_service.members().insert(groupKey=dataset.acl_google_group, body=body).execute(http=http_auth)

                    logger.info("Attempting to insert user {} into group {}. "
                                "If an error message doesn't follow, they were successfully added."
                                .format(str(service_account_obj.service_account), dataset.acl_google_group))

                except HttpError, e:
                    st_logger.write_struct_log_entry(SERVICE_ACCOUNT_LOG_NAME, {'message': '{0}: There was an error in adding the service account to Google Group {1}. {2}'.format(str(service_account_obj.service_account), dataset.acl_google_group, e)})
                    logger.info(e)

            return redirect('user_gcp_list', user_id=user_id)
        else:
            # Somehow managed to register even though previous verification failed
            st_logger.write_struct_log_entry(SERVICE_ACCOUNT_LOG_NAME, {'message': '{0}: Service account was not successfully verified.'.format(user_sa)})
            messages.error(request, 'There was an error in processing your service account. Please try again.')
            return redirect('user_gcp_list', user_id=user_id)
    else:
        messages.error(request, 'There was no Google Cloud Project provided.', 'warning')
        return redirect('user_gcp_list', user_id=user_id)

@login_required
def delete_sa(request, user_id, sa_id):
    st_logger = StackDriverLogger.build_from_django_settings()

    if request.POST:

        sa = ServiceAccount.objects.get(id=sa_id)

        try:
            directory_service, http_auth = get_directory_resource()
            directory_service.members().delete(groupKey=sa.authorized_dataset.acl_google_group, memberKey=sa.service_account).execute(http=http_auth)
            st_logger.write_struct_log_entry(SERVICE_ACCOUNT_LOG_NAME, {'message': '{0}: Attempting to delete service account from Google Group {1}.'.format(sa.service_account, sa.authorized_dataset.acl_google_group)})
            logger.info("Attempting to delete user {} from group {}. "
                        "If an error message doesn't follow, they were successfully deleted"
                        .format(sa.service_account, sa.authorized_dataset.acl_google_group))
        except HttpError, e:
            st_logger.write_struct_log_entry(SERVICE_ACCOUNT_LOG_NAME, {
                'message': '{0}: There was an error in removing the service account to Google Group {1}.'.format(str(sa.service_account), sa.authorized_dataset.acl_google_group)})
            logger.info(e)

        sa.delete()

    return redirect('user_gcp_list', user_id=user_id)

@login_required
def register_bucket(request, user_id, gcp_id):
    st_logger = StackDriverLogger.build_from_django_settings()

    if request.POST:
        bucket_name = request.POST.get('bucket_name', None)
        gcp = GoogleProject.objects.get(id=gcp_id)
        found_bucket = False

        # Check bucketname not null
        if not bucket_name:
            messages.error(request, 'There was no bucket name provided.')

        # Check that bucket is in project
        try:
            storage_service = get_storage_resource()
            buckets = storage_service.buckets().list(project=gcp.project_id).execute()

            if 'items' in buckets.keys():
                bucket_list = buckets['items']

                for bucket in bucket_list:
                    if bucket['name'] == bucket_name:
                        found_bucket = True

                if found_bucket:
                    bucket = Bucket(google_project=gcp, bucket_name=bucket_name)
                    bucket.save()
                else:
                    messages.error(request, 'The bucket, {0}, was not found in the Google Cloud Project, {1}.'.format(
                        bucket_name, gcp.project_id))

        except HttpError, e:
            messages.error(request, 'There was an unknown error processing this request.')
            st_logger.write_struct_log_entry(SERVICE_ACCOUNT_LOG_NAME, {
                'message': '{0}: There was an error accessing the Google Cloud Project bucket list.'.format(
                    str(gcp.project_id))})
            logger.info(e)

    return redirect('gcp_detail', user_id=user_id, gcp_id=gcp_id)


@login_required
def delete_bucket(request, user_id, bucket_id):
    if request.POST:
        gcp_id = request.POST.get('gcp_id')
        bucket = Bucket.objects.get(id=bucket_id)

        # Check to make sure it's not being used by user data
        user_data_tables = User_Data_Tables.objects.filter(google_bucket_id=bucket_id, project__active=True)
        if len(user_data_tables):
            messages.error(request, 'The bucket, {0}, is being used for uploaded program data. Please delete the program(s) before deleting this bucket. This includes any programs uploaded by other users to ths same bucket.'.format(bucket.bucket_name))
        else:
            bucket.delete()
        return redirect('gcp_detail', user_id=user_id, gcp_id=gcp_id)
    return redirect('user_gcp_list', user=user_id)

@login_required
def register_bqdataset(request, user_id, gcp_id):
    if request.POST:
        bqdataset_name = request.POST.get('bqdataset_name', None)
        gcp = GoogleProject.objects.get(id=gcp_id)
        found_dataset = False

        # Check bqdatasetname not null
        if not bqdataset_name:
            messages.error(request, 'There was no dataset name provided.')
        else:
            bqdataset_name = bqdataset_name.strip()

        # Check that bqdataset is in project
        try:
            bq_service = get_bigquery_service()
            datasets = bq_service.datasets().list(projectId=gcp.project_id).execute()

            if 'datasets' in datasets.keys():
                dataset_list = datasets['datasets']

                for dataset in dataset_list:
                    if dataset['datasetReference']['datasetId'] == bqdataset_name:
                        found_dataset = True

            if found_dataset:
                bqdataset = BqDataset(google_project=gcp, dataset_name=bqdataset_name)
                bqdataset.save()
            else:
                messages.error(request, 'The dataset, {0}, was not found in the Google Cloud Project, {1}.'.format(
                    bqdataset_name, gcp.project_id))

        except HttpError, e:
            messages.error(request, 'There was an unknown error processing this request.')
            st_logger.write_struct_log_entry(SERVICE_ACCOUNT_LOG_NAME, {
                'message': '{0}: There was an error accessing the Google Cloud Project dataset list.'.format(
                    str(gcp.project_id))})
            logger.info(e)

    return redirect('gcp_detail', user_id=user_id, gcp_id=gcp_id)


@login_required
def delete_bqdataset(request, user_id, bqdataset_id):

    if request.POST:
        gcp_id = request.POST.get('gcp_id')
        bqdataset = BqDataset.objects.get(id=bqdataset_id)

        # Check to make sure it's not being used by user data
        user_data_tables = User_Data_Tables.objects.filter(google_bq_dataset_id=bqdataset_id, project__active=True)
        if len(user_data_tables):
            messages.error(request,
                           'The dataset, {0}, is being used for uploaded program data. Please delete the program(s) before unregistering this dataset. This includes any programs uploaded by other users to ths same dataset.'.format(
                               bqdataset.dataset_name))
        else:
            bqdataset.delete()
        return redirect('gcp_detail', user_id=user_id, gcp_id=gcp_id)
    return redirect('user_gcp_list', user_id=user_id)<|MERGE_RESOLUTION|>--- conflicted
+++ resolved
@@ -205,10 +205,8 @@
     try:
         gcp_id = request.GET.get('gcp-id', None)
         crm_service = get_special_crm_resource()
-        print >> sys.stderr, 'CRM Service: ', crm_service
         iam_policy = crm_service.projects().getIamPolicy(
             resource=gcp_id, body={}).execute()
-        print >> sys.stderr, 'IAM policy: ', iam_policy
         bindings = iam_policy['bindings']
         roles = {}
         user = User.objects.get(id=user_id)
@@ -379,11 +377,7 @@
                         if not member['datasets_valid']:
                             user_dataset_verified = False
                             if dataset_objs:
-<<<<<<< HEAD
-                                st_logger.write_struct_log_entry(log_name, {'message': '{0}: {1} does not have access to datasets [{1}].'.format(service_account, user.email, ','.join(dataset_obj_names))})
-=======
                                 st_logger.write_struct_log_entry(log_name, {'message': '{0}: {1} does not have access to datasets [{2}].'.format(service_account, user.email, ','.join(dataset_obj_names))})
->>>>>>> 4e52c5ee
 
                     # IF USER HAS NO ERA COMMONS ID
                     else:
@@ -392,11 +386,7 @@
                         # IF TRYING TO USE PROTECTED DATASETS, DENY REQUEST
                         if dataset_objs:
                             user_dataset_verified = False
-<<<<<<< HEAD
-                            st_logger.write_struct_log_entry(log_name, {'message': '{0}: {1} does not have access to datasets [{1}].'.format(service_account, user.email, ','.join(dataset_obj_names))})
-=======
                             st_logger.write_struct_log_entry(log_name, {'message': '{0}: {1} does not have access to datasets [{2}].'.format(service_account, user.email, ','.join(dataset_obj_names))})
->>>>>>> 4e52c5ee
 
                 # IF USER HAS NEVER LOGGED INTO OUR SYSTEM
                 else:

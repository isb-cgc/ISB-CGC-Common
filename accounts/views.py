--- conflicted
+++ resolved
@@ -35,13 +35,7 @@
 from django.contrib.auth.models import User
 from .models import *
 from django.utils.html import escape
-<<<<<<< HEAD
-from .sa_utils import verify_service_account, register_service_account, service_account_dict, \
-                     controlled_auth_datasets, have_linked_user
-from .utils import verify_gcp_for_reg, register_or_refresh_gcp, unreg_gcp
-=======
 from .sa_utils import controlled_auth_datasets, have_linked_user
->>>>>>> e04629ca
 
 from .dcf_support import TokenFailure, InternalTokenError, RefreshTokenExpired, DCFCommFailure
 

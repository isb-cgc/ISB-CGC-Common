--- conflicted
+++ resolved
@@ -90,15 +90,8 @@
         dcf_auth_url = DCF_AUTH_URL
         if idp:
             dcf_auth_url += "?idp={}".format(idp)
-<<<<<<< HEAD
-            if settings.DCF_TEST and settings.DCF_UPSTREAM_EXPIRES_IN_SEC:
-                dcf_auth_url += "&upstream_expires_in={}".format(settings.DCF_UPSTREAM_EXPIRES_IN_SEC)
-        logger.info('dcf_auth_url')
-        logger.info(dcf_auth_url)
-=======
             #if settings.DCF_TEST and settings.DCF_UPSTREAM_EXPIRES_IN_SEC:
             #    dcf_auth_url += "&upstream_expires_in={}&refresh_token_expires_in={}".format(settings.DCF_UPSTREAM_EXPIRES_IN_SEC, settings.DCF_REFRESH_TOKEN_EXPIRES_IN_SEC)
->>>>>>> 800b28e1
         authorization_url, state = oauth.authorization_url(dcf_auth_url)
 
 

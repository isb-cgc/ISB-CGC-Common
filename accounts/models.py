--- conflicted
+++ resolved
@@ -18,14 +18,9 @@
 from builtins import object
 from django.db import models
 from django.contrib.auth.models import User
-<<<<<<< HEAD
-from allauth.account.signals import password_changed, password_set, user_signed_up, password_reset
-from django.conf import settings
-=======
 from allauth.account.signals import password_changed, password_set, user_signed_up, password_reset, user_logged_in
 from django.conf import settings
 from django.db.models import signals
->>>>>>> 02ceb610
 import logging
 from datetime import datetime, timezone, timedelta
 import pytz
@@ -183,24 +178,6 @@
     def expired(self):
         return self.expiration_date <= utc_now()
 
-<<<<<<< HEAD
-
-class PasswordHistory(models.Model):
-    user = models.ForeignKey(User, on_delete=models.CASCADE)
-    password_hash = models.CharField(max_length=256, blank=False, null=False)
-    date_added = models.DateTimeField(null=False, blank=False, default=utc_now)
-    unique_together = (("user", "password_hash"),)
-
-
-def set_password_expiration(sender, user, **kwargs):
-    pwd_exp, created = PasswordExpiration.objects.update_or_create(user=user)
-    pwd_exp.expiration_date = utc_now_plus_expiry()
-    logger.info("[STATUS] Setting password expiration date to {} for user {}".format(pwd_exp.expiration_date, user.email))
-    pwd_exp.save()
-
-
-def add_password_history(sender, user, **kwargs):
-=======
     def warn(self):
         return (self.expiration_date-utc_now()) < timedelta(seconds=settings.ACCOUNTS_PASSWORD_EXPIRATION_WARN)
 
@@ -231,7 +208,6 @@
 
 
 def add_password_history(sender, request, user, **kwargs):
->>>>>>> 02ceb610
     try:
         pwd_history = PasswordHistory.objects.filter(user=user).order_by('-date_added')
         # We only store a limited number of old passwords to prevent re-use; check to see
@@ -239,9 +215,6 @@
         if len(pwd_history) >= settings.ACCOUNTS_PASSWORD_HISTORY:
             pwd_history.last().delete()
         PasswordHistory.objects.update_or_create(user=user, password_hash=user.password)
-<<<<<<< HEAD
-        logger.info("[STATUS] Added password history entry for user {}".format(user.email))
-=======
         logger.info("[STATUS] Added password history entry for user {}".format(user.email if user.email else user.username))
     except Exception as e:
         logger.exception(e)
@@ -276,25 +249,13 @@
             if password_expr.expired():
                 # set flag for middleware to pick up
                 request.redirect_to_password_change = True
->>>>>>> 02ceb610
-    except Exception as e:
-        logger.exception(e)
-
-
-<<<<<<< HEAD
-password_set.connect(add_password_history)
-password_set.connect(set_password_expiration)
-user_signed_up.connect(add_password_history)
-user_signed_up.connect(set_password_expiration)
-password_changed.connect(add_password_history)
-password_changed.connect(set_password_expiration)
-password_reset.connect(add_password_history)
-password_reset.connect(set_password_expiration)
-=======
+    except Exception as e:
+        logger.exception(e)
+
+
 signals.post_save.connect(user_added_handler, sender=settings.AUTH_USER_MODEL, dispatch_uid="post_save:user_added_handler")
 user_signed_up.connect(set_password_expiration,dispatch_uid="user_signed_up:set_password_expiration")
 user_logged_in.connect(check_password_expired,dispatch_uid="user_logged_in:check_password_expired")
 password_set.connect(password_change_handler,dispatch_uid="password_set:password_change_handler")
 password_changed.connect(password_change_handler,dispatch_uid="password_changed:password_change_handler")
-password_reset.connect(password_change_handler,dispatch_uid="password_reset:password_change_handler")
->>>>>>> 02ceb610
+password_reset.connect(password_change_handler,dispatch_uid="password_reset:password_change_handler")
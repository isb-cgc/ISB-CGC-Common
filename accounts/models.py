"""

Copyright 2015, Institute for Systems Biology

Licensed under the Apache License, Version 2.0 (the "License");
you may not use this file except in compliance with the License.
You may obtain a copy of the License at

   http://www.apache.org/licenses/LICENSE-2.0

Unless required by applicable law or agreed to in writing, software
distributed under the License is distributed on an "AS IS" BASIS,
WITHOUT WARRANTIES OR CONDITIONS OF ANY KIND, either express or implied.
See the License for the specific language governing permissions and
limitations under the License.

"""

from django.db import models
from django.contrib.auth.models import User
from django.contrib import admin


class NIH_User(models.Model):
    user = models.ForeignKey(User, null=False)
    NIH_username = models.TextField(null=True)
    NIH_assertion = models.TextField(null=True)
    NIH_assertion_expiration = models.DateTimeField(null=True)
    dbGaP_authorized = models.BooleanField(default=False)
    active = models.BooleanField(default=True)
    linked = models.BooleanField(default=True)

    class Meta:
        verbose_name = "NIH User"
        verbose_name_plural = "NIH Users"

    def get_google_email(self):
        return User.objects.get(pk=self.user_id).email


class Bucket(models.Model):
    user = models.ForeignKey(User, null=False)
    bucket_name = models.CharField(null=True,max_length=155)
    bucket_permissions = models.TextField(null=True)

    def __str__(self):
        return self.bucket_name


class GoogleProject(models.Model):
    user = models.ForeignKey(User, null=False)
    project_name = models.CharField(max_length=150)
    project_id = models.CharField(max_length=150)
    big_query_dataset = models.CharField(max_length=150, null=True)

    def __str__(self):
        return self.project_name

<<<<<<< HEAD
=======

>>>>>>> 144087d4
class AuthorizedDataset(models.Model):
    name = models.CharField(max_length=256, null=False)
    whitelist_id = models.CharField(max_length=256, null=False)
    acl_google_group = models.CharField(max_length=256, null=False)

<<<<<<< HEAD
=======

>>>>>>> 144087d4
class UserAuthorizedDatasets(models.Model):
    nih_user = models.ForeignKey(NIH_User, null=False)
    authorized_dataset = models.ForeignKey(AuthorizedDataset, null=False)

<<<<<<< HEAD
=======

>>>>>>> 144087d4
class ServiceAccount(models.Model):
    google_project = models.ForeignKey(GoogleProject, null=False)
    service_account = models.CharField(max_length=1024, null=False)
    authorized_dataset = models.ForeignKey(AuthorizedDataset, null=True) # Null means open access only<|MERGE_RESOLUTION|>--- conflicted
+++ resolved
@@ -56,27 +56,18 @@
     def __str__(self):
         return self.project_name
 
-<<<<<<< HEAD
-=======
 
->>>>>>> 144087d4
 class AuthorizedDataset(models.Model):
     name = models.CharField(max_length=256, null=False)
     whitelist_id = models.CharField(max_length=256, null=False)
     acl_google_group = models.CharField(max_length=256, null=False)
 
-<<<<<<< HEAD
-=======
 
->>>>>>> 144087d4
 class UserAuthorizedDatasets(models.Model):
     nih_user = models.ForeignKey(NIH_User, null=False)
     authorized_dataset = models.ForeignKey(AuthorizedDataset, null=False)
 
-<<<<<<< HEAD
-=======
 
->>>>>>> 144087d4
 class ServiceAccount(models.Model):
     google_project = models.ForeignKey(GoogleProject, null=False)
     service_account = models.CharField(max_length=1024, null=False)

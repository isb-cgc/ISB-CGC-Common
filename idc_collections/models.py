from builtins import object
import operator

from django.db import models
from django.contrib.auth.models import User
from django.db.models import Q
import time
import logging
from sharing.models import Shared_Resource
from functools import reduce


logger = logging.getLogger('main_logger')


class ProgramQuerySet(models.QuerySet):
    def get_collections(self):
        collections = None
        for prog in self.all():
            collections = prog.collection_set.all() if not collections else collections | prog.collection_set.all()
        return collections.distinct()

class ProgramManager(models.Manager):
    def get_queryset(self):
        return ProgramQuerySet(self.model, using=self._db)

    def search(self, search_terms):
        terms = [term.strip() for term in search_terms.split()]
        q_objects = []
        for term in terms:
            q_objects.append(Q(name__icontains=term))

        # Start with a bare QuerySet
        qs = self.get_queryset()

        # Use operator's or_ to string together all of your Q objects.
        return qs.filter(reduce(operator.and_, [reduce(operator.or_, q_objects), Q(active=True)]))

class Program(models.Model):
    id = models.AutoField(primary_key=True)
    # Eg. TCGA
    short_name = models.CharField(max_length=15, null=False, blank=False)
    # Eg. The Cancer Genome Atlas
    name = models.CharField(max_length=255, null=True)
    description = models.TextField(null=True, blank=True)
    active = models.BooleanField(default=True)
    objects = ProgramManager()
    owner = models.ForeignKey(User, on_delete=models.CASCADE)
    is_public = models.BooleanField(default=False)
    shared = models.ManyToManyField(Shared_Resource)
    
    def get_all_collections(self):
        return self.idc_collections_set.filter(active=1)

    @classmethod
    def get_public_programs(cls):
        return Program.objects.filter(active=True,is_public=True,owner=User.objects.get(is_active=True,username="idc",is_superuser=True,is_staff=True))

    def __str__(self):
        return "{} ({}), {}".format(self.short_name, self.name, "Public" if self.is_public else "Private (owner: {})".format(self.owner.email))


class Project(models.Model):
    id = models.AutoField(primary_key=True)
    # Eg. TCGA-BRCA
    short_name = models.CharField(max_length=15, null=False, blank=False)
    # Eg. Framingham Heart Study
    name = models.CharField(max_length=255, null=True)
    description = models.TextField(null=True, blank=True)
    active = models.BooleanField(default=True)
    owner = models.ForeignKey(User, on_delete=models.CASCADE)
    is_public = models.BooleanField(default=False)
    shared = models.ManyToManyField(Shared_Resource)
    program = models.ForeignKey(Program, on_delete=models.CASCADE)

    def __str__(self):
        return "{} ({}), {}".format(self.short_name, self.name,
                                    "Public" if self.is_public else "Private (owner: {})".format(self.owner.email))


class DataSetTypeQuerySet(models.QuerySet):
    def get_data_sources(self):
        sources = None
        for dst in self.all():
            if not sources:
                sources = dst.datasource_set.all()
            else:
                sources = sources | dst.datasource_set.all()
        return sources

class DataSetTypeManager(models.Manager):
    def get_queryset(self):
        return DataSetTypeQuerySet(self.model, using=self._db)

class DataSetType(models.Model):
    IMAGE_DATA = 'I'
    ANCILLARY_DATA = 'A'
    DERIVED_DATA = 'D'
    ORIGINAL_SET = 'O'
    DERIVED_SET = 'R'
    RELATED_SET = 'C'
    DATA_TYPES = (
        (IMAGE_DATA, 'Image Data'),
        (ANCILLARY_DATA, 'Clinical, Biospecimen, and Mutation Data'),
        (DERIVED_DATA, 'Derived Data')
    )
    SET_TYPE_NAMES = {
        ORIGINAL_SET: 'origin_set',
        RELATED_SET: 'related_set',
        DERIVED_SET: 'derived_set'
    }
    SET_TYPES = (
        (ORIGINAL_SET, SET_TYPE_NAMES[ORIGINAL_SET]),
        (RELATED_SET, SET_TYPE_NAMES[RELATED_SET]),
        (DERIVED_SET, SET_TYPE_NAMES[DERIVED_SET])
    )

    id = models.AutoField(primary_key=True, null=False, blank=False)
    name = models.CharField(max_length=128, null=False, blank=False)
    data_type = models.CharField(max_length=1, blank=False, null=False, choices=DATA_TYPES, default=IMAGE_DATA)
    set_type = models.CharField(max_length=1, blank=False, null=False, choices=SET_TYPES, default=ORIGINAL_SET)
    objects = DataSetTypeManager()

    @classmethod
    def get_set_type_name(cls, set_type):
        return cls.SET_TYPE_NAMES[set_type]

    def get_set_name(self):
        return self.SET_TYPE_NAMES[self.set_type]


class ImagingDataCommonsVersionQuerySet(models.QuerySet):
    def get_data_sources(self):
        sources = None
        for idcdv in self.all():
            versions = idcdv.dataversion_set.all().distinct()
            if not sources:
                sources = versions.get_data_sources()
            else:
                sources = sources | versions.get_data_sources()
        return sources.distinct()

class ImagingDataCommonsVersionManager(models.Manager):
    def get_queryset(self):
        return ImagingDataCommonsVersionQuerySet(self.model, using=self._db)

class ImagingDataCommonsVersion(models.Model):
    id = models.AutoField(primary_key=True, null=False, blank=False)
    name = models.CharField(max_length=128, null=False, blank=False)
    version_number = models.CharField(max_length=128, null=False, blank=False)
    version_uid = models.CharField(max_length=128, null=True)
    date_active = models.DateField(auto_now_add=True, null=False, blank=False)
    active = models.BooleanField(default=True, null=False, blank=False)
    objects = ImagingDataCommonsVersionManager()

    def get_data_sources(self):
        return self.dataversion_set.all().distinct().get_data_sources().distinct()

    def get_display(self):
        return self.__str__()

    def __repr__(self):
        return self.__str__()

    def __str__(self):
        return "{} Version {} {}".format(self.name, self.version_number, self.date_active)
    

class DataVersionQuerySet(models.QuerySet):
    def get_data_sources(self):
        sources = None
        for dv in self.all():
            if not sources:
                sources = dv.datasource_set.all()
            else:
                sources = sources | dv.datasource_set.all()
        return sources

class DataVersionManager(models.Manager):
    def get_queryset(self):
        return DataVersionQuerySet(self.model, using=self._db)

class DataVersion(models.Model):
    version = models.CharField(max_length=16, null=False, blank=False)
    name = models.CharField(max_length=128, null=False, blank=False)
    programs = models.ManyToManyField(Program)
    idc_versions = models.ManyToManyField(ImagingDataCommonsVersion)
    active = models.BooleanField(default=True)
    objects = DataVersionManager()

    def get_active_version(self):
        return DataVersion.objects.get(active=True, name=name).version

    def __str__(self):
        return "{} ({}) ({})".format(self.name, self.version, self.idc_versions.all())


class CollectionQuerySet(models.QuerySet):
    def get_tooltips(self):
        tips = {}
        for collex in self.all():
            tips[collex.collection_id] = collex.description
        return tips

class CollectionManager(models.Manager):
    def get_queryset(self):
        return CollectionQuerySet(self.model, using=self._db)

class Collection(models.Model):
    ANALYSIS_COLLEX = 'A'
    ORIGINAL_COLLEX = 'O'
    COLLEX_DISPLAY = {
        ANALYSIS_COLLEX: 'Analysis',
        ORIGINAL_COLLEX: 'Original'
    }
    COLLEX_TYPES = (
        (ANALYSIS_COLLEX, COLLEX_DISPLAY[ANALYSIS_COLLEX]),
        (ORIGINAL_COLLEX, COLLEX_DISPLAY[ORIGINAL_COLLEX])
    )

    id = models.AutoField(primary_key=True)
    name = models.CharField(max_length=255, null=True, blank=False)
    tcia_collection_id = models.CharField(max_length=255, null=True, blank=False)
    nbia_collection_id = models.CharField(max_length=255, null=True, blank=False)
    collection_id = models.CharField(max_length=255, null=True, blank=False)
    description = models.TextField(null=True, blank=False)
    date_updated = models.DateField(null=True, blank=False)
    status = models.CharField(max_length=40, null=True, blank=False)
    access = models.CharField(max_length=40, null=True, blank=False)
    subject_count = models.IntegerField(default=0, null=True, blank=False)
    image_types = models.CharField(max_length=255, null=True, blank=False)
    cancer_type = models.CharField(max_length=128, null=True, blank=False)
    doi = models.CharField(max_length=255, null=True, blank=False)
    supporting_data = models.CharField(max_length=255, null=True, blank=False)
    analysis_artifacts = models.CharField(max_length=255, null=True, blank=False)
    species = models.CharField(max_length=64, null=True, blank=False)
    location = models.CharField(max_length=255, null=True, blank=False)
    active = models.BooleanField(default=True, null=False, blank=False)
    is_public = models.BooleanField(default=False, null=False, blank=False)
    collection_type = models.CharField(max_length=1, blank=False, null=False, choices=COLLEX_TYPES, default=ORIGINAL_COLLEX)
    objects = CollectionManager()
    owner = models.ForeignKey(User, on_delete=models.CASCADE)
    collections = models.CharField(max_length=255, null=True, blank=False)
    data_versions = models.ManyToManyField(DataVersion)
    # We make this many to many in case a collection is part of one program, though it may not be
    program = models.ForeignKey(Program, on_delete=models.CASCADE, null=True)

    def get_programs(self):
        return self.program

    def __str__(self):
<<<<<<< HEAD
        return "{}, {}, Programs: {}".format(
            self.name, "Public" if self.is_public else "Private (owner: {})".format(self.owner.email),
            str(self.program.all())
=======
        return "{} ({}), {}, Program: {}".format(
            self.short_name, self.name, "Public" if self.is_public else "Private (owner: {})".format(self.owner.email),
            str(self.program.short_name)
>>>>>>> f08bfd2b
        )

    def get_collection_type(self):
        return self.COLLEX_DISPLAY[self.collection_type]


class DataSourceQuerySet(models.QuerySet):
    def to_dicts(self):
        return [{
            "id": ds.id,
            "name": ds.name,
            "versions": ["{}: {}".format(dv.name, dv.version) for dv in self.versions.all()],
            "type": ds.source_type,

        } for ds in self.all()]

    def get_source_versions(self, active=None):
        versions = {}
        for ds in self.all():
            versions[ds.id] = ds.versions.filter(active=active) if active is not None else ds.versions.all()
        return versions

    def get_source_data_types(self):
        data_types = {}
        for ds in self.all():
            data_set_types = ds.data_sets.all()
            for data_set_type in data_set_types:
                if ds.id not in data_types:
                    data_types[ds.id] = []
                data_types[ds.id].append(data_set_type.data_type)
        return data_types

    def get_source_attrs(self, for_ui=None, for_faceting=True, by_source=True, named_set=None, set_type=None, with_set_map=False):
        start = time.time()
        attrs = { 'list': None }
        if by_source:
            attrs['sources'] = {}
        if with_set_map:
            attrs['set_map'] = {}

        for ds in self.all():
            q_objects = Q(active=True)
            if for_ui:
                q_objects &= Q(default_ui_display=for_ui)
            if named_set:
                q_objects &= Q(name__in=named_set)
            if set_type:
                q_objects &= Q(id__in=Attribute_Set_Type.objects.filter(datasettype=set_type).values_list('attribute',flat=True))
            if for_faceting:
                q_objects &= (Q(data_type=Attribute.CATEGORICAL) | Q(id__in=Attribute_Ranges.objects.filter(
                        attribute__in=ds.attribute_set.all().filter(data_type=Attribute.CONTINUOUS_NUMERIC,active=True)
                    ).values_list('attribute__id', flat=True)))

            attr_set = ds.attribute_set.filter(q_objects)

            if by_source:
                attrs['sources'][ds.id] = {
                    'list': attr_set.values_list('name', flat=True).distinct(),
                    'attrs': attr_set.distinct(),
                    'id': ds.id,
                    'name': ds.name,
                    'data_sets': ds.data_sets.all(),
                    'count_col': ds.count_col
                }

            if with_set_map:
                attrs['sources'][ds.id]['attr_sets'] = {}
                for data_set in attrs['sources'][ds.id]['data_sets']:
                    attrs['sources'][ds.id]['attr_sets'][data_set.id] = attrs['sources'][ds.id]['attrs'].filter(
                        id__in=Attribute_Set_Type.objects.select_related('datasettype').filter(
                            datasettype=data_set
                        ).values_list('attribute',flat=True)
                    )

            attrs['list'] = attr_set.values_list('name', flat=True) if not attrs['list'] else (attrs['list'] | attr_set.values_list('name', flat=True))

        attrs['list'] = attrs['list'].distinct()
        stop = time.time()
        logger.debug("[STATUS] Time to build source attribute sets: {}".format(str(stop-start)))

        return attrs

class DataSourceManager(models.Manager):
    def get_queryset(self):
        return DataSourceQuerySet(self.model, using=self._db)

    def search(self, search_terms):
        terms = [term.strip() for term in search_terms.split()]
        q_objects = []
        for term in terms:
            q_objects.append(Q(name__icontains=term))

        # Start with a bare QuerySet
        qs = self.get_queryset()

        # Use operator's or_ to string together all of your Q objects.
        return qs.filter(reduce(operator.and_, [reduce(operator.or_, q_objects), Q(active=True)]))

class DataSource(models.Model):
    QUERY = 'query'
    TERMS = 'terms'
    SOLR = 'S'
    BIGQUERY = 'B'
    SOURCE_TYPES = (
        (SOLR, "Solr Data Collection"),
        (BIGQUERY, "BigQuery Table")
    )
    id = models.AutoField(primary_key=True, null=False, blank=False)
    name = models.CharField(max_length=128, null=False, blank=False)
    data_sets = models.ManyToManyField(DataSetType)
    count_col = models.CharField(max_length=128, null=False, blank=False, default="PatientID")
    source_type = models.CharField(max_length=1, null=False, blank=False, default=SOLR, choices=SOURCE_TYPES)
    programs = models.ManyToManyField(Program)
    versions = models.ManyToManyField(DataVersion)
    objects = DataSourceManager()

    def get_attr(self, for_faceting=True, for_ui=False, set_type=None):
        q_objects = Q(active=True)

        if for_ui:
            q_objects &= Q(default_ui_display=True)
        if for_faceting:
            q_objects &= (Q(id__in=Attribute_Ranges.objects.filter(
                    attribute__in=self.attribute_set.filter(data_type=Attribute.CONTINUOUS_NUMERIC,active=True)
                ).values_list('attribute', flat=True)) | Q(data_type=Attribute.CATEGORICAL))
        if set_type:
            q_objects &= Q(id__in=Attribute_Set_Type.objects.filter(datasettype=set_type).values_list('attribute'))

        attr_set = self.attribute_set.filter(q_objects)

        return attr_set

    def get_versions(self, active=None):
        if active is not none:
            return self.versions.all(active=active)
        return self.versions.all()

    def has_data_type(self, data_type):
        return len(self.data_sets.all().filter(data_type=data_type))  > 0

    def get_data_types(self):
        return self.data_sets.all().values_list('data_type', flat=True)

    def get_set_types(self):
        return self.data_sets.all().values_list('set_type', flat=True)

    def get_set_type_names(self):
        return [x.get_set_type_name() for x in self.data_sets.all()]

    def __str__(self):
        return "{}: {}".format(self.name, self.source_type)

    @staticmethod
    def get_facet_type(attr):
        if attr.data_type == Attribute.CONTINUOUS_NUMERIC and len(Attribute_Ranges.objects.filter(attribute=attr)) > 0:
            return DataSource.QUERY
        else:
            return DataSource.TERMS

    class Meta(object):
        unique_together = (("name", "source_type"),)

class DataSourceJoin(models.Model):
    from_src = models.ForeignKey(DataSource, on_delete=models.CASCADE, related_name="from_data_source")
    from_src_col = models.CharField(max_length=64, null=False, blank=False)
    to_src = models.ForeignKey(DataSource, on_delete=models.CASCADE, related_name="to_data_source")
    to_src_col = models.CharField(max_length=64, null=False, blank=False)

    def get_col(self, source_name):
        if source_name == self.from_src.name:
            return self.from_src_col
        elif source_name == self.to_src.name:
            return self.to_src_col
        return None


class AttributeQuerySet(models.QuerySet):

    def get_data_sources(self, versions=None, source_type=None, active=True):
        q_objects = Q()
        if versions:
            q_objects &= Q(id__in=versions.get_data_sources())
        if source_type:
            q_objects &= Q(source_type=source_type)

        data_sources = None
        for attr in self.all():
            data_sources = attr.data_sources.filter(q_objects) if not data_sources else (data_sources|attr.data_sources.filter(q_objects))

        return data_sources.distinct()

    def get_attr_cats(self):
        categories = {}
        for cat in Attribute_Display_Category.objects.select_related('attribute').filter(attribute__in=self.all()):
            categories[cat.attribute.name] = {'cat_name': cat.category, 'cat_display_name': cat.category_display_name}
        return categories

    def get_attr_set_types(self):
        return Attribute_Set_Type.objects.select_related('attribute', 'datasettype').filter(attribute__in=self.all())

    def get_attr_sets(self):
        sets = {}
        for set_type in Attribute_Set_Type.objects.select_related('attribute', 'datasettype').filter(attribute__in=self.all()):
            if set_type.attribute.name not in sets:
                sets[set_type.attribute.name] = []
            sets[set_type.attribute.name].append(set_type.datasettype.data_type)
        return sets

    def get_attr_ranges(self, as_dict=False):
        if as_dict:
            ranges = {}
            for range in Attribute_Ranges.objects.select_related('attribute').filter(attribute__in=self.all()):
                if range.attribute.id not in ranges:
                    ranges[range.attribute.id] = []
                ranges[range.attribute.id].append(range)
            return ranges
        return Attribute_Ranges.objects.select_related('attribute').filter(attribute__in=self.all())

    def get_facet_types(self):
        facet_types = {}
        attr_with_ranges = {x[0]: x[1] for x in Attribute_Ranges.objects.select_related('attribute').filter(attribute__in=self.all()).values_list('attribute__id','attribute__data_type')}
        for attr in self.all():
            facet_types[attr.id] = DataSource.QUERY if attr.data_type == Attribute.CONTINUOUS_NUMERIC and attr.id in attr_with_ranges else DataSource.TERMS
        return facet_types

class AttributeManager(models.Manager):
    def get_queryset(self):
        return AttributeQuerySet(self.model, using=self._db)

class Attribute(models.Model):
    CONTINUOUS_NUMERIC = 'N'
    CATEGORICAL_NUMERIC = 'M'
    CATEGORICAL = 'C'
    TEXT = 'T'
    STRING = 'S'
    DATA_TYPES = (
        (CONTINUOUS_NUMERIC, 'Continuous Numeric'),
        (CATEGORICAL, 'Categorical String'),
        (CATEGORICAL_NUMERIC, 'Categorical Number'),
        (TEXT, 'Text'),
        (STRING, 'String')
    )
    id = models.AutoField(primary_key=True, null=False, blank=False)
    objects = AttributeManager()
    name = models.CharField(max_length=64, null=False, blank=False)
    display_name = models.CharField(max_length=100)
    description = models.TextField(null=True, blank=True)
    data_type = models.CharField(max_length=1, blank=False, null=False, choices=DATA_TYPES, default=CATEGORICAL)
    active = models.BooleanField(default=True)
    is_cross_collex = models.BooleanField(default=False)
    preformatted_values = models.BooleanField(default=False)
    units = models.CharField(max_length=256, blank=True, null=True)
    default_ui_display = models.BooleanField(default=True, null=False, blank=False)

    data_sources = models.ManyToManyField(DataSource)

    def get_display_values(self):
        display_vals = self.attribute_display_values_set.all()
        result = {}

        for val in display_vals:
            result[val.raw_value] = val.display_value

        return result

    @classmethod
    def get_ranged_attrs(cls):
        return list(cls.objects.filter(data_type=cls.CONTINUOUS_NUMERIC, active=True).values_list('name', flat=True))

    @classmethod
    def get_attrs_of_type(cls, set_type=None, data_type=None):
        if set_type is None and data_type is None:
            raise Exception("Must supply either an attribute set type or data type to this method!")

        q_objs = Q(attribute__in=cls.objects.filter(active=True))

        if set_type:
            q_objs &= Q(datasettype__set_type=set_type)
        if data_type:
            q_objs &= Q(attribute__data_type=data_type)

        attrs_this_type = Attribute_Set_Type.objects.select_related('attribute', 'datasettype').filter(q_objs)

        return {
            'query_set': attrs_this_type,
            'names': list(attrs_this_type.values_list('attribute__name',flat=True))
        }

    def get_data_sources(self):
        return self.data_sources.all().filter(active=True).values_list('name', flat=True)

    def __str__(self):
        return "{} ({}), Type: {}".format(
            self.name, self.display_name, self.data_type)

# This model allows for breaking Attributes up beyond the strict DataSource->DataSetType heirarchy,
# since an attribute might be found in a DataSource housing more than one set type.
class Attribute_Set_TypeQuerySet(models.QuerySet):
    def get_attr_set_types(self):
        attrs_by_set = {}
        for set_type in self.select_related('attribute', 'datasettype').all():
            if set_type.datasettype.id not in attrs_by_set:
                attrs_by_set[set_type.datasettype.id] = []
            attrs_by_set[set_type.datasettype.id].append(set_type.attribute.id)
        return attrs_by_set

    def get_child_record_searches(self, data_type=None):
        attr_child_record_search = {}
        attr_set_types = self.select_related('attribute', 'datasettype').filter(datasettype__in=DataSetType.objects.filter(data_type=data_type)) if data_type else self.select_related('attribute').all()
        for attr_set_type in attr_set_types:
            attr_child_record_search[attr_set_type.attribute.name] = attr_set_type.child_record_search
        return attr_child_record_search

class Attribute_Set_TypeMananger(models.Manager):
    def get_queryset(self):
        return Attribute_Set_TypeQuerySet(self.model, using=self._db)

class Attribute_Set_Type(models.Model):
    id = models.AutoField(primary_key=True, null=False, blank=False)
    objects = Attribute_Set_TypeMananger()
    attribute = models.ForeignKey(Attribute, null=False, blank=False, on_delete=models.CASCADE)
    datasettype = models.ForeignKey(DataSetType, null=False, blank=False, on_delete=models.CASCADE)
    child_record_search = models.CharField(max_length=256,null=True,blank=True)

    class Meta(object):
        unique_together = (("datasettype", "attribute"),)

class Attribute_Display_ValuesQuerySet(models.QuerySet):
    def to_dict(self):
        dvals = {}
        for dv in self.all().select_related('attribute'):
            if dv.attribute.id not in dvals:
                dvals[dv.attribute.id] = {}
            dvals[dv.attribute.id][dv.raw_value] = dv.display_value

        return dvals

class Attribute_Display_ValuesManager(models.Manager):
    def get_queryset(self):
        return Attribute_Display_ValuesQuerySet(self.model, using=self._db)

class Attribute_Display_Values(models.Model):
    id = models.AutoField(primary_key=True, null=False, blank=False)
    attribute = models.ForeignKey(Attribute, null=False, blank=False, on_delete=models.CASCADE)
    raw_value = models.CharField(max_length=256, null=False, blank=False)
    display_value = models.CharField(max_length=256, null=False, blank=False)
    objects = Attribute_Display_ValuesManager()

    class Meta(object):
        unique_together = (("raw_value", "attribute"),)

    def __str__(self):
        return "{} - {}".format(self.raw_value, self.display_value)

class Attribute_Display_Category(models.Model):
    id = models.AutoField(primary_key=True, null=False, blank=False)
    attribute = models.ForeignKey(Attribute, null=False, blank=False, on_delete=models.CASCADE)
    category = models.CharField(max_length=256, null=False, blank=False)
    category_display_name = models.CharField(max_length=256, null=False, blank=False)

    def __str__(self):
        return "{} - {}".format(self.attribute.name, self.category_display_name)

class Attribute_Ranges(models.Model):
    FLOAT = 'F'
    INT = 'I'
    RANGE_TYPES = (
        (FLOAT, 'Float'),
        (INT, 'Integer')
    )
    id = models.AutoField(primary_key=True, null=False, blank=False)
    # The type determines what a ranging method will do to cast a numeric value onto first, last, and gap
    type = models.CharField(max_length=1, blank=False, null=False, choices=RANGE_TYPES, default=INT)
    attribute = models.ForeignKey(Attribute, null=False, blank=False, on_delete=models.CASCADE)
    # In any range with an lower value, use <= or >= rather than < or >
    include_lower = models.BooleanField(default=True)
    # In any range with an upper value, use <= or >= rather than < or >
    include_upper = models.BooleanField(default=False)
    # Include ranges for [* to first] and [last to *]
    unbounded = models.BooleanField(default=True)
    # The beginning and end of the range
    first = models.CharField(max_length=128, null=False, blank=False, default="10")
    last = models.CharField(max_length=128, null=False, blank=False, default="80")
    # The bucket's range. If gap == 0, this can be assumed to be a single range bucket
    gap = models.CharField(max_length=128, null=False, blank=False, default="10")
    # Optional, for UI display purposes
    label = models.CharField(max_length=256, null=True, blank=True)

    def __str__(self):
        return "{}: {} to {} by {}".format(self.attribute.name, str(self.first), str(self.last), str(self.gap))


class User_Feature_Definitions(models.Model):
    collection = models.ForeignKey(Collection, null=False, on_delete=models.CASCADE)
    feature_name = models.CharField(max_length=200)
    bq_map_id = models.CharField(max_length=200)
    is_numeric = models.BooleanField(default=False)
    shared_map_id = models.CharField(max_length=128, null=True, blank=True)

class User_Feature_Counts(models.Model):
    feature = models.ForeignKey(User_Feature_Definitions, null=False, on_delete=models.CASCADE)
    value = models.TextField()
    count = models.IntegerField()<|MERGE_RESOLUTION|>--- conflicted
+++ resolved
@@ -129,43 +129,6 @@
         return self.SET_TYPE_NAMES[self.set_type]
 
 
-class ImagingDataCommonsVersionQuerySet(models.QuerySet):
-    def get_data_sources(self):
-        sources = None
-        for idcdv in self.all():
-            versions = idcdv.dataversion_set.all().distinct()
-            if not sources:
-                sources = versions.get_data_sources()
-            else:
-                sources = sources | versions.get_data_sources()
-        return sources.distinct()
-
-class ImagingDataCommonsVersionManager(models.Manager):
-    def get_queryset(self):
-        return ImagingDataCommonsVersionQuerySet(self.model, using=self._db)
-
-class ImagingDataCommonsVersion(models.Model):
-    id = models.AutoField(primary_key=True, null=False, blank=False)
-    name = models.CharField(max_length=128, null=False, blank=False)
-    version_number = models.CharField(max_length=128, null=False, blank=False)
-    version_uid = models.CharField(max_length=128, null=True)
-    date_active = models.DateField(auto_now_add=True, null=False, blank=False)
-    active = models.BooleanField(default=True, null=False, blank=False)
-    objects = ImagingDataCommonsVersionManager()
-
-    def get_data_sources(self):
-        return self.dataversion_set.all().distinct().get_data_sources().distinct()
-
-    def get_display(self):
-        return self.__str__()
-
-    def __repr__(self):
-        return self.__str__()
-
-    def __str__(self):
-        return "{} Version {} {}".format(self.name, self.version_number, self.date_active)
-    
-
 class DataVersionQuerySet(models.QuerySet):
     def get_data_sources(self):
         sources = None
@@ -184,7 +147,6 @@
     version = models.CharField(max_length=16, null=False, blank=False)
     name = models.CharField(max_length=128, null=False, blank=False)
     programs = models.ManyToManyField(Program)
-    idc_versions = models.ManyToManyField(ImagingDataCommonsVersion)
     active = models.BooleanField(default=True)
     objects = DataVersionManager()
 
@@ -192,7 +154,7 @@
         return DataVersion.objects.get(active=True, name=name).version
 
     def __str__(self):
-        return "{} ({}) ({})".format(self.name, self.version, self.idc_versions.all())
+        return "{} ({})".format(self.name, self.version)
 
 
 class CollectionQuerySet(models.QuerySet):
@@ -246,18 +208,12 @@
     program = models.ForeignKey(Program, on_delete=models.CASCADE, null=True)
 
     def get_programs(self):
-        return self.program
-
-    def __str__(self):
-<<<<<<< HEAD
-        return "{}, {}, Programs: {}".format(
-            self.name, "Public" if self.is_public else "Private (owner: {})".format(self.owner.email),
+        return self.program.all()
+
+    def __str__(self):
+        return "{} ({}), {}, Programs: {}".format(
+            self.short_name, self.name, "Public" if self.is_public else "Private (owner: {})".format(self.owner.email),
             str(self.program.all())
-=======
-        return "{} ({}), {}, Program: {}".format(
-            self.short_name, self.name, "Public" if self.is_public else "Private (owner: {})".format(self.owner.email),
-            str(self.program.short_name)
->>>>>>> f08bfd2b
         )
 
     def get_collection_type(self):

--- conflicted
+++ resolved
@@ -501,17 +501,12 @@
                 'fields': sources.get_source_attrs(for_faceting=False, named_set=fields, with_set_map=False)
             }, counts_only, collapse_on, record_limit, offset, search_child_records_by=search_child_records_by)
         elif source_type == DataSource.SOLR:
-<<<<<<< HEAD
-            results =get_metadata_solr(filters, fields, sources, counts_only, collapse_on, record_limit, offset,
-                                        facets, records_only, sort, uniques, record_source, totals,
-                                        search_child_records_by=search_child_records_by, filtered_needed=filtered_needed, custom_facets=custom_facets, raw_format=raw_format)
-=======
+
             results = get_metadata_solr(
                 filters, fields, sources, counts_only, collapse_on, record_limit, offset, facets, records_only, sort,
                 uniques, record_source, totals, search_child_records_by=search_child_records_by,
                 filtered_needed=filtered_needed, custom_facets=custom_facets, raw_format=raw_format
             )
->>>>>>> 5c818a2e
         stop = time.time()
         logger.debug("Metadata received: {}".format(stop-start))
         if not raw_format:

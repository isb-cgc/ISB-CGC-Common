--- conflicted
+++ resolved
@@ -526,23 +526,6 @@
             )
         stop = time.time()
         logger.debug("Metadata received: {}".format(stop-start))
-<<<<<<< HEAD
-        if not raw_format:
-            for counts in ['facets', 'filtered_facets']:
-                facet_set = results.get(counts, {})
-                for source in facet_set:
-                    facets = facet_set[source]['facets']
-                    if facets and 'BodyPartExamined' in facets:
-                        if 'Kidney' in facets['BodyPartExamined']:
-                            if 'KIDNEY' in facets['BodyPartExamined']:
-                                facets['BodyPartExamined']['KIDNEY'] += facets['BodyPartExamined']['Kidney']
-                            else:
-                                facets['BodyPartExamined']['KIDNEY'] = facets['BodyPartExamined']['Kidney']
-                            del facets['BodyPartExamined']['Kidney']
-                    if not facets:
-                        logger.debug("[STATUS] Facets not seen for {}".format(source))
-=======
->>>>>>> a1e11857
 
         if not counts_only:
             if 'SeriesNumber' in fields:
